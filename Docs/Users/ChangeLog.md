# Change log

<<<<<<< HEAD
=======
## WinMerge 2.16.52 - 2025-10-27

### General

* BugFix: Fixed an issue where leftover WinMerge temporary folders were not 
    properly deleted on the next application exit (since version 2.16.51).
* [Feature request] Alternate hotkeys for tab navigation (#2942)
* Disabled darkmodelib in the ARM64 build due to an unresolved crash issue.

### Binary compare

* BugFix: Ctrl-W in Hex View : Close window? (#2294)

### Folder compare

* BugFix: Round timestamps before comparing to ensure consistent 1-second precision (#2973)
* Add toDateStr filter function.
* Add option for specifying additional comparison conditions (PR #2963)
* Add support for prop, leftprop, middleprop, and rightprop functions in
  filter expressions (PR #2974)
* Add "Existence" folder comparison method (PR #2980)


### Translations

* Translation updates:
  * Brazilian (PR #2981,#2977,#2995)
  * Chinese Simplified (PR #2978,#2991,#2996)
  * Corsican (PR #2999)
  * Italian (PR #2976,#2982,#2998)
  * Japanese
  * Korean (PR #2993)
  * Lithuanian (PR #2975,#2986,#2997)
  * Portuguese (PR #2971)
  * Polish (PR #2972,#2979,#3003,#3005)
  * Turkish (PR #2992)
  * Russian (PR #2983)

## WinMerge 2.16.51 - 2025-10-05

### General

* BugFix: The document does not scroll with the mouse if the documents are identical.
  Or the text input cursor jumps to unequal lines. (#2939)

### Appearance

* Initial dark mode support via darkmodelib (PR #2834,#2885)
* Improved header bar to reduce flicker

### File compare

* Add option to ignore line breaks (treat as spaces) (refs #373) (PR #2945)

### Folder compare

* Fixed an issue where adding exclusions via \[Add Exclude File] ->
  \[Editor Backup Files] incorrectly excluded most files.

### Filters dialog

* Allow resizing of filters window using MFC Dynamic Layout (#509) (PR #2907)

### Options dialog

* Allow saving modified colors as new scheme (#1180) (PR #2908)

### Translations

* Translation updates:

  * Brazilian (#2886,#2910,#2951)
  * Chinese Simplified (PR #2889,#2916,#2952)
  * Corsican (PR #2915)
  * French (PR #2887,#2938,#2969)
  * Hungarian (PR #2909,#2948)
  * Italian (PR #2892,#2911,#2956)
  * Japanese
  * Korean (PR #2913,#2934,#2950)
  * Lithuanian (PR #2912,#2936,#2953)
  * Portuguese (PR #2928)
  * Polish (PR #2929,#2930,#2931)
  * Russian (PR #2890,#2919,#2920,#2933,#2944,#2949)
  * Spanish (PR #2961)
  * Swedish
  * Turkish (PR #2906,#2914,#2957)
  * Ukrainian (PR #2932,#2937,#2954)

### Internals

* Refactor/use bindoption (PR #2955)
 
>>>>>>> cbec710b
## WinMerge 2.16.50.2 - 2025-08-27

### File compare

- BugFix: WinMerge 2.16.50 regression: Crashes when doing "Show only comparison
    results (not file contents)" for large binaries. (#2874)

### Folder compare

- BugFix: After Install of v2.16.50 Folder: Filter is now only being applied to
    1st folder path and not the 2nd and 3th folder paths (#2875)

### Filters dialog

- BugFix: Fixed a crash in the Filters dialog's File Filters tab after installing or creating a new filter.

### Translations

- Translation updates:
  - Brazilian (PR #2883)
  - Chinese Simplified (PR #2865)
  - French (PR #2873)
  - Italian (PR #2869)
  - Korean (PR #2870)
  - Lithuanian (PR #2864)
  - Portuguese (PR #2882)
  - Russian (PR #2867)
 
## WinMerge 2.16.50 - 2025-07-27

### General

- Treat a mouse click on the very top edge of the title bar while maximized
    as if it's within the tab button (PR #2828)

### Translations

- BugFix: WinMerge - Strings untranslated #2852
- Translation updates:
  - Brazilian (PR #2849)
  - Chinese Simplified (PR #2856)
  - Hungarian (PR #2857,#2859)
  - Italian (PR #2850,#2851,#2858)
  - Japanese
  - Swedish
  - Russian (PR #2847)

## WinMerge 2.16.49 - 2025-07-21

## General

- [Enhancement] Tab Switching and Tab Bar Scrolling with Mouse Wheel (PR #2821)

### Appearance

- Use themed size grip, use toolbar's tooltips instead of controls bar's
    (PR #2769)

### File compare

- BugFix: Fixed crash when copying multiple selected diff hunks
- Syntax parser for Pascal should be extended to support compiler directives
    (#2814)
- [Enhancement] Enable/disable automatic navigation to a line when clicking on
    the Location Panel (PR #2827)

### Folder compare

- BugFix: WinMerge shows the timestamp of the non-existent file (#2764)
- BugFix: Manual Refresh of a single folder undoes the comparison for most
    other folders randomly (#2792)
- Add the feature to compare multiple files in one action in the folder compare
    window requested in #324. (PR #2825)
- Improve filter system: expression support and UI enhancements (PR #2802)

### Options dialog

- BugFix: [Bug Fix] Enable/disable 'Switch to ...' options in Compare > Folder
    page (PR #2819) 

### Command line

- BugFix: Fixed failure to compare files with relative paths when /s option
    is used from a different current directory than the running WinMerge process

### Archive support

- Update 7-Zip to 25.00

### Installer

- Installer - Windows "Programs and Features" name (#2798)

### Translations

- Translation updates:
  - Brazilian (PR #2829)
  - Bulgarian (PR #2763)
  - Chinese Simplified (PR #2831)
  - Chinese Traditional (PR #2838)
  - Corsican (PR #2844)
  - French (PR #2754,#2761,#2762)
  - Hungarian (PR #2836)
  - Italian (PR #2832)
  - Japanese
  - Korean (PR #2766,#2845)
  - Lithuanian (PR #2799,#2805,#2826,#2830)
  - Portuguese (PR #2768)
  - Russian (PR #2760,#2840)
  - Swedish
  - Tamil (PR #2812,#2813)
  - Turkish (PR #2782)

### Internals

- Fix syntax warning in GetTranslationsStatus.py (PR #2751)

## WinMerge 2.16.48.2 - 2025-04-29

### Installer

- BugFix: Installing as "NT Authority/SYSTEM" does not work on some langauges. (#2752, #2758)

## WinMerge 2.16.48 - 2025-04-27

### General

- BugFix: Setting the toolbar icons to "Extra Large" cannot save the settings.
    (#2748)
- FR: Add `Ctrl+,` keyboard shortcut to open Options dialog box (#2705)
- Update Merge.rc (PR #2711)

### File compare

 - BugFix: [BUG} Phantom line added when identical blocks of text pasted
     (#2702)
 - BugFix: Fixed crash when quitting WinMerge while the search dialog is open
 - Syntax/Pascal: Add initialization and finalization (PR #2719)
 - Syntax/Pascal: Support multiline strings (PR #2720)

### Folder compare

- BugFix: Unable to compare files with zero mtime using
    "Modified Date and Size" (#2714)
- BugFix: Windows7 Winmerge v2.16.46.0 crash prone 
    (#1 WinMerge crashes after successfully deleting files.) (#2746)

### Webpage compare

 - BugFix: Fixed an issue where comparisons could fail when tab characters
     were present.
 - BugFix: Fixed incorrect line wrapping in certain HTML elements.
 - BugFix: Fixed an issue where differences within \<pre\> elements could appear
     concatenated instead of on separate lines.

### Plugins

 - BugFix: ApacheTika and PlantUML plugins: Fixed issue where no error message
     was displayed when execution failed (#715)
 - BugFix: ApacheTika plugin: Fixed failure to run when the filename contained 
     non-alphanumeric characters (now uses the short filename instead) (#715)
 - AIConvertText plugin: Added models gpt-4.1, gpt-4.1-mini, and gpt-4.1-nano

### Translations

- Translation updates:
  - Brazilian (PR #2706,#2715,#2726)
  - Chinese Simplified (PR #2710,#2730)
  - Corsican (PR #2722)
  - French (PR #2716)
  - Hungarian (PR #2703,#2713,#2724)
  - Italian (PR #2704,#2723,#2737)
  - Japanese
  - Lithuanian (PR #2708)

## WinMerge 2.16.47 - 2025-03-31

### General

- BugFix: /inifile won't work with root directory (#2635)
- BugFix: "Another application has updated" message when window is deactivated
    (#2668)
- Reduced flickering of title bar buttons and the status bar.
- Rewrite English.pot, add JXL image extension (PR #2682)
- Add Output Pane for Logs and Messages (PR #2663)

### File compare

- BugFix: Fixed an issue where $ in regular expressions in Substitution filters
    didn't work correctly with "Ignore carriage return differences" enabled.
    (#2640)
- BugFix: Syntax highlighting of Python multiline strings failed on lines > 1
    (#2643)
- BugFix: Fixed an issue where "&" appeared as an underline in the status bar
    when using both Unpacker and Prediffer plugins.
- BugFix: Sync Codepage Settings on Options and Diff Window (#2678)
- Update C syntax highlighting keyword list. (PR #2669)

### Image compare

- Rewrite English.pot, add JXL image extension (PR #2682)

### Options dialog

- BugFix: Fixed an issue where ShellExtensionU.dll was not properly
    unregistered when clicking the Unregister shell extension button in the
    Shell Integration options. (#2419)
- Modify the "Options (Compare > Image)" dialog. (PR #2655)

### Color schemes

- Add Visual Studio Dark color scheme (PR #2634)
- Twilight - new dark theme (PR #2694)

### Installer

- BugFix: Context menu not working if installed from non-elevated (non admin)
    user on win 10 x64 (#2638) (PR #2639)

### Manual

- Help pages -> Appendix A. Shortcut keys (#2659)

### Translations

- Translation updates:
  - Brazilian (PR #2675,#2688,#2697)
  - Chinese Simplified (PR #2700) 
  - Corsican (PR #2632,#2676)
  - Hebrew (PR #2673)
  - Italian (PR #2689,#2689)
  - Japanese
  - Polish (PR #2671)
  - Portuguese (PR #2650,#2695)
  - Swedish (PR #2679)
  - Turkish (PR #2636)

### Internals

- BugFix: Fix build in VS2022 17.13.0 (PR #2645)
- BugFix: Use zopflipng to reduce size of splash.png (PR #2646)
- README major update, Twilight theme minor edit (PR #2696)

## WinMerge 2.16.46 - 2025-01-27

### General

- BugFix: ALT-F4 opens Tools menu instead of exit from WinMerge (#2592)

- BugFix: Fixes an issue causing a momentary drawing shift when launching
    WinMerge with Windows animation effects enabled and the window maximized.

### Folder compare

- BugFix: Compare - Text files different and case also different
    - bug when delete and copy (#2599)

- Add a Prompt to Copy Only Differences in Folder Comparison (PR #2622,#198,#1168,#1350,#1995)

### Plugins

- BugFix: Fixes an issue where the Plugins → Prediffer menu is not displayed
    correctly since version 2.16.43.

- BugFix: Fixed an issue in the CompareMSPowerPointFiles.sct plugin that
    caused error 0x80048010 when comparing PowerPoint files

- Enable per-file plugin application with file number specification (PR #2598)

- Some Plugins window fixes (PR #2621)

### Manual

- BugFix: Typos and minor errors in WinMerge manual (#2597)

### Translations

- Translation updates:
  - Brazilian (PR #2601,#2623)
  - Chinese Simplified (PR #2603,#2624) 
  - French (PR #2595,#2612)
  - Hungarian (PR #2602)
  - Italian (PR #2610,#2627)
  - Japanese
  - Korean (PR #2611,#2630)
  - Lithuanian (PR #2604,#2628)
  - Portuguese (PR #2614)
  - Russian (PR #2593,#2609,#2629)

## WinMerge 2.16.45.1 - 2024-12-27

### General

- BugFix: IME switch not toggle menu when menu hide (PR #2572)
- Add "Ignore missing trailing EOL" option to Compare settings
    (PR #2573,#203,#989,#2317)

### File compare

- BugFix: The height of the lines connecting moving blocks in the location
    pane may be incorrect (#2543)

### Folder compare

- BugFix: Looks like the View Tab Bar "folder icon" is getting a green
    check-mark before the folder compare has even completed. (#2562)

### Plugins

- BugFix: WinMerge 2.16.44.0 : CompareMSWordFiles.sct Plugin : Forced Enabled
    Confirm Conversions Pop-Up (#2566)

### Archive support

- Update 7-Zip to 24.09

### Translations

- Translation updates:
  - Brazilian (PR #2585)
  - Chinese Simplified (PR #2588) 
  - Hungarian (PR #2586)
  - Italian (PR #2587)
  - Lithuanian (PR #2591)
  - Japanese
  - Korean (PR #2558,#2559)

### Internals

- Update POCO C++ Libraries to 1.14.0

## WinMerge 2.16.45.0 - 2024-11-27

### General

- BugFix: Second monitor - BIG title bar v 2.16.44 (#2510,#2512,#2540,#2549)
- BugFix: Window close button is not extending to the edge of the screen
    when maximized (#2520)
- BugFix: When WinMerge window is maximized, it prevents auto-hidden Windows
    11 taskbar from appearing (#2518)
- Foreground and background title bars are distinguishable (PR #2497)
- Title bar background color and text color follow windows settings when not
    customized (PR #2505)
- Main Menu toggle Show/Hide (PR #2509)
- Inactive title text chosen by inactive title color (PR #2544)
- Reduce the contrast of inactive title bar text (PR #2545)
- System Icon turn gray when app inactive (PR #2547)

### File compare

- BugFix: Wrong line gets copied over when selecting text (#2499)
- BugFix: Bug Report: Display Issues When Resizing WinMerge Across Dual
    Monitors (#2514)
- BugFix: Diff renders incorrectly with "Cascadia Mono" variant (#2525)
- BugFix: The height of the lines connecting moving blocks in the location
    pane may be incorrect
- BugFix: Crash on opening 2 files via drag & drop (#2548)
- BugFix: A crash could occur if a single invalid file path was specified in
    the "Select files or folders" window.
- BugFix: "Debug Assertion Failed!" Error When Refreshing After Deleting All
    Content in Left or Right Pane (#2556)
- Adjust right-click deselect from down to up to preserve RB + scroll anywhere
    (PR #2511)
- Press 1-3 to copy current diff line to clipbd while popup menu is open
    (PR #2532)
- Caret (text cursor) follow windows settings (PR #2534)
- Feature Request: Fixed-Width Font in "Find what" and "Replace with" Fields
    (#2539)

### Folder compare

- BugFix: Crash on typing while search is in progress (#1814), (PR #2557)

### Options dialog

- Add a "Defaults" button to the "Options (Colors/System)" dialog. (PR #2506)
- The "Clear all recent items" button in the Shell Integration category of the
    Options dialog now clears combobox history as well as jump lists. (#2555)

### Select Files or Folders dialog

- BugFix: Crash on opening 2 files via drag & drop (#2548)

### Plugins

- Apache Tika plugin: Update Apache Tika to 3.0.0

### Installer

- BugFix: When uninstalling WinMerge, the Shell Extension for Windows 11 was
    not uninstalled.
- Installer - Run PowerShell hidden and with -NoProfile when installing
    silently (#2515)

### Translations

- Translation updates:
  - Brazilian (PR #2526)
  - Chinese Simplified (PR #2501,#2524) 
  - French (PR #2536)
  - Hungarian (PR #2495,#2523)
  - Italian (PR #2529)
  - Japanese
  - Korean (PR #2496,#2533)
  - Lithuanian (PR #2503,#2537)
  - Portuguese (PR #2507)
  - Russian (PR #2500,#2502,#2521,#2522,#2528,#2531,#2538,#2542,frhed#17,
      frhed#18)

## WinMerge 2.16.44 - 2024-10-27

### General

- Added Medium size (24px) option to Toolbar icons

### Webpage compare

- BugFix: Differences panel for Webpage mode (winwebdiff#7)

### Plugins

- BugFix: Floating-point precision issue in CompareMSExcelFiles.sct plugin (#2494)

### Translations

- Translation updates:
  - Brazilian (PR #2493)
  - Corsican (PR #2490)

## WinMerge 2.16.43 - 2024-10-23

### General

- BugFix: WinMerge incorrectly states "The selected files are identical" (#2408)
- Implement Menu Bar as a Toolbar (PR #2400)
- Add support for placing the tab bar on the title bar (PR #2428)
- Add One-Hand mice wheel scroll diff and merge (PR #2435)
- Add Support for Custom System Color Overrides (PR #2376)
- Easy move small main window when tab on titlebar (PR #2489)

### File compare

- BugFix: Wrong syntax highlighting for TeX files (#2415)
- BugFix: Text replacement result is wrong. (#2422)
- Copy Selected Difference to Clipboard (PR #2429)
- Added Ada parser and default file associations (#2452)
- Added C++20 modules default file associations cppm and ixx (PR #2464)
- Anti-aliasing has been applied to the lines that connect moved blocks in the
    location pane.

### Folder compare

- BugFix: ExitCode always 2 with /enableexitcode with no apparent issues (#2450)

### Webpage compare

- BugFix: Location pane may not render differences (winwebdiff#6)

### Options dialog

- Add a "Defaults" button to the "Options (Project)" dialog. (PR #2401)
- Add a "Defaults" button to the "Options (Backup Files)" dialog. (PR #2406)
- Add a "Defaults" button to the "Options (Codepage)" dialog. (PR #2448)
- Add a "Defaults" button to the "Options (General)" dialog. (PR #2453)

### Plugins

- Create CompareEscapedJavaPropertiesFiles.sct (PR #2455)

### Manual

- BugFix: 2 mistakes about default values in manual (#2456)
- Update documentation for "Include unique subfolders contents" setting (PR #2396)

### Translations

- Translation updates:
  - Brazilian (PR #2397,#2431,#2439,#2454,#2460,#2468,#2477,#2486)
  - Chinese Simplified (PR #2394,#2461,#2469,#2485)
  - Dutch (PR #2474)
  - French (PR #2399,#2444)
  - Hungarian (PR #2433,#2440,#2458,#2472,#2482)
  - Italian (PR #2393,#2438,#2446,#2447,#2457,#2467,#2470,#2487)
  - Japanese
  - Korean (PR #2426,#2459,#2473)
  - Lithuanian (PR #2436,#2443,#2462,#2471,#2483)
  - Portuguese (PR #2410,#2441,#2480)
  - Russian (PR #2462)

### Internals

- Make InsertLineNumberInPOFiles.bat and RenewPOFiles.bat work again

## WinMerge 2.16.42.1 - 2024-07-28

### General

- BugFix: Digital signature was not added to version 2.16.42.

### Translations

- Translation updates:
  - Chinese Simplified (PR #2394)
  - Italian (PR #2393)

## WinMerge 2.16.42 - 2024-07-27

### General

- Enable Rounded Corners for WinMerge Menu on Windows 11 (PR #2364)
- Introduce a flat status bar without separator lines. (PR #2377)

### Folder compare

- BugFix: Folder comparison status not accurately reflected in toolbar (#2374)
- BugFix: Status of folder comparison not correctly reflected by tab icon after
    Refresh (F5) (#2383)

### File compare

- Replace - more intelligent choice of replace in (whole file vs selection) (#2368)

### Image compare

- BugFix: Image Comparison : In Alpha Animation, dialogs hang winmerge (#2370) 
- BugFix: Fixed an issue where the right edge of the status bar appeared white.
- Added the ability to change the blink interval and overlay animation interval.

### Plugins

- Make the gpt4-o-mini model selectable in the AIConvertText plugin settings
    window

### Archive support

- Update 7-Zip to 24.07

### Translations

- Translation updates:
  - Chinese Simplified (PR #2392)
  - Brazilian (PR #2391)
  - Hungarian (PR #2388)
  - Lithuanian (PR #2390)

## WinMerge 2.16.41 - 2024-06-24

### General

- Made the tabs in the tab bar rounded like Firefox.

### File compare

- Added support for F# (FSharp) language syntax highlight (PR #2298)
- Improved F# parsing, support for multi-line comments (PR #2301)
- Multi line comment fix (PR #2303)
- Multi line comment fix part 2 (PR #2309)
- Typescript files to use JavaScript highlighting as default (PR #2312)

### Folder compare

- BugFix: Refresh selected shows wrong file names being compared (#2338)
- BugFix: Selected files changes on expanding a folder that is upper on the
    tree (#2359)

### Options dialog

- BugFix: Options - Syntax color settings get reverted when
    "Customized text colors" settings is touched. (#2355)
- Add a "Defaults" button to the "Options (Editor > Compare/Merge)" dialog. (PR #2348)
- Add a "Defaults" button to the "Options (Archive Support)" dialog. (PR #2362)

### Plugins

- BugFix: Fixed the plugin pipeline not being configured correctly in the Select Plugin dialog.
- Add a text conversion plugin using OpenAI API (PR #2258)
- Update jq to 1.7.1
- Update md4c to 0.5.2

### Archive support

- Update 7-Zip to 24.05

### Installer

- BugFix; WinMerge 2.16.40 - Installer - Missing version and archicteure info (#2300)

### Translations

- Translation updates:
  - Brazilian (PR #2308)
  - Chinese Simplified (PR #2306,#2310,#2314,#2352)
  - Corsican (PR #2361)
  - French (PR #2354)
  - German (PR #2349)
  - Hungarian (PR #2307)
  - Italian (PR #2299)
  - Lithuanian (PR #2318,#2320)
  - Japanese
  - Korean (PR #2333)
  - Polish (PR #2313)
  - Portuguese (PR #2321)
  - Turkish (PR #2315)

### Internals

- Update GitHub Actions CI (#2304)
- Fix some typos (#2305)
- Update POCO C++ Libraries to 1.13.3
- Update boost to 1.85.0
- Update Google C++ Testing Framework to 1.14.0

## WinMerge 2.16.40 - 2024-04-27

### General

- BugFix: Fixed several Wine-related issues

### File compare

- BugFix: Replace text issue (#2279)

### Options dialog

- Add a "Defaults" button to the "Options (Editor > General)" dialog.
    (PR #2283)
- Adjust position of "Defaults" button in "Options > Compare > Table"
    (PR #2295)

### Plugins

- BugFix: CompareMSExcelFiles.sct: Fixed the issue where, when the 'Extract
    workbook data to multiple files' option was enabled, all sheets of .xlsx
    files containing more than 10 sheets were not compared.
    (This bug was introduced in version 2.16.39 beta.)
- BugFix: insert datetime.sct: Fixed an issue where it didn't work properly
    depending on the locale.
    (This bug was introduced in version 2.16.39 beta.)
- BugFix: Fixed an issue where a "Catastrophic failure" message box might have
    appeared when reloading a plugin while the Select Files or Folders window
    was displayed.
- Allow plugin pipeline aliases or simple plugins to be registered in the GUI
    (PR #2257)

### Installer

- BugFix: French encoding problem on the end of installation (last dialog box)
   (#2272)

### Translations

- Translation updates:
  - Brazilian (PR #2289)
  - Catalan (PR #2270,#2274)
  - Chinese Simplified (PR #2290)
  - Corsican (PR #2288)
  - French (PR #2271,#2275,#2297)
  - Hungarian (PR #2291)
  - Japanese
  - Polish (PR#2277)

## WinMerge 2.16.39 - 2024-03-24

### General

- BugFix: Fixed an issue where typing only a single character in the header
    bar could cause a crash.

### File compare

- BugFix: Fixed possible crash
- BugFix: Creation of .bak files fails when the original filename starts with
    a dot (#2217)
- Update Java syntax highlighting keyword list. (PR #2215)
- Replace "Match similar lines" with "Align similar lines" (PR #2230)
- Make it possible to select the behavior when copying to another pane with
    "Copy to Right" etc. while text is selected.  (PR #2224)
- Make it possible to transform the text copied with "Copy Right/Left" using a
    plugin. (PR #2238)
- Update PHP syntax highlighting keyword list. (PR #2265)

### Webpage compare

- BugFix: Make event sync settings persistent (#2248)

### Select Files or Folders dialog

- BugFix: Fixed the issue when the compare button could not be clicked when
    specifying an archive file and a regular file.

### Reports

- BugFix: Fixed an issue where the widths of the left and right panes in HTML
    reports are not equal.
- BugFix: Fixed an issue where the caption set in the header bar was not being
    applied to the HTML report.

### Plugins

- BugFix: Fixed crash when error occurs in Unpacker plugin
- Replace the source code written in VBScript with JScript (PR #2098)
- Add the ability to replace using patterns from Substitution Filters to the
    Replace plugin. (PR #2252)
- Added sanity check for regular expressions in PrediffLineFilter plugin.

### Installer

- BugFix: If the /noicons option was specified in the previous installation,
    a message box asking you to delete the previous start menu will be
    displayed in the next installation. (#2206)
- Move custom messages in a separate iss file (#2247)

### Archive support

- BugFix: 7zip encrypted archives with encrypted file names (#2225)

### Internals

- Update codeql-analysis.yml - Version v2 to v3 (PR #2196)

### Translations

- Translation updates:
  - Brazilian (PR #2234,#2243)
  - Chinese Simplified (PR #2241,#2244,#2251,#2256,#2259)
  - Corsican (PR #2266)
  - French (PR #2237,#2264)
  - Hungarian (PR #2232,#2250)
  - Italian (PR #2245,#2249)
  - Japanese
  - Korean (PR #2239)
  - Lithuanian (PR #2235,#2246)
  - Portuguese (PR #2263)
  - Russian (PR #2194,#2195,#2198,#2210,#2211,#2212)
  - Slovenian (#2096)

## WinMerge 2.16.38 - 2024-01-27

### File compare

- BugFix: Fixed an issue where changing the BOM in the right pane in the
    Codepage dialog was not reflected.
- Update C++ syntax highlighting keyword list. (PR #2166)

### Webpage compare

- During comparison, the status bar now displays "Comparing...".
- Add Location Pane (PR #2160)

### Folder compare

- Modify the "Display Columns" dialog. (PR #2154)

### Plugins

- BugFix: Fixed the issue where the following string containing double
    quotes is not interpreted correctly when specified to the `/unpacker`
    command line argument.
    
    `/unpacker "Replace ""a"" ""b"""`

### Translations

- Translation updates:
  - Brazilian (PR #2151,#2178)
  - Chinese Simplified (PR #2153,#2183)
  - Corsican (PR #2180)
  - Hungarian (PR #2156,#2157,#2158)
  - Japanese
  - Korean (PR #2152)
  - Lithuanian (PR #2155,#2177)
  - Portuguese (PR #2185)

## WinMerge 2.16.37 - 2023-12-24

### File compare

- BugFix: Fixed an issue where the scroll position when clicking on Location 
    View may not be as expected when Wrap Lines is enabled.
- BugFix: Can't click and change file line endings with the version 2.16.36.
    (#2129)
- BugFix: Unable to locate CR using \r in regular expression search
- Added new C# keywords (PR #2136)

### Folder compare

- BugFix: Empty files are not copied (#2146)

### Binary compare

- BugFix: Could not replace data at the end of the file

### Image compare

- BugFix: Fixed an issue where the file name was not displayed in the header
    even after saving a newly created pane with a name.

### Webpage compare

- BugFix: Fixed an issue where the message box "Another application has updated
    file ... since WinMerge scanned it last time" is displayed when comparing
    URLs that are file://.
- Improved synchronize events (winmerge/winwebdiff#4) 

### Translations

- Translation updates:
  - Bulgarian (PR #2124)
  - French (PR #2135,#2140,#2141,#2142,winmerge/frhed#15)
  - Italian (PR #2130)
  - Korean (PR #2126,#2127,#2143)
  - Polish (PR #2128)

## WinMerge 2.16.36 - 2023-11-27

### Image compare

- BugFix: Fix an issue where opening read-only and multi-page image files
    would cause them to be treated as only one-page images.
    (winmerge/winimerge#32)

### Webpage compare

- Improved performance when there are many differences

### File filter

- Bugfix: Modify the "File Filters" dialog. (#2118) 

### Translations

- Translation updates:
  - Corsican (PR #2123)
  - Galician (PR #2120)
  - Hungarian (PR #2122)
  - Portuguese (PR #2119)
  - Spanish (PR #2120)
  - Slovenian
  - Turkish (PR #2116)

## WinMerge 2.16.35 - 2023-11-20

### File compare

- BugFix: Fixed an issue where "Copy to Left/Right and Advance" would
    sometimes skip differences when comparing 3 files. (#1234)
- BugFix: Print Preview buttons are not translatable (#2083,#2079)
- BugFix: Fixed the issue where the caption set in the header bar is restored
    when the window is resized.

### Binary compare

- BugFix: V2.16.34 "X86" wired action (#2081)

### Image compare

- BugFix: Close main window with 'Esc' if there is only one MDI child window
    (#2084)

### Webpage compare

- BugFix: Close main window with 'Esc' if there is only one MDI child window
    (#2084)
- Webpage Compare: synchronize events (#2111,#2064) 

### Folder compare

- BugFix: Ignoring carriage return differences doesn't work anymore
    (#2080,#2099)

### File filters

- BugFix: Fixed the issue where "[F]" could be set as the file filter if no file
    filter was selected in the Filters dialog.

### Installer

- BugFix: fix bug of Registry path (PR #2086)
- BugFix: "Register Windows 11 Shell Extension" fails because PowerShell script
    doesn't escape special chars correctly (#2109)

### Translations

- Translation updates:
  - Brazilian (PR #2088,#2112)
  - Bulgarian (PR #2105)
  - Chinese Simplified (PR #2091,#2113)
  - French (PR #2106)
  - Galician (PR #2085,#2107)
  - Hungarian (PR #2093)
  - Japanese
  - Korean (PR #2092)
  - Lithuanian (PR #2090,#2114)
  - Polish (PR #2087)
  - Romanian (PR #2089,#2095)
  - Slovenian (#2096)
  - Spanish (PR #2085,#2107)
  - Turkish (PR #2076)

## WinMerge 2.16.34 - 2023-10-27

### File compare

- Allow NUL and \\.\NUL in paths specified as command line arguments (PR #2056)
- Added "(F4)" to the description of the toolbar icon "Difference in the Current Line". (#2050)
- Fix a crash problem when the Diff algorithm is set to something other than
    default and one file does not have an EOL of the last line and the other
    file has an EOL of the last line.

### Image compare

- BugFix:  Fixed the issue where .png is added when saving even if the file
    format does not use a converter such as jpg or png file.

### Folder compare

- BugFix: Folder compare omits unique folders from results if they contain any
    files and/or subfolders folder compare/merge (#2046)

### Line filters

- Modify the "Line Filters" dialog. (PR #2047)

### Substitution filters

- Modify the "Substitution Filters" dialog. (PR #2068)

### Translations

- Translation updates:
  - French (PR #2055,#2058)
  - Korean (PR #2057,#2059,#2060)

### Internals

- Small code changes for CMDIChildWnd handling (#2043)

## WinMerge 2.16.33 - 2023-09-20

### General

- Reduce startup time and decrease the usage of Win32 user objects.

### File compare

- BugFix: Cannot compare one-line file (#1972)
- BugFix:  "Current Difference" specified by double-clicking cannot merge
    using the "Copy to Right (or Left)" menu. (#1980)
- BugFix: Wimerge saves changes to the wrong file (#1985) (PR #1988)
- BugFix: "Ignore comment differences" still compares inline comments (#2008)
- Update Rust syntax highlighting keyword list. (PR #1998)
- [Feature Request] Both Shell Menu (#1986) (PR #2021)

### Table compare

- When "Use First Line as Header" is enabled, make the header display the
    first line regardless of the scroll position when the first line is hidden.
- Generate reports in tabular format for table comparisons. (PR #1983)

### Folder compare

- BugFix: Fixed an issue where Differences, Left/Right EOL columns, etc. were
    displayed as undefined values when the file comparison method was
    Full Contents or Quick Contents and the file size exceeded 64MB.
- BugFix: Fix the problem that when comparing with the BinaryContents compare
    method, the contents of the files are identical, but if one side is a
    symbolic link, it is judged to be different. (#1976)
- BugFix: Fixed an issue where values in the Left/Right EOL column may not
    display correctly when using the Quick contents compare method.
- Add Expand Different Subfolders menu item (#1382) (PR #1964)
- Allow Diff algorithms (patience, histogram) other than default to be applied
    to folder comparisons (PR #2015) (#2002)
- Show confirmation message when closing a window that took a long time
    to compare folders

### Line filters

- Improve line filters and substitution filters (PR #2032) (#796) (#1620)

### Substitution filters

- Avoid infinite loops in the RegularExpression::subst() function when 
    the length of the string matching the pattern is 0
- Improve line filters and substitution filters (PR #2032) (#796) (#1620)

### Options dialog

-  Execute the "pause" command to prevent the error message from disappearing
     if the registration of the ShellExtension for Windows 11 fails

### Plugins

- BugFix: WinMerge cannot successfully disable some of its Plugins (#2012)
- Update jq to version 1.7

### Manual

- Manual: Use po4a for manual translation (PR #1994) (#499)

### Translations

- Translation updates:
  - Brazilian (PR #1969,#2001,#2025)
  - Chinese Simplified (PR #1953,#1971,#2017,#2026)
  - Corsican (PR #2022)
  - German (PR #1952,#1977,#1989)
  - Hungarian (PR #1968,#1999)
  - Japanese
  - Korean (PR #1979,#2030)
  - Lithuanian (PR #1974,#2018,#2027)
  - Polish (PR #1990)
  - Portuguese (PR #1973,#2014)
  - Slovenian
  - Ukrainian (PR #1955)

### Internals

- Optimize inserts in std containers using reserve (PR #2000)

## WinMerge 2.16.32 - 2023-07-27

### General

- BugFix: Export/Import settings bug with Substitution Filters (#1925)

### File compare

- BugFix: Save function doesn't work if the path length exceeds 248
    characters (#1923)
- BugFix: Redundant confirmation "The selected files are identical" (#1902)
- Update Python syntax highlighting keyword list. (PR #1938)

### Folder compare

- BugFix: Treeview scrolls to the wrong position. (#1915)
- Allow changing the number of CPU cores to use while doing folder comparison
    (PR #1945)

### Webpage compare

- Add support for generating report files (PR #1941)

### Command line

- Compare folders recursively if "Include subfolders" is checked in the
    Options dialog even if the /r command line option is not specified.
    (PR #1914)

### Archive support

- Update 7-Zip to 23.01 (PR #1913)

### Translations

- New translation: Tamil (PR #1946)
- Translation updates:
  - Brazilian (PR #1948)
  - Chinese Traditional (PR #1940)
  - Corsican (PR #1933)
  - French (PR #1927,#1928,#1951)
  - Korean (PR #1908)
  - Lithuanian (PR #1949)
  - Portuguese (PR #1930)
  - Slovenian
  - Turkish (#1931)

## WinMerge 2.16.31 - 2023-06-20

### General

- BugFix: Some Substitution filter doesn't work (#1861)
- Add tasks to Jump List (PR #1828)
- Update DirCmpReport.cpp (PR #1892)

### File compare

- BugFix: Fix input range check processing in "Go to" dialog. (PR #1826)
- BugFix: End of line diff is a bit wanky (#1838, PR #1849)
- Confirm copy all in file merge (PR #1827)
- Modify the "Go to" dialog. (PR #1896)

### Folder compare

- BugFix: Display problem with Item totals : (#1840)
- BugFix: Bug in ignore whitespace ? (#1882)

### Plugins

- PrettifyJSON: Update jq to version 1.6 (#1871)
- Translate some plugin error messages (PR #1873)
- ApplyPatch: Update GNU patch to 2.7.6-1 (PR #1897)(#1871)

### Installer

- Silent install blocked (#1852)

### Translations

- Translation updates:
  - Brazilian (PR #1829,#1837,#1876,#1903)
  - Bulgarian (PR #1822)
  - Chinese Simplified (PR #1835,#1846,#1885,#1906)
  - Dutch (PR #1831)
  - French (PR #1841,#1842,#1894)
  - Galician (PR #1833)
  - German (PR #1850,#1875,#1907)
  - Hungarian (PR #1832,#1839,#1845,#1878,#1905)
  - Japanese
  - Korean (PR #1820,#1821,#1877)
  - Lithuanian (PR #1847,#1889,#1904)
  - Polish (PR #1869,#1870,#1884)
  - Portuguese (PR #1843,#1895)
  - Spanish (PR #1834)
  - Russian (PR #1824,#1825,#1862)

## WinMerge 2.16.30 - 2023-04-27

### General

- BugFix: When using an ini file all differences are displayed as black
    sections (#1799)
- Reduced file size of WinMergeU.exe for 32-bit version

### File compare

- BugFix: Fixed an issue where XML format files, such as vcxproj, were not
    being syntax highlighted.
- BugFix: Fixed an issue where the EOL character was not being displayed in
    the ARM64 version.
- Modify the "Go to" dialog. (PR #1779)

### Image compare

- BugFix: Middle Click to close image tab crash (#1785)
- BugFix: Fixed an issue where the changed Color distance threshold value
    would revert back to 0 the next time WinMerge was started.
- Image compare: Increase color distance threshold (CD Threshold)
    (winmerge/winimerge #29)

### Filters

- Updated file filters to allow UTF-8 without BOM.

### Options dialog

- BugFix: Fixed an issue where the shell integration category page in the
    Options dialog was not displaying correctly in version 2.16.29.
- BugFix: Fixed an issue where plugin settings were not exported when
    exporting from the Options dialog.

### Plugins

- BugFix: Fixed an issue where the ApplyPatch plugin was not functioning
    correctly when the 'Plugins -> Manual Unpacking' menu item was checked.
- BugFix: Fixed the problem that the plug-in setting window cannot be opened
    on 32-bit OS
- Added a "Plugin Settings" button to the "Select Plugin" window.
- Make the plugin settings dialog translatable and enable saving settings to
    an INI file (PR #1783)

### Command line

- BugFix: Fixed the problem that the /fr option is ignored when specifying the
    command line option /new
- BugFix: Fixed the problem of not moving to the conflicted line after
    auto-merge.

### Project file

- BugFix: Opening a project fails when a path has environmental variables in
    it. (#1793)

### Installer

- BugFix: Unsuccessful installation, Portable Win32 version (#1802) 

### Translations

- Translation updates:
  - Brazilian (PR #1806)
  - Chinese Simplified (PR #1808)
  - German (PR #1807)
  - Hungarian (PR #1809)
  - Japanese
  - Korean (PR #1774,#1788,#1790,#1791)
  - Lithuanian (PR #1817)
  - Polish (PR #1815)
  - Portuguese (PR #1787)
  - Slovenian (#1812)

## WinMerge 2.16.29 - 2023-03-21

### File compare

- BugFix: 3-way compare does not properly align identical lines when resolving
  conflicts, and show false highlights (#1696)
- BugFix: Failure to indent lines properly (#1740)
- BugFix: Fixed problems with non-default Diff algorithm:
  - Even though the Ignore carriage return differences option was disabled,
      EOL differences were ignored when the option to ignore whitespace
      differences was enabled.
  - Differences between CR and CR+LF were not ignored even though Ignore
      carriage return differences option was enabled.
- BugFix: Fixed a bug with Match whole word only options of Substitution
    filters
- Add MATLAB syntax highlighting. (PR #1766)

### Table compare

- The "View > Wrap Lines" menu item in the Table Compare window is now
  "Wrap Text" and its check status is saved separately from the same menu item
  in the Text Compare window. (osdn #47553)
- Added an option to change the CSV file separator from comma to semicolon or
    another character.

### Binary compare

- BugFix: Resizing WinMerge Window looses the correct scroll position for the
    memory address your cursor is at (WinMerge/frhed #13)
- BugFix: Fixed an issue where an infinite loop occurred when the file size was
    truncated during file loading.

### Image compare

- BugFix: Fixed issue preventing saving image comparison reports to a network
    share

### Webpage compare

- BugFix: Fixed issue with missing file path in header bar

### Folder compare

- BugFix: After I collapse a folder, the arrow next to it stays turned down
    (#1747)
- BugFix: Fixed an issue where the Left/Right Date and Left/Right Size columns
    would not update when deleting files on one side.
- Implement issue #1413: "Move" needs options "Left to Right" or
    "Right to Left" like "Copy" (PR #1732,#1720)
- Pressing F2 or Rename should not select file extension (#1735)

### Options dialog

- Added Enable Compare As menu option in Shell integration category

### Plugins

- BugFix: Plugin IgnoreLeadingLineNumbers hangs (#1715)

### Command line

- BugFix: Fixed a crash that occurred when comparing alternate data streams,
    such as file.zip:Zone.Identifier:$DATA, using the /self-compare command
    line option.
- BugFix: Fixed a crash that occurred when the /t command line option was
    specified with only one path provided

### Shell extension

- BugFix: Windows 11 Tabs - wrong folder selected from new menu (#1733)
- BugFix: Fixed the issue where the WinMerge menu would not appear when
    right-clicking on a non-item area in Windows 11 Explorer.
- Added Compare As menu item

### Installer

- Installer: components step unclear about "Patch GnuWin32" (#1698)
- The ShellExtension*.dll file is now renamed before installation to prevent
    installation failure when Explorer is loading ShellExtension*.dll.
- Added IgnoreLeadingLineNumbers plugin to non-x86 installers

### Translations

- BugFix: Fix an issue where some messages are not translated. (PR #1712)
- Translation updates:
  - Brazilian (PR #1711,#1713,#1727,#1728,#1756)
  - Chinese Simplified (PR #1714,#1719,#1722,#1731,#1765)
  - Corsican (PR #1717,#1723,#1752)
  - Dutch (PR #1757)
  - German (PR #1730,#1754)
  - Hungarian (PR #1725,#1726,#1758)
  - Japanese
  - Korean (PR #1689,#1690,#1692,#1693,#1694,#1718)
  - Lithuanian (PR #1729,#1755)
  - Polish (PR #1763,#1764)
  - Portuguese (PR #1737)
  - Russian (PR #1710,#1751)
  - Swedish (#1706,PR #1707)

## WinMerge 2.16.28 - 2023-02-15

### Folder compare

- BugFix: Fixed an issue where files with no extension were not compared if they
    were in a folder with a '.' in the folder name.

## WinMerge 2.16.26 - 2023-01-27


### General

- Fixed issue where the program would crash when certain path names were set
    in the file path bar.

### File compare

- Feature request: Allow pasting when editing caption of pages (PR #1651)

### Folder compare

- BugFix: Filters aren't saved anywhere (#1638)
- BugFix: Fixed issue where the Open menu item in file path bar of folder
    comparison window was disabled.
- Add processing to indicate that two directories are identical in the
    "Comparison result" column when they are identical in a 3-way folder
    comparison. (PR #1649)
- Request: highlight the file after opening its parent folder (#1662)
- Show/hide directories in 3-way comparison (PR #1683)

### Binary compare

- BugFix: Fixed issue where the Open menu item in file path bar of binary
    comparison window was disabled.

### Webpage compare

- BugFix: Deleted color of Word Difference in Options dialog was not used.
- Implemented Ignore numbers comparison option.

### Options dialog

- Modify the "Options (Compare > Folder)" dialog. (PR #1645)

### Plugins

- Add PreviewMarkdown plugin (PR #1641)
- Add PreviewPlantUML plugin (PR #1666)
- CompareMSExcelFiles: Added "Compare worksheets as HTML" in CompareMSExcelFiles
    plugin options window
- ApacheTika: Updated Apache Tika to version 2.6.0
- ApacheTika: If Java is not installed, OpenJDK 19.0.2 will now be downloaded
    and used.

### Translations

- Translation updates:
  - Brazilian (PR #1656,#1670)
  - Chinese Simplified (PR #1635,#1665,#1667,#1677,#1681)
  - Corsican (PR #1674)
  - French (PR #1640,#1679)
  - German (PR #1660,#1671)
  - Hungarian (PR #1664)
  - Japanese
  - Lithuanian (PR #1657,#1673)
  - Polish (PR #1648)
  - Portuguese (PR #1669)
  - Russian (PR #1676)
  - Slovenian
  - Swedish (PR #1655,#1663,#1682)

## WinMerge 2.16.25 - 2022-12-27

### File compare

- BugFix: Selection in "Replace" by regular expression doesn't work with `\n`
    (#1556)
- BugFix: WinMerge hangs for a certain regex search & replace action for
    clearing all lines not containing '%' (#1575)
- Add html5 keywords to crystaledit (PR #1565)
- Add css keywords to crystaledit (PR #1572)
- Preliminary exit (performance optimization) for Scrollbars calculation
    (PR #1574, #1573)
- Fix issue #1583 Syntax highlighting for SQL leaves many things out.
    (PR #1591, #1583)
- Starting Pane Consistency (#1598)

### Binary compare

- BugFix: Crash 0xc0000409 (#1544)
- Binary compare: Allow 64bit versions to open files larger than 2GB
    (PR #1549)

### Folder compare

- BugFix: Fix the problem that WinMerge crashes when pressing the "OK" button 
    in the "Display Columns" dialog in the debug version. (PR #1568)
- BugFix: Crash when copying files/folders (#1558)
- BugFix: File Duplication Bug In Outputted Zips (#1588)
- BugFix: Fixed problem with scrolling to unexpected position when expanding
    folders (osdn.net #46061)
- BugFix: Fixed incorrect links to files with # in filename in folder
    comparison report (osdn.net #46082)
- Changes the display processing of the "Comparison result" column for a 3-way
    folder comparison. (PR #1545)
- Add "Copy All Displayed Columns" to the context menu of the folder compare
    window. (PR #1615)
    
### Options dialog

- Added Auto-reload modified files option (PR #1611)

### Translations

- Translation updates:
  - Brazilian (PR #1617,#1630)
  - Chinese Simplified (PR #1614)
  - Corsican (PR #1628,#1629)
  - Galician (#1581)
  - German (PR #1616,#1633)
  - Hungarian (PR #1618,#1631)
  - Lithuanian (PR #1621,#1632)
  - Japanese
  - Polish (PR #1566)
  - Russian (PR #1553,#1554,#1555)
  - Slovenian
  - Swedish (PR #1594)
  - Turkish (PR #1563)

### Others

- png optimization(loss less) (PR #1541)
- Fields rearranged for size optimization (PR #1576)
- refactoring Diff3.h (PR #1577)
- Fix: Mismatch between keyword list and comments (PR #1578)
- DiffFileData optimization for same-files (PR #1579)
- Fixed potentially wrong SubEditList ReadOnly attribute storage; refactoring
    (PR #1580)
- CheckForInvalidUtf8 performance improvement; code cleanup (PR #1582)
- Update unicoder.cpp (PR #1584)
- unicoder.cpp light performance improvements (PR #1586)
- Update markdown.cpp (PR #1590)
- Add a feature for debugging. (PR #1595)

## WinMerge 2.16.24 - 2022-10-27

### General

- BugFix: Fixed crash when displaying file menu if jump list contains invalid
    title (osdn.net #45916)

### File compare

- Changed operation of displaying dialogs and context menus from status
    bar from double-click to single-click.

### Table compare

- BugFix: when TSV files were displayed in table mode with word wrap enabled,
    clicking on a character would not move the caret to that character's
    position

### Folder compare

- Fixed memory leak in folder comparison when PDF files
    were targeted for image comparison.

### Options dialog

- Improved translation regarding CPU cores (PR #1513)

### Select Files or Folders dialog

- Made it possible to specify Prediffer plugin

### Plugins

- BugFix: Select Plugin dialog: Fixed that "Display all plugins"
    checkbox did not work

### Project file

- BugFix: Fixed comparison failure when left file path and right
    file path in project file are URLs.
- Allow saving following in project file.
  - Description
  - Window type
  - Table delimiter

### Patch Generator dialog

- BugFix: The command line section in the generated patch file was garbled
    (osdn.net #45935)

### Translations

- BugFix: Fix an issue where the following message displayed when two files
    are identical in a 3-way folder comparison is not translated. (PR #1535)
- Translation updates:
  - Brazilian (PR #1511,#1523)
  - Corsican (PR #1510,#1527)
  - French (PR #1538)
  - German (PR #1498,#1509,#1528)
  - Hungarian (PR #1508,#1524)
  - Japanese
  - Lithuanian (PR #1514,#1526)
  - Polish (PR #1525)
  - Portuguese (PR #1529)
  - Slovenian

### Others

- BugFix: Fixed English verbiage (PR #1499)
- BugFix: typo fixed in README.md (PR #1504)
- BugFix: Fix typo in lwdisp.c (PR #1515)

## WinMerge 2.16.23 - 2022-09-26

### General

- BugFix: Fix an issue where filenames containing "&" are not displayed
    properly in the MDI tab bar and its tooltips. (PR #1466)

### Color schemes

- Create Midnight.ini (PR #1430)

### File compare

- BugFix: Non existing backup directory should be automatically created (#1438)
- BugFix: Bug: Can't copy selected text, if it has non-changed lines (#1507) 
- Remember zoom level for all files (#1433)
- The feature will allow the user to right-click the selected lines and… add
    them to Line Filter so that those lines added to the Line Filter will be
    ignored if found in any file. (PR #1481)
- CrystalEdit/parsers/SQL: Added more keywords (PR #1493)

### Table compare

- Bugfix: Inline differences ware not displayed even if the caret is moved to
    the position of an inline difference that is hidden due to the narrow
    column width.

### Webpage compare

- [EXPERIMENTAL] Webpage Compare: Highlight differences (PR #1357) 

### Folder compare

- BugFix: Disable rename operations when in read-only mode in the folder
    compare window. (PR #1434)
- BugFix: Fix an issue where renaming to a file name or directory name
    containing "\" or "/" is not done properly. (PR #1451)
- BugFix: Fix "Left to Right" and "Right to Left" copying in 2-way folder
    comparison. (PR #1495)
- BugFix: Folder compare with jpg images crashes  (#1176)
    (Previous versions were linked with unfixed freeimage.)

### Archive support

- Update 7-Zip to 22.01 (#1425)

### Translations

- Translation updates:
  - Brazilian (PR #1436,#1437,#1441,#1459,#1463)
  - Corsican (PR #1443,#1480,#1486)
  - Dutch (PR #1474)
  - Finnish (PR #1460)
  - French (PR #1491)
  - German (PR #1455,#1484)
  - Hungarian (PR #1431,#1454)
  - Japanese
  - Lithuanian (PR #1457,#1485)
  - Polish (PR #1427,#1456)
  - Portuguese (PR #1453,#1490)
  - Russian (PR #1426)
  - Slovenian (#1424,PR #1461)
  - Spanish (PR #1406)

## WinMerge 2.16.22 - 2022-07-27

### General

- Allow renaming of untitled pages (#1395)

### File compare

- BugFix: "Replace All" doesn't work when Replace in "Selection" and the new
    string contains the old string. (#1376)
- BugFix: “Match case” in Search always enabled (#1380)
- BugFix: vertical editing for .h file is quite slow (#1386)
- BugFix: replace text using regular expressions behaves incorrectly if
    multiple matches on the same line (#1387, PR #1388)
- Optimize snake function (PR #1411)

### Folder compare

- BugFix: Fix an issue where paths with different case are not displayed
    correctly in the folder column of the folder compare window when comparing
    three directories. (PR #1372)
- BugFix: Fix renaming process in folder compare window. (PR #1392)
- BugFix: Elapsed time was no longer displayed in the status bar after folder
    comparison.
- BugFix: Fix an issue where the folder column is not updated for child items
    after renaming a directory in the folder compare window. (PR #1408)

### Plugins

- Modify textbox behavior (CompareMSExcelFiles options dialog) (PR #1374)
- Make wsc files available as plug-in (PR #1390)

### Archive support

- Update 7-Zip to 22.00

### Project file

- Add a feature to save/restore hidden items to/from a project file.(PR #1377)

### Options dialog

- New setting to decide when to save/restore hidden items when project is saved/loaded (PR #1377)

### Translations

- Translation updates:
  - Bulgarian (PR #1375)
  - French (PR #1418)
  - Galician (PR #1400)
  - German (PR #1396,#1399)
  - Hungarian (PR #1393,#1398)
  - Japanese
  - Lithuanian (PR #1394)
  - Portuguese (PR #1416)

### Internals

  - Fix typo in SuperComboBox.cpp (PR #1379)

## WinMerge 2.16.21 - 2022-06-20

### General

- In windows 11 i have error 78 sidebyside with the winmerge manifest (#1312)

### File compare

- BugFix: Copy left/right different behavior (#1334)
- BugFix: Line difference coloring in “Word-level” mode does not work
    correctly for Cyrillic-based languages (#1362)
- BugFix: Syntax highlighting: SQL comments (#1354)
- Request for updating code: a new language(ABAP) in "syntax highlighting"
   (PR #1340)
- Added "none" diff algorithm
- Enable mouse wheel scrolling on the location pane.
- Backup files: Misleading error message when file cannot be written (#1326)

### Binary compare

- Allow the "Split Vertically" menu item to be unchecked.

### Image compare

- BugFix: Fix an issue where the pane was split vertically the next time the
    window was displayed, even though the "Split Vertically" menu item was
    unchecked.
- Make patience and histogram diff algorithm selectable.

### Webpage compare

- BugFix: Fix text disappearing when pressing the 'K' key in the address bar
- BugFix: Fix an issue where the pane was split vertically the next time the
    window was displayed, even though the "Split Vertically" menu item was
    unchecked.
- ResourceTree compare: Set the last-modified date and time in resource files
- Added Ctrl+L keyboard shortcut

### Folder compare

- BugFix: Alt/Shift key highlighting issue not resetting start point from move.
    (#1335)
- BugFix: Refresh Selected Marks Unscanned Folders as Identical (#1349)
- BugFix: Make the file name refreshed to detect case changes when running
    "Refresh Selected". (PR #1358)
- BugFix: Fix an issue where paths with different case are not displayed
    correctly in the folder column of the folder compare window when comparing
    three directories. (PR #1372)
- Tab behaviour on comparisons of files vs folders (#1367)
- Make the sort order of file names including numbers the same as Explorer.
   (osdn.net #44557)

### Reports

- BugFix: Fix report generation process. (PR #1324)
- BugFix: Fix report generation process about replacement with HTML entity
    (PR #1344)
- Modify "Tools - Generate Report" (Add column width definition to html output) 
    (PR #1333)
- BugFix: Fix an issue where WinMerge crashes depending on the filename when
    generating a file compare report. (PR #1319)

### Configuration log

- BugFix: [Bug Report] WinMerge does not recognize Win 11 (#1192)

### Plugins

- BugFix: CompareMSExcelFiles Plugins did not compare folders when opening
    .xlsx files from Plugins-> Edit with Unpacker menu item even though the
    "Extract workbook data to multiple files" option is enabled in the plugin
    settings (osdn.net #44522)
- BugFix: Fix a problem where the "Open files in the same window type after
    unpacking" checkbox was checked, but the checkbox was not checked the next
    time the dialog was opened.
- Sugg: Increase the dialogue for Plugins (#1308)

### Command line

- BugFix: Crash on command line compare (#1363)

### Shell extension

- BugFix: Fix an issue where the WinMerge menu displayed in the"Show more
    options" menu of the Windows 11 Explorer context menu is not an advanced
    menu, even though the advanced menu is enabled.
- BugFix: Fix the problem that the WinMerge icon is not correctly displayed on
    the taskbar when WinMerge is started from the Windows 11 context menu.

### Translations

- Translation updates:
  - Chinese Simplified (PR #1330)
  - Corsican (PR #1331,#1347)
  - German (PR #1311,#1329)
  - Hungarian (PR #1325)
  - Italian (PR #1355)
  - Japanese (PR #1338)
  - Lithuanian (PR #1318,#1327)
  - Polish (#1323)
  - Portuguese (PR #1317,#1345)
  - Slovenian
  - Turkish (#1332)
  - Russian (PR #1310)

### Internals

- Fix typo in BCMenu.cpp (PR #1313)
- Fix type: GPL (PR #1342)
- Use isupper+tolower instead of islower+toupper (diffutils ver2.7) (PR #1351)
- Initialize variables defined at "diff.h" (PR #1360)

## WinMerge 2.16.20 - 2022-04-27

### General

- BugFix: New filter (F) display (#1281 a))

### File compare

- BugFix: Fixed a problem where the caret would not display in the correct
    position on lines containing tab characters, depending on the font in use
      (osdn.net #44417)

### Webpage compare

- Webpage Compare \[EXPERIMENTAL\] (PR #1182)
  - Requires WebView2 Runtime.
  - Only supported on Windows 10 and above.
  - Currently, it is not possible to directly highlight differences between
      web pages, but it is possible to display two or three web pages side by
      side. You can also compare the following content of the displayed web
      pages
    - Screenshots
    - HTML contents
    - Extracted texts
    - Resource trees

### Folder compare

- BugFix: Fix an issue where items with different case are not displayed
    correctly in the folder compare window when comparing three directories.
    (PR #1299)

### Options dialog

- Allow resizing Options dialog box in both directions (#1265)

### Plugins

- BugFix: CompareMSExcelFiles.sct: Date formats interpreted inconsistently
    (#279)
- Add URL handler plugins (PR #1270)
  - HTTP/HTTPS scheme handler plugin
    - This plugin retrieves a file with the specified HTTP or HTTPS URL using
        the curl command.
  - Windows Registry scheme(reg:) handler plugin
    - This plugin handles URLs like
        `reg:HKEY_CURRENT_USER\Software\Thingamahoochie\WinMerge`.
        After `reg:`, it considers it a registry key and uses the reg.exe
        command to retrieve information about that registry key.
- Replace plugin: When regular expression substitution is performed with the
    `-e` option, `\r` and `\n` in the second argument are now treated as
    control characters CR and LF.
- PrettifyHTML plugin: Added "--tidy-mark no" to default plugin arguments

### Command line

- Added `/t webpage` command line option

### Manual

- BugFix: Help file: Small issue for plugins (#1309)

### Translations

- Translation updates:
  - Corsican (PR #1305,#1307)
  - Bulgarian (PR #1269)
  - French (PR #1294)
  - Galician (PR 1292)
  - German (PR #1276)
  - Hungarian (PR #1274,#1306)
  - Japanese
  - Lithuanian (PR #1263,#1275)
  - Polish (PR #1272,#1287,#1288)
  - Portuguese (PR #1273,#1277)
  - Slovenian (#1289)
  - Turkish (PR #1264)

### Internals

- Code refactor with C++17 features replace optimize create smart pointers
    (PR #1304)
- Fixed link errors occurring in Windows 10 SDK version 10.0.19041.0 and lower

## WinMerge 2.16.19 - 2022-03-20

### General

- Update Merge.rc (PR #1219,#1227,#1231,#1232)

### File compare

- BugFix: Match similar lines breaks with Ignore whitespace change (#1209)
- BugFix: Copy & Advance skips differences when moved block detection is on
    (#1235)
- BugFix: Fix inline difference selection by F4 key not working well in 
    various cases
- Different exit procedure required for small vs. large files (#1218)
- Added View → View Top Margins menu item. (A ruler appears in the margin)

### Table compare

- Pinning first row of file (#999)
  - Added Use First Line as Headers menu item to the column header context menu.

### Folder compare

- BugFix: Fix the problem that the status bar displays "0 items selected" even
    though multiple items are selected.
- BugFix: Change the file naming method of the file compare report to avoid
    duplication of the file compare report file name linked from the folder
    compare report. (PR #1171)
- BugFix: Fix an issue where comparison results are not displayed correctly
    when "Refresh Selected" is performed by selecting an item that has a
    directory and file with the same name. (PR #1189)
- BugFix: Folder compare with jpg images crashes  (#1176)
- BugFix: Fix renaming process in folder compare window. (PR #1246)

### Filters

- Filters enhancement (PR #1179,#1174)
  - File masks
    - Putting `!` before file masks will exclude files that match that masks.
    - If you put `\` after the file masks, the masks will match folders instead
        of files.
  - File filters
    - Added `f!:` and `d!:` to exclude files or folders that match the pattern
        specified in `f:` and `d:`.

### Options dialog

- BugFix: Help text is truncated (#1210)
- Improve vertical alignment string (#1200)
- Some improvements (#1212)

### Plugins

- BugFix: Select Plugin Dialog: Fix the problem that the plugin arguments are
    deleted by clicking the "Add pipe" button after entering them.

### Translations

- Translation updates:
  - Catalan (PR #1237)
  - Chinese Simplified (PR #1257)
  - Chinese Traditional (PR #1204)
  - Corsican (PR #1188,#1205,#1221,#1251,#1260)
  - Dutch (PR #1187)
  - French (PR #1211)
  - German (PR #1208,#1228,#1254,#1262)
  - Hungarian (PR #1203,#1220,#1252,#1259)
  - Japanese (PR #1165)
  - Korean (PR #1181)
  - Lithuanian (PR #1197,#1202,#1224,#1255)
  - Norwegian (PR #1170)
  - Portuguese (PR #1178,#1222)
  - Russian (PR #1164)
  - Slovak (PR #1196)
  - Slovenian (PR #1163,#1261)
  - Ukrainian (PR #1172)

### Internals

- Fix typo in ShellFileOperations.cpp (PR #1256)
- [Big PR - big changes] A lot of refactor and optimization commits (PR #1258)
- Wrong links for ShellExtension on Translations page (#1185)
- Tweak translations status (PR #1201)


## WinMerge 2.16.18 - 2022-01-27

### General

- BugFix: Crash when comparing files in Google Drive
- [Feature Request] Lengthen title of File Compare window or add tip (#960)
- added me to contributor list (PR #1094)
- Made it so that the parent window cannot be operated while the font selection
    dialog displayed from View→Select Font menu item is displayed.

### File compare

- BugFix: wm 2.16.16.0 crashes with file attached (#1101)
- BugFix: Fix a problem that 'Encountered an improper argument' error occurs
    when a pane split by Window→Split menu item is unsplit by drag operation.
- BugFix: Colors -> Differences -> Word Difference : Text color ignored (#1116)
- BugFix: WinMerge crashes with specific regex search (#1160)
- 3-Way File Merge: No Keyboard / hot keys available for Merging from Left Pane
    to right pane and vice versa (#957)
- Winmerge hangs when i try to compare files. (#1111)
- Fast encoding switching. (#793)

### Clipboard Compare 

- New Feature: Clipboard Compare (PR #1147)
  - Click File → Open Clipboard menu item to compare the two most recent
      contents of the clipboard history.
  - You can also compare by pressing Ctrl+V when the child MDI window is not
      visible.
  - This feature is available on Windows 10 version 1809 or higher and
      WinMerge 64-bit version.

### Folder compare

- BugFix: Sorting on Comparison Result being done incorrectly (#483)
- BugFix: Fix an issue where WinMerge sometimes crashes when executing
    "Refresh Selected" in the folder compare window. (PR #1120)
- BugFix: Fixed a bug that the parent folder icon was not displayed in non-recursive mode.
- BugFix: Fixed the problem that the sort order is different from version 2.16.16 or earlier

### Plugins

- Fix for https://github.com/WinMerge/winmerge/discussions/1139 (#1139,PR #1140)
- Make plugin descriptions translatable
- Upgrade Apache Tika to 2.2.1

### Command line

- Added `/clipboard-compare` command line option

### Archive support

- Update 7-Zip to 21.07

### Installer

- BugFix: Incorrect link to "Quick Start" guide at WM installation end (#1127)
- BugFix: Add replacesameversion flag to 7z.dll
- Re-enabled the process of installing ShellExtension for Windows 11.

### Manual

- BugFix: "Quick compare limit" and "Binary compare limit" settings don't have
    the expected (and documented) purpose (#1100)

### Translations

- Translation updates:
  - Chinese Simplified (PR #1109,#1112,#1134)
  - Corsican (PR #1103,#1119,#1137,#1142,#1154)
  - Dutch (PR #1123)
  - French (PR #1121,#1122,#1157)
  - German (PR #1110,#1117,#1143,#1155)
  - Hungarian (PR #1102,#1115,#1136,#1141,#1150)
  - Japanese
  - Lithuanian (PR #1124,#1144)
  - Portuguese (PR #1097,#1098,#1106,#1133,#1149)
  - Slovenian (PR #1148,#1153)
  - Turkish (PR #1099)

### Internals

- Fix typo in DirScan.cpp (PR #1118)

## WinMerge 2.16.17 - 2021-12-19

### General

- New Option to ignore numbers. (PR #1025,#923)
- Add the feature to display tooltips on the MDI tab. (PR #1038)
- Issue with closing WinMerge with Esc keyboard key (#1052)
- Add an "Defaults" section to the ini file (PR #1071)

### File compare

- BugFix: Release 2.16.16 crashes when comparing large files - likely a
    regression (#1036)
- BugFix: Fixed C#(Java, JavaScript) keyword highlighting. (#1040)
- BugFix: The current pane switches without me asking it to. (#1050)
- BugFix: Fix PHP syntax highlighting. (PR #1055)
- BugFix:  Source Files Comparison doesn't seem to Work properly (#1057)
- Add D syntax highlighting. (PR #1042)
- Improved 'Match similar lines' option (#1013)
- Make the 'Match similar lines' option work for 3-way comparisons
    (PR #1051,#510)
- Please add a huge icon for "Filter is active" (#1056)

### Image compare

- Added support for creating multi-page image compare report
    (osdn.net #43374)

### Folder compare

- BugFix: Fixed a problem where Duplicate Group Numbers were not assigned to
    files with the same content but different file names.
- BugFix: Fix crash when comparing 3 folders if additional properties were added
- FolderCompare: Improve performance when tree mode is disabled (#PR #1069)

### Project file

- Add a feature to save/restore the "Ignore numbers" setting to/from a project
    file.  (PR #1068)

### Patch Generator dialog

- Put the diff patch to the clipboard rather than to files (#923)

### Plugins

- BugFix: Fixed the problem that Plugins-&gt;Reload Plugins menu item does not
    work.

### Archive support

- Update 7-Zip to 21.06

### Shell extension

- ShellExtension for Windows 11: Implemented advanced menu 

### Translations

- New translation:
  - Corsican (PR #1072,#1085)
- Translation updates:
  - Chinese Traditional (PR #1079)
  - Galician (PR #1089)
  - German (PR #1062,#1086,#1088) 
  - Hungarian (PR #1032)
  - Japanese
  - Korean (PR #1078)
  - Lithuanian (PR #1043,#1061,#1082,#1087)
  - Polish (PR #1049)
  - Portuguese (PR #1034,#1039,#1060,#1065)
  - Russian (PR #1031)
  - Slovenian

### Internals

- BugFix: Fix typo in BCMenu.cpp (PR #1054)
- BugFix: Return better HRESULTs (PR #1077)
- Make it buildable for ARM32 architecture 

## WinMerge 2.16.16 - 2021-10-28

### General

- Fix a problem where the string in the Windows common dialog would not 
    change to the language when switching languages.

### File compare

- BugFix: Fix not getting the proper error message when saving failed 

### Table compare

- BugFix: Cannot resize last column with UI (#998)
- Reloading a file that was changed by another application does not preserve
    column widths (#951)

### Image compare

- BugFix: Fix an issue where drag-and-drop of file would only work once.

### Folder compare

- BugFix: Sync (Super Slow) (#771)
- BugFix: Fix an issue where filters are not applied correctly when opening
    a project file containing multiple items with different filters. (PR #995)
- [Feature Request] New Display Columns: Dimensions + Size Difference (#131)
- FolderCompare: Additional Properties (Windows Property System+Hash
    (MD5, SHA-1, SHA-256))  (PR #996)

### Options dialog

- BugFix: Fix the problem that the "Register Shell Extension for Windows 11 or
    later" button is not enabled when another user has registered
    ShellExtension for Windows 11.

### Plugins

- BugFix: Plugin unpacked file extension problem 
    (get_PluginUnpackedFileExtension) (#983)
- BugFix: Comparing broken lnk-files (windows shortcuts) freezes WinMerge
    (#1007)
- Apache Tika plugin: Update Apache tika to 2.1.0 and change the
    download URL
- CompareMSExcelFiles.sct: Make the number before the sheet name zero-padded

### Shell extension

- BugFix: ShellExtension for Windows 11 did not work on machines that did not
    have MSVCP140.dll VCRUNTIME140*.dll installed.
- BugFix: Loop counter should be the same type as the count type. (PR #987)
- ShellExtension for Windows11: Disable Registry Write Virtualization

### Manual

- Where to report documentation/help errors? (#1004)

### Translations

- Translation updates:
  - Galician (PR #1005)
  - German (PR #986,#1027)
  - Hungarian (PR #991,#1023)
  - Japanese
  - Lithuanian (PR #979)
  - Portuguese (PR #1017)
  - Slovenian (#1026)
  - Turkish (PR #980)

### Internals

- BugFix: Missing packages.config (also outdated) and wrong NuGet packages
    path in the WinMergeContextMenu.vcxproj and .filters file (#985)
- Fix typo in OpenView.cpp (PR #1000)

## WinMerge 2.16.15 - 2021-09-20

### General

- BugFix: WinMerge would crash when launched if the registry or INI file
    contained invalid values.
- BugFix: Winmerge Crash when comparing 2 files from Windows Explorer context
    menu (#808, #908, #913)
- BugFix: Incorrect text color for selected menu item on Windows 11
- BugFix: 50% cpu use by winmergeu.exe after program closed (#903)
- Digitally sign packages (#152)

### File compare

- BugFix: The mouse cursor did not change to an hourglass when the files or 
    plugins were taking a long time to load.
- BugFix: Save Middle and Save Middle As menu items were not enabled when
    comparing three files.
- BugFix: A two-pane window was displayed even though 
    New (3panes) → Table menu item was selected.
- BugFix: The height of each pane in the Diff pane was calculated incorrectly
    when comparing three files.
- BugFix: Unicode SMP chars misrendered after performing a find (#914)
- BugFix: Crash when pressing Shift+F4 key
- BugFix: Replace slow (#940)
- BugFix: When moving in the scroll pane, the selected position is incorrect
    (#970)
- BugFix: When the Diff pane was redisplayed, the scroll position of the Diff
   pane was not appropriate. (osdn.net #42862)
- Make "Do not close this box" checkbox in search window On by default (#941)

### Image compare

- BugFix: Duplicate menu shortcut in translations (#905)
- BugFix: Image comparison (winimerge #24)

### Project file

- Add a feature to save/restore compare options to/from a project file.(#498)
    (PR #915)

### Options dialog

- Add a feature to set items saved to or restored from the project file.
    (PR #953)

### Plugins

- New unpacker plugins:
  - DecompileJVM
  - DecompileIL
  - DisassembleNative

### Command line

- Added /c `column number` command line option
- Added /EnableExitCode command line option

### Shell extension

- BugFix: WinMerge's extended menu items were doubly inserted into the context
    menu of Explorer's navigation pane. (osdn.net #42702)
- BugFix: Right click - compare - is unclear (#249)
- Added a new DLL (WinMergeContextMenu.dll) for the Windows 11 Explorer context
    menu (currently unstable and not registered by default) (PR #954)

### Translations

- Translation updates:
  - Brazilian (PR #910)
  - Dutch (PR #921,#969)
  - German (PR #965,#977)
  - Hungarian (PR #937,#955)
  - Italian (PR #911)
  - Japanese
  - Korean (PR #932)
  - Portuguese (PR #956,#964,#976)
  - Russian (PR #901,#927,#963)
  - Slovenian
  - Swedish (PR #974)
  - Turkish (PR #899)

### Internals

- README.md: Make it clear that requirements are to build, not use the
    application (PR #942)
- compiler-calculated maximum value for `m_SourceDefs` (PR #966)

## WinMerge 2.16.14 - 2021-07-25

### General

- Fixed an issue where the WinMerge process might not terminate even though the
    WinMerge window was closed.

### File compare

- BugFix: Fixed an infinite loop when "find what" in the substitution filters
   is empty.

### Folder compare

- BugFix: Fix an issue where a file is deselected when returning to the folder
    compare window after opening the file compare window by double-clicking
    the file in the folder compare window. (PR #857)
- Right click context menu - Compare files or folders in a new tab (#232,#277)

### Binary compare

- BugFix: Fixed an issue where window titles may not be updated

### Image compare

- winmerge shows (differences) rotated image (winmerge/winimerge #20)
- Added following menu items to the context menu
  - Rotate Right 90deg
  - Rotate Left 90deg
  - Flip Vertically
  - Flip Horizontally

### Options dialog

- Add preference option to clear "Don't ask this question again"
    CompareLargeFiles choice (#772, PR #859)

### Select Files or Folders dialog

- BugFix: Fix the Select Files or Folders dialog. (PR #882,#892)

### Plugins

- BugFix: CompareMSExcelFiles.sct: "This picture only contains a bitmap" was
    displayed when comparing Excel files that contain shapes.
- BugFix: CString rangestr = (argc > 0) ? argv[0] : GetColumnRangeString();
    (#853)
- Improve plugin system (editor script) (PR #871)
- New unpacker plugins:
  - PrettifyHTML
  - PrettifyYAML
  - ValidateHTML
  - QueryYAML
  - SelectColumns
  - SelectLines
  - ReverseColumns
  - ReverseLines
  - Replace
- New editor script plugins:
  - PrettifyHTML
  - PrettifyYAML
  - SelectColumns
  - SelectLines
  - ReverseColumns
  - ReverseLines
  - Replace
- Updated Apache Tika to version 2.0.0
- Updated yq to version 4.11.1

### Command line

- Added /l command line option (osdn.net #41528)
- Added /t, /table-delimiter, /new, /fileext and /inifile command line option

### Installer

- Installer integrates with TortoiseGit and TortoiseSVN despite being told not
    to (#878)

### Translations

- Translation updates:
  - Bulgarian (PR #850)
  - Dutch (PR #842,#893)
  - Galician (PR #869)
  - German (PR #860,#870,#883,#890)
  - Hungarian (PR #845,#856,#897)
  - Japanese
  - Lithuanian (PR #840,#849,#866,#875,#879,#894)
  - Portuguese (PR #846,#872,#898)
  - Slovenian (#858)
  - Russian (PR #847)
  - Turkish (PR #848)

### Internals

- BugFix: WinMerge doesn't build under Visual Studio 16.10.2 (#841)
- BugFix: x64: LINK : warning LNK4010: invalid subsystem version number 5.01;
    default subsystem version assumed (#855)
- BugFix: Project: heksedit cl : command line warning D9002: ignoring unknown
    option '/arch:SSE' (#861)
- BugFix:ALL.vs2019.sln cl : command line warning D9035: option 'Gm' has been
    deprecated and will be removed in a future release (#862)
- Resolves: Add continuous code security and quality analysis (PR #844, #843)
- Improvement: Add check and error message in DownloadDeps.cmd that path to
    7-zip exists (#864)

## WinMerge 2.16.13 - 2021-06-22

### General

- BugFix: Register.bat did not work properly on the Chinese version of
    Windows XP (#780)
- Possibility to store settings in INI file (#248) (PR #750)
- FeatureRequest - Ignoring options - lack in "button menu" (#804)

### File compare

- BugFix: Fix PHP syntax highlighting. (PR #782, PR #802)
- BugFix: BS key did not work at the beginning of the line after splitting
    the pane or clicking the OK button in the Options dialog.
- BugFix: The edited contents were discarded when the "Recompare As" menu item
    was selected after editing the file
- BugFix: Incorrect comparison (#834)
    (This bug occurred when enabling both the 'Ignore blank lines' option and
     the 'Completely unhighlight the ignored differences' option.)
- Add Smarty syntax highlighting. (PR #821)
- Thicken the caret in overwrite mode (osdn.net #42179)

### Folder compare

- BugFix: Different Files are Identical? (#768)
    (When comparing files with only BOM and no contents, the comparison result
     became unstable because it referred to the uninitialized memory.)
- BugFix: Fix a crash when re-comparing folders (osdn.net #42219)

### Binary compare

- BugFix: The file could not be saved after creating a new one
- Made Unpacker plugins available for image compare and binary compare

### Image compare

- BugFix: Error on try to show differences between two different gif (#784)
- Made Unpacker plugins available for image compare and binary compare

### Plugins

- Improve plugin system (PR #797)
  - Added categorized Unpacker plugin menu items to various menus 
  - Made it possible to specify multiple Unpacker/Prediffer plugins by
      concatenating them with | and to specify arguments.
  - Allowed Unpacker/Prediffer plugins to be specified for multiple files at
      once in Folder Compare window. The specified plugin will be visible in
      the Unpacker and Prediffer columns
  - Add "(U)" or "(P)" to the tab title of the window opened by the
      Unpacker/Prediffer plugin.
  - Allowed the plugin settings dialog to specify default arguments that will
      be used when no plugin arguments are specified
  - Allowed plugins used by Automatic Unpacking/Prediffing to be excluded in
      the plugin settings dialog
  - New unpacker plugins:
    - ApacheTika
    - PrettifyJSON
    - PrettifyXML
    - QueryCSV
    - QueryTSV
    - QueryJSON
    - MakeUpper
    - MakeLower
    - RemoveDuplicates
    - CountDuplicates
    - SortAscending
    - SortDescending
    - ExecFilterCommand
    - Tokenize
    - Trim
    - VisualizeGraphviz
  - New editor script plugins:
    - RemoveDuplicates
    - CountDuplicates
    - Tokenize
    - Trim
    - ApacheTika
    - PrettifyJSON
    - PrettifyXML

### Translations

- BugFix: Fix an issue where a message is not translated.(PR #763)
- Translation updates:
  - French (PR #762)
  - Japanese
  - Polish (PR #769)
  - Turkish (PR #803)
  - Russian (PR #761)

### Internals

- Update CWindowsManagerDialog (PR #811)
- Update CWindowsManagerDialog - check some pointers for null and made safe
    casts (PR #824)

## WinMerge 2.16.12 - 2021-04-29

### General

- GUI textstrings: grammatical corrections (PR #722)
- Added ARM64 support

### File compare

- BugFix: Fix PHP syntax highlighting. (PR #751)
- BugFix: Strings in a multi-line diff block were not be replaced correctly
    when the substitution filters' regular expression contained ^
- BugFix: Font size restoration with Ctrl+0 key did not work properly in
    Hi-DPI environment
- BugFix: Fixed a rare crash when enabling syntax highlight
- BugFix: Fixed an issue where inline scripts in HTML files were not
    highlighted correctly
- Make the width of the 'Find what' label in Find dialog a little wider
    (osdn.net #42063)
- Fix conflicting accelerators (osdn.net #42064) 
- [Feature Request] Selection Count on Status Bar (#135)
- Add C# 6.0 reserved words to style list (PR #719)
- FR: Add a shortcut key go to next file (#721)
- Update PHP syntax highlighting keyword list. (PR #724)
- autoit.cpp - Macros >> User 1 ..... Variable >> User 2 (PR #749)
- autoit.cpp - #CS #CE support (PR #753)
- Interrupt a inline diff process when it takes too long
- Make the color of characters that represent spaces and tabs lighter than
    other characters when the "View Whitespace" menu item is enabled
- Added "Open Parent Folder" menu item to the context menu

### Folder compare

- BugFix: Copy confirmation dialog has overlapped Yes/No Button (#739)
- BugFix: Comparison result was not updated by Swap operation in 3-way folder
    comparison (osdn.net #41901)

### Binary compare

- BugFix: Next File or Previous File button on the toolbar did not work if the
    active window was a binary compare window or an image compare window.
- BugFix: Only one pane was zoomed in/out in Ctrl+Mouse Wheel

### Image compare

- BugFix: Next File or Previous File button on the toolbar did not work if the
    active window was a binary compare window or an image compare window.
- BugFix: The header bar widths were not calculated properly when the
    'Split Vertically' menu item is unchecked.

### Open dialog

- Make archive files openable as binary files from the pull-down menu.

### Archive support

- BugFix: Fixed a rare crash when decompressing an archive file

### Plugins

- BugFix: ATL: QIThunk - 2 LEAK in plugins e.g. DisplayBinaryFiles and
    DisplayXMLFiles (#755)

### Translations

- Translation updates:
  - Brazilian (PR #711,#728,#729)
  - Dutch (PR #706)
  - Galician (PR #737)
  - German (PR #718,#752)
  - Hungarian (PR #712)
  - Japanese
  - Korean (PR #709)
  - Lithuanian (PR #708,#713,#738,#754)
  - Portuguese (PR #725)
  - Slovenian
  - Swedish (PR #720,#723)
  - Russian (PR #707)

## WinMerge 2.16.11 - 2021-03-28

### General

- Make all OK strings same case (PR #593)
- Tab bar: Added shadows to help distinguish between active and inactive tabs
- Added drop-down menu to Open and Save icon on toolbar 

### File compare

- BugFix: Basic syntax highlighter is broken (osdn.net #41440)
- BugFix: File is corrupted while saving differences in changed file (Ctrl+S)
    (#607)
- BugFix: Fix an issue where the syntax highlighting scheme is not applied to
    the split second File pane and the Diff pane when changing it.
    (PR #624)
- BugFix: The position selected by clicking while holding down the shift key is
    incorrect. (sf.net #2237)
- BugFix: Fix an issue where the comment filter might not work properly if the
    file is non-UTF-8 and the comment contains non-ascii characters.
- Add a feature to set up default highlighting by a file extension
    (PR #627)
- Add "Copy Selected Line(s) to/from Left/Right" feature (#463)
    (PR #642)
- If -b or -w is also specified, -B now considers lines to be empty if they
    contain only white space (osdn.net #41355)
- Added BOM checkbox to the Codepage dialog.

### Folder compare

- BugFix: Program crash if you close a tab with the folder from where you
    opened current file (#645)
- BugFix: The title bar path was not updated when swapping files in a Zip file.
- BugFix: The codepage specified in the Codepage dialog did not affect the
    files to be opened.

### Image compare

- BugFix: The image on the right does not open if the file exists only on the
    right (osdn.net #41721)

### Open dialog

- Added Text, Table, Binary and Image menu items to the Compare button in the
    "Select Files or Folders" window

### Archive support

- Rar5 support (#644)

### Options dialog

- BugFix: Fix an issue where custom colors are not saved.
    (PR #648)

### Plugins

- RCLocalizationHelper: Fix memory leaks (PR #596)

### Installer

- Installer issue with Polish diacritics characters (#589)

### Translations

- Translation updates:
  - Bulgarian (PR #599,#625)
  - Brazilian (PR #633)
  - French (PR #637,#649,#658,#659)
  - Galician (PR #587,#650,#677)
  - German (PR #632,#651)
  - Hungarian (PR #682,#683,#685)
  - Japanese
  - Lithuanian (PR #634,#653)
  - Polish (PR #597,#673)
  - Portuguese (PR #674)
  - Slovenian
  - Russian (PR #588)

### Command line

- Single instance mode does not work when launched from Visual Studio 2019
    (#622)
    (Added /sw command line option)

### Internals

- BugFix: Plugins\src_VCPP\VCPPPlugins.vs2017.sln can't open projects any
    more because in revision 69455da the projects were renamed. (#598)
- BugFix: OutputFile of plugin project DisplayXMLFiles is different that the
    other projects (#600)
- BugFix: WinMergeScript.rgs files in Plugins\src_VCPP projects are not found.
    (#605)
- BugFix: typeinfoex.h(189): warning C4701: potentially uninitialized local
    variable 'pTypeLib' used (#605)
- BugFix: Plugins project DisplayXMLFiles.vcxproj contains
    "Unicode Release MinSize" configuration but was removed (#611)
- Expression is always true (#612,PR #613)
- Plugins.cpp function SearchScriptForMethodName can be improved (#690)

## WinMerge 2.16.10 - 2021-01-30

### General

- BugFix: Fixed processing that uses GetAsyncKeyState(). (GitHub PR #505)
- BugFix: Fixed the problem that the language setting is not applied to the
    context menu of the MDI tab when the language setting is changed. 
    (GitHub PR #523)
- BugFix: command-line option /x did not work for binary and image comparison
- BugFix: Substiturions vs. Substitutions (GitHub #551)
- Swap Panes functionality for 3 way compares (Issue #507) (GitHub PR #533)
- [feature request] Add options to command line to change "compare methods"  
    (GitHub #530)
- Added the command line option "/s-" to ensure that another instance is
    always executed, ignoring the value of the 'Allow only one instance to 
    run' option.

### File compare

- BugFix: WinMerge crashes with mouse double click (GitHub #531)
- BugFix: Fixed an issue where the message box "The report has been created
    successfully." was displayed even if the report creation failed.
- BugFix: BUG: Doesn't respect "Don't ask this question again" checkbox when
    comparing large files (GitHub #574)
- The Location pane doesn't draw a line connecting moved differences by
    default (GitHub #498)
- Update crystallineparser.cpp - AutoIt (\*.au3) support as a "Basic"
    (GitHub PR #543)
- s\_apszAutoItKeywordList[] - actualization for AutoIt (GitHub PR #584)
- Added JavaScript and JSON syntax highligher (osdn.net #41083)
- Added View -> Diff Context -> Invert menu item
- Feature Request: Move To Next File option while comparing files #475
    (GitHub PR #561)
- A new feature "Ignored Substutions" (GitHub PR #544,#549,#560)
  ("Ignored Substitutions" was renamed to "Substitution Filters")

### Folder compare

- BugFix: Winmerge crashes consistently when deleting files
    (GitHub #491)
- BugFix: Copy Folder does not copy subfolders and I don't see any option for it
    (GitHub #537)

### Table compare

- Added File -> New -> Table menu item

### Binary compare

- Added File -> New -> Binary menu item

### Image compare

- Implement copy and paste images (GitHub PR #524)
- Added File -> New -> Image menu item
- Added Image -> Compare Extracted Text From Image menu item

### Options dialog
  
  - Fix an issue where custom colors are not saved.
    (GitHub PR #648)

### Filter dialog

- Making CPropertySheet resizable needs some re-work. (Issue #509)
    (GitHub PR #535)
  
### Patch Generator dialog

- BugFix: Crash when generating patch (GitHub #521)

### Translations

- Translation updates:
  - Dutch (GitHub #578,#579,#580)
  - Galician (GitHub PR #493,#538,#570)
  - German (GitHub PR #532,#548,#563,#585)
  - Japanese
  - Lithuanian (GitHub PR #496,#528,#536,#562,#564)
  - Portuguese (GitHub PR #495)
  - Slovenian (GitHub #553,#565)
  - Russian (GitHub PR #494)

### Manual

- Update manual (GitHub PR #497,#513,#546)
- Small tweaks for the Manual (GitHub PR #508)
- Windows XP Pro SP0 vs Requirements (GitHub #515)

### Internals

- Fix Various Warnings (GitHub PR #539)
- Various fixes to testing (GitHub PR #545)
- Some tweaks for translations status (GitHub PR #556)
- Link error when `building Plugins\src_VCPP\DisplayXMLFiles` with Visual
    Studio 2019 16.7.7 (GitHub #554)
- Link error when building VCPP plugin DisplayXMLFiles with Visual Studio
    2019 16.7.7 (GitHub #555)
- Link warnings when building VCPP plugin DisplayXMLFiles with Visual Studio
    2019 16.7.7 (GitHub #558)
- Some more files should be added to the .gitignore file (GitHub #559)

## WinMerge 2.16.9 - 2020-11-29

### General

  - BugFix: MainFrm.cpp: Toolbar was leaking image lists (GitHub PR #432)
  - BugFix: The icons on a 43" 4K screen are too small (GitHub #276)
  - Update English.pot (GitHub #440)
  - Update Merge.rc (GitHub #487)
  - Improved startup time

### File compare

  - BugFix: [UI] Pane enlargement was reset after changing tab (GitHub #403)
  - BugFix: Non-comment differences were sometimes ignored when the comment
      filter was enabled, (osdn.net #40488)
  - BugFix: Line Filters aren't applied when using a 3rd file (GitHub #395)
  - BugFix: "Ignore blank lines" does not work in 3-way compare (GitHub #450)
  - BugFix: Fix the problem that the comparison result is displayed one line
      off in the file compare window if a sync point is added with the first
      line selected. (GitHub PR #435)
  - BugFix: Fix the problem accessing the text buffer out of range if a sync
      point is added by selecting a ghost line that is after the last block.
      (GitHub PR #457)
  - BugFix: Fix the problem that "Goto...", "Goto Line &lt;line&gt;" and moving by
      left click on the location pane do not work appropriately when the Diff
      pane is active in the file compare window. (GitHub PR #476)
  - BugFix: Reloading file does not refresh its encoding (GitHub #466)
  - BugFix: Editor text display is abnormal - character spacing problem
      (GitHub #468)
  - always copy "full line" instead of "selected text only" - option
      CopyFullLine (GitHub PR #459)
  - Add the feature "Go to Moved Line" requested by #278 (GitHub PR #484)
  - how to show white space with linebreak hidden? (GitHub #265)
    (Added View->View EOL menu item)

### Folder compare

  - BugFix: Pausing comparing doesn't pause immediately (GitHub #342)
  - BugFix: Sorting on Comparison Result being done incorrectly (GitHub #483)
  - Commandline to display versions in the output report (GitHub #418)
  - "Don't ask again" checkbox for the Confirm Copy dialog (GitHub PR #445)

### Binary compare

  - BugFix: Scrolling binary files (GitHub #456)

### Options dialog
  
  - Added "Automatically scroll to first inline difference" option to Options
    dialog

### Patch Generator dialog

  - BugFix: Fixed the problem that the input to File1 or File2 comboboxes of
      the Patch Generator dialog is not applied when the Patch Generator dialog
      is opened by selecting multiple files. (GitHub PR #421)

### Translations

  - Translation updates:
    - Chinese Simplified (GitHub PR #465)
    - Dutch (GitHub PR #482)
    - Galician (GitHub PR #419,#458,#493)
    - German (GitHub PR #438,#448,#480,#490)
    - Lithuanian (GitHub PR #417,#439,#443,#449,#481)
    - Polish (GitHub PR #447)
    - Portuguese (GitHub PR #429,#467)
    - Slovak (GitHub PR #470)
    - Slovenian (GitHub PR #486,#488)
    - Spanish (GitHub PR #454)
    - Turkish (GitHub PR #425)

### Manual

  - Update Shortcut_keys.xml (GitHub PR #430)
  - Update manual (GitHub PR #485,#492)

### Internals

  - Tweak output from BuildInstaller.cmd and BuildArc.cmd (GitHub PR #424)
  - Fix typo in GhostTextBuffer.cpp (GitHub PR #472)
  - Fix typo in memdc.h (GitHub PR #474)

## WinMerge 2.16.8 - 2020-08-28

### General
  - BugFix: More space for some internationalized strings (GitHub #402)
  - BugFix: Some improvements (GitHub #405,#411)

### File compare
  - BugFix: Ignore case option did not work when Diff algorithm was
      other than default
  - BugFix: A white vertical rectangle was sometimes drawn in the selected area
  - BugFix: The title of the file comparison window after changing the language
      was accidentally changed to "Untitled left/right"
  - BugFix: Wrong merging (GitHub #420)
      (minimal/patience/histogram diff algorithm did not work on Windows XP)
  - Extended F4 key movement range to the whole file
  - Don't treat UTF-8 and UTF-8 with BOM the same when the 
      "Ignore codepage differences" option is disabled

### Folder compare
  - BugFix: Appropriate error messages were not displayed when the file to be
      deleted no longer existed
  - BugFix: 'Show Middle/Right Unique items' menu item does not work properly
      in 3-way folder compare (osdn.net #40672)
  - CTRL+Drag folders now has the opposite behavior of the current
      Include Subfolders option

### Image compare
  - BugFix: Fix scrolling glitches (GitHub WinMerge/winimerge PR #8)
  - Reduce flicker on resize (GitHub WinMerge/winimerge PR #9)

### Options dialog
  - Allow choosing image filename patterns from a multi-selection dropdown list
      (GitHub PR #391)
  - WildcardDropList: Avoid the String instance as it could throw std::bad_alloc
      (GitHub PR #397)
  - Remove duplicate filename patterns without relying on WildcardDropList
      (GitHub PR #400)
  - Made Options dialog resizable
  - Changed the default values for the following options:
    - Ignore codepage differences -&gt; disabled
    - Include unique subfolders contents -&gt; enabled

### About dialog
  - Rework the fix for Github issue #316: GUI glitches/bugs #2 (GitHub PR #392)
  - Replace outdated list of developers in AboutBox with ascii-art gnu from FSF
      (GitHub PR #394)

### Installer
  - BugFix: Installation - Internal error: Failed to expand shell folder
      constant "userdesktop" (GitHub #354)
  - BugFix: Lithuanian.po is missing (GitHub PR #415)
  - New installer for per-user installation
      (WinMerge-2.16.8-x64-PerUser-Setup.exe)

### Translations
  - Translation updates:
    - Brazilian (GitHub PR #383)
    - Galician (GitHub PR #393)
    - German (GitHub PR #388,#389,#398,#399,#401,#406,#412,#414, WinMerge/frhed PR #2)
    - Lithuanian (GitHub PR #385,#390,#407,#408,#413,#415)
    - Turkish (GitHub PR #386)
    - Russian (GitHub PR #387)

### Manual
  - Update manual for IgnoreCommentsC change (GitHub PR #384)
  - Update Shortcut_keys.xml (GitHub PR #410)

## WinMerge 2.16.7 - 2020-07-26
### General
  - BugFix: The icons on a 43" 4K screen are too small (GitHub #276)
  - BugFix: GUI glitches/bugs (GitHub #316)
  - BugFix: Several issues regarding i18n (GitHub #314)
  - Add Solarized Dark/Light color scheme (GitHub #287)
  - Compile WinMerge with ASLR and CFG enabled (GitHub #315)

### File compare
  - BugFix: Diff Pane issues (GitHub #307)
  - BugFix: Codepage not updated on refresh (GitHub #320)
  - BugFix: Crashes when comparing large files (GitHub #325)
  - BugFix: WinMerge does not recognize the same files (GitHub #332)
  - BugFix: Moved ghost lines are shown in the wrong color (GitHub #358)
  - BugFix: opening same file (GitHub #362)
  - BugFix: Find dialog sometimes remembers old text to start a new find
      instead of the new text. (GitHub #368)
  - BugFix: Fix a problem where markers that are out of the range of the 
      current difference appear in the difference pane. (osdn.net 40407)
  - BugFix: HTML5 encoding (&lt;meta charset="..." &gt;) is ignored. (osdn.net #40476)
  - '=' should be included in word separator (osdn.net #40224)
  - Allow specifying default for EOL warning checkbox (GitHub #297)
  - Only indent existing lines (GitHub #356)

### Table compare
  - Made it possible to display the contents of CSV and TSV files like
      spreadsheet software.

### Folder compare
  - BugFix: DST causes incorrect dates shown in Date column (GitHub #299)
  - BugFix: Long filename issue (GitHub #339)
  - BugFix: Winmerge Freeze if large number of files are listed in Window View
      (GitHub #348)
  - BugFix: Change to disable some menu items that should not be executed for
      directories, when directories are selected in the folder compare window. 
      (GitHub PR #366)
  - BugFix: Update DirViewColItems.cpp (GitHub #376)
  - BugFix: Fix the problem that not 3 panes but 2 panes file compare window
      displays when executing "Compare As" &gt; "Binary" or "Compare As" &gt; "Image"
      in the context menu in the folder compare window with selecting 3 items.
      (GitHub PR #381)
  - BugFix: Fix a problem where a text file could be considered a binary file.
      (osdn.net #40296)
  - BugFix: crash when clicking [Merge]-&gt; [Delete] menu item while renaming a
      file
  - Add a feature generating a patch from directories (#283) (GitHub PR #331)
  - added bin and obj directories to C# filter (GitHub PR #365)

### Image compare
  - BugFix: Scrolling behavior when dragging images is wrong (osdn.net #40205)

### Open dialog
  - BugFix: Open dialogs are sometimes left as garbage (osdn.net #40487)
  - Browse button in the file/dir selection show wrong path (GitHub #346)

### Options dialog
  - BugFix: Pressing the [Compare/Binary] category button in the Options dialog
      twice will cause a crash. (osdn.net #40308)

### Plugins
  - BugFix: Fix handling of line breaks in SortAscending, SortDescending
      (osdn.net PR #40266)
  - BugFix: Error when comparing images in the CompareMSExcelFiles.sct plugin
      (osdn.net #40472)
  - CompareMSExcelFiles.sct: Include Excel Addin files (*.xlam) (GitHub PR #269)
  - Add support for C# and TypeScript (GitHub PR #382)
  - Add a plugin for Visio (osdn.net PR #40473)
  - Plugin fixes for the new Table Compare
      (CompareMSExcelFiles.sct, IgnoreFieldsComma.dll, IgnoreFieldsTab.dll)

### Archive support
  - BugFix: Crash when comparing encrypted 7z files (GitHub #367)

### Installer
  - Create the installer with Inno Setup 5.x since installers created with Inno
      Setup 6.0.x are identified as malware by multiple virus scanning engines

### Translations
  - Translation updates:
    - Brazilian (GitHub #360)
    - Chinese Simplified (GitHub PR #303,#377)
    - Galician (GitHub PR #292,#293,#308,#313,#326)
    - German (GitHub PR #312,#357)
    - Lithuanian (GitHub PR #291,#298,#333)
    - Polish (GitHub PR #280)
    - Portuguese (GitHub PR #305)
    - Russian (GitHub PR #270,#271,#272,#302,#327,#328)
    - Slovak (GitHub PR #300)
    - Slovenian (GitHub #285)
    - Spanish (GitHub PR #292,#293,#304,#308)
    - Turkish (GitHub PR #335,#336,#337,#338)

### Manual
  - Minor changes to translations README.md file (GitHub #289)
  - Update winmerge.org URL to HTTPS, many small improvements (GitHub PR #306)

### Internals
  - BugFix: Src\Common\MyCom.h unused? (GitHub #284)
  - BugFix: Error on git repository cloning (GitHub #288)

## WinMerge 2.16.6 - 2020-02-23

### General
  - Added CWindowsManagerDialog class for handling open tabs with Ctrl+Tab,
      now the application is behave just like professional editors
      (Visual Studio, Notepad++, etc.) to switch and activate the open tabs.
      (GitHub #247)

### File compare
  - BugFix: GhostTextBuffer: Don't unexpectedly bring back empty lines user
      wants to delete (GitHub #244)
  - BugFix: Prevent silent abort with File Comparison of files whose size
      is an exact multiple of 2^32 bytes (GitHub #257)
  - BugFix: WinMerge 2.16.4.0 crashes after de-selecting Split Vertically
      (GitHub #259)
  - BugFix: "Replace All" may not replace all text
  - BugFix: An error message is shown when pressing Enter key in Diff pane
      (osdn.net #39924)
  - BugFix: Non-moved lines are treated as moved lines (osdn.net #39851)
  - Add support for touchpad horizontal scroll (GitHub #254)

### Image compare
  - BugFix: Support 16-bit images (GitHub WinMerge/winimerge issue #6)
  - Add support for SVG, PDF, WMF and EMF file types
    (Only available in WinMerge 64bit version on Windows 10)  
      Demo1: https://gyazo.com/b605edb820bc52d0f4f6232eb8ad78aa  
      Demo2: https://gyazo.com/f5f267546db27f2dc801c00df8cb4251

### Archive support
  - BugFix: Third tgz doesn't get fully extracted (first two do) (GitHub #263)

### Patch generator dialog
  - BugFix: Crash when generating patch for multiple files and a file only on
      one side (GitHub #252)

### Installer
  - BugFix: Fix spelling of Git (GitHub #246)

### Translations
  - New translation: Arabic (sf.net #3038)
  - Translation updates:
    - Bulgarian (GitHub #236, #268)
    - French (GitHub #251)
    - German (GitHub #239, #245, #258)
    - Lithuanian (GitHub #233, #267)
    - Portuguese (GitHub #237)
    - Spanish (GitHub #266)

### Manual
  - BugFix: Fix spelling of Git (GitHub #246)
  - Update Configuration.xml (GitHub #262)

### Internals
  - Consolidate FolderCmp (GitHub #240, #242)
  - Avoid some back and forth file path transcoding between UTF16 and UTF8
      (GitHub #243)

## WinMerge 2.16.5 - 2019-12-09

### File compare
  - BugFix: Suspicious lack of Release() calls in lwdisp.c (GitHub #171)
  - BugFix: Performance using Unpacker (GitHub #180)
  - BugFix: WinMerge toolbar appears too small on UHD and should default
      to the conforming Windows 10 scaling/DPI accessibility setting
      (GitHub #182)
  - BugFix: "Recompare as" menu option doesn't follow current choice
      (GitHub #191)
  - BugFix: Switching between "Find Next" and "Find Prev" need to click twice
      (GitHub #202)
  - BugFix: Program is crashed! (GitHub #229)
  - Switch "Find" buttons in Find dialog (GitHub #201)
  - Improve UNICODE character support using icu.dll usable
      from Windows 10 Creators Update 
  - Add support for color emoji (Only available in 64bit version)
      (To enable color emoji support, select DirectWrite* in Rendering
       mode combobox on Editor page in the Options dialog)  
      Demo: https://gyazo.com/7cbbbd2c1de195fcd214d588b21b21d4

### Folder compare
  - BugFix: Crash when clicking Next Difference button after unchecking
      Show Different Items menu item
  - Changed symbols in Newer/Older column for better visual clarity
      (GitHub #169)
  - Add "Ignore codepage differences" to quick options (GitHub #197)
  - Limit the window flashing count. (GitHub #206)

### Image compare
  - BugFix: Image compare breaks when zoomed too much with large pictures
      (GitHub #188)
  - BugFix: [Image compare] Zoom-in focuses on top-left corner instead of
      cursor position (GitHub #211)

### Shell extension
  - BugFix: "Run as Administrator" incompatible with "Shell integration"
      (ver 2.16.4) (sf.net #2234)

### Installer
  - BugFix: Installer russian translation (#168)
  - BugFix: Windows 10 shell integration not working (GitHub #176)
  - Installer - Proposal - Separate Inno Setup strings from WinMerge
      installer strings (GitHub #167)

### Translations
  - Update Italian translation (GitHub #164, #165)
  - Update Russian translation (GitHub #166)
  - Update Bulgarian translation (GitHub #170, #175, #179, #212)
  - Update Portuguese translation (GitHub #185, #199)
  - Update French translation (GitHub #187)
  - Update Lithuanian translation (GitHub #189, #208, #217, #225)
  - Update Swedish translation (GitHub #194, #196)
  - Update German translation (GitHub #204, #205, #215)
  - Update Polish translation (GitHub #218)
  - Update Simplified Chinese translation (GitHub #228)
  - Update Finnish translation (sf.net #3037)
  - Update English.pot (#216)
  - Add Japanese manual (GitHub #183)

### Manual
  - Small Manual tweaks (GitHub #190)

## WinMerge 2.16.4 - 2019-07-28

### File compare
  - BugFix: coretools.cpp: linelen() should not truncate lines with embedded
      NULs (GitHub #156)
  - BugFix: file compare : right-click doesn't select the diff under
      the mouse (GitHub #159)
  - BugFix: Avoid an exception in GuessCodepageEncoding() when filepath equals
      "NUL" (GitHub #162)
  - BugFix: Auto-indent did not work if the EOL-style was not CRLF

### Folder compare
  - BugFix: Generating HTML Folder Compare report including File Compare
      report did not complete (Bitbucket #15)
  - BugFix: Compare Statistics dialog: The number of diff folders was
      counted in the number of diff files

### Plugins
  - BugFix: PrediffLineFilter.sct: Wrong encoding for settings
      dialog (Bitbucket #16)

### Translations
  - Update Russian translation (Bitbucket PR #51)
  - Update Italian translation (Bitbucket PR #52)

### Internals
  - Favor PathContext::GetSize() over PathContext::size() (GitHub #157)
  - Consolidate FolderCmp (GitHub #158, #160, #161)
  - Avoid some InnoSetup compiler warnings (Bitbucket PR #53)

## WinMerge 2.16.3 - 2019-06-29

### General
  - BugFix: Slow startup with documents folder redirected to high-latency
      network drive (Bitbucket #155)
  - Add VisualElementsManifest for Windows 10 start menu (Bitbucket PR #47)
  - Reduce the size of the executable file

### File compare
  - BugFix: Location and Diff pane visibility broken in 2.16.1 
      (GitHub #138, Bitbucket #163, sf.net #2228)
  - BugFix: Temporary files could not be created (GitHub #143, sf.net #2220)
  - BugFix: Trivial bugfix (GitHub #155)
  - BugFix: Regression: Incorrectly shows 'no changes' for large portions of
      certain binary files! (Bitbucket #162)
  - Small tweaks for HTML file reports (Bitbucket PR #44, #45)
  - Made diff algorithm selectable by using libXDiff
      algorithms: default(Myers), minimal, patience, histogram
  - triple click to select whole line (Bitbucket #144)
  - Add support for merging word level diffs in selection  
      Demo: https://i.gyazo.com/af18960bd1f121213a2cd9287cae9cf4.gif

### Folder compare
  - BugFix: WinMerge 3-Way Compare Bugs: Always Shows Unique Items.
      (GitHub #154)
  - BugFix: WinMerge could not compare files that are opened in other
      applications
  - Show progress bar while generating Folder Compare Report
  - Use own colors settings for folder compare (Bitbucket PR #49)

### Project file
  - BugFix: Possible Bugs in 2.16.2 (sf.net #2221)
  - Supporting relative path in project file (Bitbucket #158)
  - Allow multiple &lt;paths&gt; in project file

### Image compare
  - BugFix: no message was displayed when file saving failed
  - Implement Insertion/Deletion Detection  
      Demo: https://gyazo.com/17d8773354d23b5ae51262f28b0f1f80

### Options dialog
  - Tweak size of combobox "codepage" in options (GitHub #144)
  - Sort combobox codepage and add manual codepage (GitHub #145)

### Installer
  - Allow per-user installation (only x64 installer)
  - Don't install Files.txt and don't add "Uninstall WinMerge" to the
      start menu (Bitbuket #38)

### Translations
  - Update French translation (GitHub #149, #150)
  - Update Lithuanian translation (Bitbucket PR #36, #40, #43, #46, #48, #50)
  - Update Russian translation (Bitbucket PR #41, #42)

## WinMerge 2.16.2 - 2019-04-04

### File compare
  - BugFix: Edit &gt; Replace &gt; All, Undo: should undo all (sf.net #2113)
  - BugFix: Save As: default directory should be file's original
      directory (sf.net #2163)
  - BugFix: Strings with embedded 0 bytes are handled incorrectly (sf.net
      #2187)
  - BugFix: Removed word level merge support due to unstable behavior
  - BugFix: Menu item "File-&gt;File Encoding" moves main window (Bitbucket #150)
  - BugFix: Crash when maximizing MDI child window
  - BugFix: Crash when failed to load file
  - Add syntax highlight for Lua (Bitbucket #114)

### Folder compare
  - BugFix: Compare results refresh incorrectly after deletions (sf.net #2217)

### Archive Support
  - Upgraded to 7-zip 19.00

### Tab bar
  - Improve icon display at 120DPI

### Image compare
  - BugFix: Zoom In/Out shortcuts don't update zoom level in location
      pane (Bitbucket #149)
  - Zoom In/Out menu items for image compare (Bitbucket #148)

### Open dialog
  - Allow quoted filenames in "Select Files or Folders" (sf.net #1240,
    GitHub #137)

### Manual
  - Some tweaks for the manual (Bitbucket PR #35)

### Installer
  - BugFix: Gibberish language during installation (Bitbucket #147)

### Translations
  - Update Catalan translation (Bitbucket PR #29)
  - Update Italian translation (Bitbucket PR #32)
  - Update Lithuanian translation (Bitbucket PR #33)
  - Update Simplified Chinese translation (Bitbucket PR #34)

## WinMerge 2.16.1 - 2019-02-24

### General
  - Updated the copyright year to 2019, actually (GitHub #110)
  - Prevent splitter view from claiming input focus (GitHub #127)
  - Contributors.txt: Changed EOL from Unix (LF) to Windows (CR LF),
      because not shows correctly in Windows Notepad. (Bitbucket PR #17)

### Open dialog
  - Alternatively to Swap buttons, allow drag & drop between filetype
      icons (GitHub #118)
  - Expose cleaner moving/resizing behavior esp. in non-maximized
      state (GitHub #119)
  - Avoid retaining bogus filetype icons from previous selections (GitHub #122)

### File compare
  - BugFix: Extra blank displayed after left/right single/double
      quotes (Bitbucket #134)
  - BugFix: Click doesn't trigger document to scroll in Location pane under
      circumstance (Bitbucket #140)
  - BugFix: Frustrating text selection bug (GitHub #109)
  - BugFix: Left and Right files swap after losing focus
      v2.16.0.0 (sf.net #2213)
  - BugFix: WinMerge 2.16.0.0 Unicoe X64 version displaying
      Microsoft Visual C++ Runtime Library Asset in DiffWraper.CPP
      line 984 (sf.net #2214)
  - BugFix: Cancelation of selection range with reverse indent (sf.net #2215)
  - BugFix: upward and downward search not work correctly
  - Bugifx: Fix menu accelerator conflict
  - Add File/Recompare As/Image menu item
  - Add support for merging word level diffs in selection  
    Demo: https://i.gyazo.com/af18960bd1f121213a2cd9287cae9cf4.gif

### Folder compare
  - BugFix: Unique files are not shown (Bitbucket #138)
  - BugFix: Improve Hard-IO error handling, other bug fixes, cleanup,
      tweaks (GitHub #120)

### Archive Support
  - Upgraded to 7-zip 18.06 (Bitbucket #119)

### Options dialog
  - BugFix: Widen the width of labels in Options dialog (GitHub#108)
  - BugFix: view settings make winmerge crash (Bitbucket #109)
  - BugFix: 64bit version can't browse between option pages (Bitbucket #128)
  - BugFix: Shell Integration "Enable Advanced Menu" disabled on new
    install (Bitbucket #137)
  - BugFix: Binary File options don't change from default (Bitbucket #135)

### Shell extension
  - BugFix: CreateTranslatedRcFiles needs an update (GitHub #113)

### Translations
  - Update Brazilian Portuguese translation (GitHub #108)
  - Update Swedish translation (sf.net #3035, GitHub #112, #114)
  - Update Lithuanian translation (Bitbucket PR #7, #8, #27)
  - Update Russian translation (Bitbucket PR #9-#26, #139)
  - Update Bulgarian translation (Bitbucket PR #28)
  - Update Turkish translation (sf.net #3036)
  - Update Japanese translation
  - Remove now unneeded MergeLang.dll

### Manual
  - BugFix: Some fixes in the manual (GitHub #116)
  - Bugifx: end of line documentation (sf.net #2211)
  - Clarification as per
      https://github.com/WinMerge/winmerge-v2/issues/41 (GitHub #126)

### Internals
  - Remove `nFinalNullLines` checking, disabled by an earlier
      commit (GitHub #111)
  - Various minor updates, plus preparation for VS2019 (GitHub #115)
  - DiffTextBuffer: Create Unicode temp files (makes EscapeControlChars()
      obsolete) (GitHub #123)
  - Don't pass `DIFFITEM *` by casting to `uintptr_t` (GitHub #124, #125)

## WinMerge 2.16.0 - 2018-11-23

### General
  - BugFix: Disabled icon on toolbar not gray out when running on XP

### File compare
  - BugFix: Copy to X and Advance" not work in 3way-compare (Bitbucket #123)
  - BugFix: File compare always showing different ending (GitHub #106)
  - BugFix: Scrolling issue (GitHub #105)
  - BugFix: A crash (GitHub #104)
  - Add separators to "Zoom" and "Diff Context" menus (Bitbucket PR #5)

### Open dialog
  - BugFix: Drag&Drop in Open Dialog won't work correct (Bitbucket #125)

### Installer
  - Drop ClearCase integration (Bitbucket PR #6)

### Translations
  - Add Lithuanian translation (Bitbucket #124)
  - Update Portuguese translation (GitHub #102,#103)

## WinMerge 2.15.5 - 2018-10-28

### General
  - Add support for very long path and file names (GitHub #87,#95,#99)
  - Enable Ctrl+C shortcut key on the file path bar
  - Remove support for old version control system (GitHub #96)
  - Improve Options &gt; Color &gt; Differences dialog layout (GitHub #89)
  - Improve information and formatting in Help &gt; Configuration reporting (GitHub #92)
  - Improve visual layout of Open dialog (GitHub #97)
  - Add icon for "New (3 panes)" menu item (GitHub #97)

### File compare
  - Add Window/Split menu item
  - Improve handling of last lines in files (GitHub #89,#90,#93)
  - Improve "Visual C++ Loose" filter (GitHub #95)
  - BugFix: Crash when saving a file if the active pane is diff detail pane
  - BugFix: Crash when pressing Alt+Down key while loading large files
  - BugFix: Crash when "mousing over" Plugin Setting context menu if Plugins are disabled
  - BugFix: Various problems reading of files &gt; 2GB (GitHub #81)
  - BugFix: Selecting files "From MRU list" again works correctly

### Translations
  - Update Italian translation (GitHub #86)
  - Update Japanese translation (Bitbucket #3)
  - Update Dutch translation
  - Update German translation
  - BugFix: Spanish translation error (Bitbucket Issue #108)

### Internals
  - Various diffengine and compilation/build fixes
      (GitHub #89,#90,#91,#92,#94)

## WinMerge 2.15.4 - 2018-04-28

### Appearance
  - BugFix: Dot icon in a drop-down menu is not drawn correctly

### File compare
  - BugFix: Crash when reading a file in Google Drive File Stream (sf.net#2206)
  - BugFix: Crash when removing ghost lines (GitHub #80)
  - BugFix: Lines without EOL appears even though it is not the last line
  - Add Ctrl++/Ctrl+-(not numpad key) shortcut key to zoom in/out (sf.net#1727)
  - Remove 2GB file size limit for 64-bit build (GitHub #81, #82)

### Folder compare
  - Add Pause button to Folder Compare Progress dialog (sf.net#828,#1222,#1237)
  - Re-detect the file encoding when opening files (sf.net#2131)

### Open dialog
  - Add Options button to Open dialog
  - Add Save Project button to Open dialog

### Patch generator dialog
  - BugFix: File1/File2 fields don't remember manual input (sf.net#1949)

### Reports
  - BugFix: Garbled text was copied to the clipboard when generating a report
      on the clipboard (sf.net#2200)

### Plugins
  - Add PrediffLineFilter.sct plugin
  - Make ignored lines by Prediffer plugin colored

### Translations
  - Update Slovak translation (sf.net#2902)
  - Update Portuguese translation (GitHub #84,#85)

### Internals
  - Adapt to VS2017 version 15.6.1 (GitHub #79)

## WinMerge 2.15.3 - 2018-03-04

### File compare
  - Fix assertion error when started on Windows XP
  - Fix a problem that moved blocks are sometimes shown as normal diff blocks
  - Fix a problem that EOL is removed unexpectedly when removing lines
      included ghost lines
  - Fix reverse search to search last line correctly
  - Fix infinite loop when replacing ^ (sf.net#2094)
  - Fix to show text that contains & on message box, correctly (sf.net#2067)

### Folder compare
  - Fix a problem that unique files are invisible when comparing files using
      'Date' compare method
  - Remove trailing garbage from a dragged text (Github#75)

### Patch generator dialog
  - Fix a problem that typed-in Context in Generate Patch is not applied
      (sf.net#2179)

### Reports
  - Entitify file paths in HTML & XML directory comparison reports (sf.net#2199)

### Location pane
  - Add support for HiDPI screens (Github #54)

### Plugins
  - CompareMSExcelFiles.sct: Add "Compare headers and footers" checkbox to
      settings dialog (sf.net#2102)

### Installer
  - Remove extra space in installer: " Launch WinMerge" (sf.net#2144)
  - Add "How to Apply These Terms to Your New Programs" section into GPL.rtf
      (sf.net#2098)

### Translations
  - Add Finnish translation (sf.net#3031)
  - Add Sinhala translation (sf.net#3032)
  - Update Korean translation (Github #61)
  - Update Portuguese translation (GitHub #56-78)
  - Update Polish translation (sf.net#2177)
  - Update Turkish translation (Bitbucket#85, #86)
  - Change the file encodings of all .po files of WinMerge GUI to UTF-8 

## WinMerge 2.15.2 - 2018-01-28

### Appearance
  - Flatten GUI pane edges
  - Partial support for HiDPI (not Per-Monitor DPI Aware)
  - Remove splash screen. The splash screen image is now displayed in About
      dialog

### Tool bar
  - Add "View-&gt;Toolbar-&gt;Huge" menu item
  - Add drop down menu to Options icon
  - Add icons for 3-way merge functions

### Open dialog
  - Change window type of Open dialog from modal window to MDI child window
  - Add Read-only checkbox to Open dialog
  - Add buttons to swap items
  - Add the third path combobox for 3-way comparison
  - Allow file name patterns like not only *.ext but file*.ext

### Tab bar
  - Make Tabbar reorderable by using drag-and-drop
  - Add "Close Other Tabs", "Close Right Tabs" and "Close Left Tabs" menu items
      to system menu
  - Add "Enable Auto Max Width" menu item to Tab Bar context menu
  - Show close button when hovering over tabs
  - Add icons to each tab

### Options dialog
  - Add "Close Select Files or Folders Dialog on clicking OK button" checkbox
      to "General" page
  - Add "Language" combobox to "General" page and remove Language dialog
  - Add "Ignore codepage differences" checkbox to "Compare/General" page
  - Remove checkboxes in "Enable multiple compare windows for" group from
      "General" page (Now always enabled multi compare windows)
  - Add "Include Subfolders" checkbox to "Compare/Folder" page
  - Add "Automatically expand all subfolders" checkbox to "Compare/Folder" page
  - Add "Ignore Reparse Points" checkbox to "Compare/Folder" page
  - Add "Number of compare threads" textbox to "Compare/Folder" page
  - Add "Compare/Binary" page
  - Add "Compare/Image" page
  - Add checkboxes whether to use custom colors for text to 
      "Colors/Differences" page
  - Add "GitHub/Bitbucket" button to "Colors/Differences" page
  - Add "Margin" color button to "Colors/Text" page
  - Add "Colors/Markers" page
  - Remove "Use stand-alone 7-Zip if available" and 
      "Use local 7-Zip from WinMerge folder" radio button from 
      "Archive Support" page
      (Now always use local 7-Zip from WinMerge folder)
  - Make $file and $linenum parameters available in External editor textbox
      on "System" page
  - Make Custom codepage on "Codepage" page selectable from dropdown list 
  - Add "Detect codepage for text files using mlang.dll" checkbox to 
      "Codepage" page
  - Remove "Include subfolders by default" checkbox from 
      "Shell Integration" page
      (ShellExtension now refers to "Include subfolders" checkbox 
        on "Compare/Folder" page or on "Select Files or Folders" dialog)
  - Remove "Add Shell menu to context menu" from "Shell Integration" page
      (WinMerge now always adds shell menu to context menu in Folder window)
  - Add "Register shell extension" button to "Shell Integration" page

### Folder Compare
  - Add Multi-thread compare support for Full Contents or Quick Contents
      method
  - Color the background of items in list view
  - Restore collapse/expand state of folder tree after re-comparison 
  - Make comparing window closeable
  - Make sub-folder re-comparable
  - Display folder items in list view during comparison
  - Display the file name currently being compared in progress window
  - Add "Parent Folder" menu item in 'Open Left/Middle/Right' menu
  - Add "Compare Non-horizontally" menu item to context menu
  - Add "Copy items To Clipboard" menu item to context menu
  - Add "Swap panes" menu item to View menu
  - Add "Auto/Manual Prediffer" menu item to Plugin menu
  - Open selected folders in new tab when clicking "Compare" menu item with
      pressing Ctrl key
  - Cleanup Date column alignment (GitHub #25)
  - BugFix: Version column not sorted correctly
  - BugFix: A unique item that is a binary file was not detected
      as a binary file
  - BugFix: Properly handle 3-way comparison of Binary files (Github #23)
  - BugFix: Use proper font for View&gt;Use Default Font menu item (GitHub #24)

### File Compare
  - Add support for 3-way compare/merge
  - Add "Diff Context" menu to View menu to adjust the number of displayed
      diff context lines
  - Add "Split Vertically" menu item to View menu
  - Add "Add Synchronization Point" to Merge menu
  - Add "Auto/Manual Prediffer" menu item to Plugin menu
  - Show the name of the applied plugin in the status bar
  - Add shortcut(Ctrl+Alt+E) to open with external editor
  - Add Go and Rust highlighter
  - Add VHDL syntax highlighter (Bitbucket #2)
  - Add C++11 keywords
  - Make merge editor window D&Dable
  - Highlight the search text and implement Marker
  - Highlight the EOL pane in status bar if there is a difference 
      in the EOL of files
  - Reload files when another application changes files opened by WinMerge
  - Improve in-line diff algorithm
  - BugFix: More on Issue #73 Fixed the -dl -dm and -dr description parameters
      for conflict files
      (for both 2 way and 3 way conflict files).(Bitbucket #1)
  - BugFix: Fix Memory Leak with Drop Targets (GitHub #26)

### Binary Compare
  - Install binary file editor (frhed) component again by default
  - Make binary file editor undoable

### Image Compare
  - Add image file compare/merge support

### Reports
  - Add "Include File Compare Report" checkbox to "Folder Compare Report"
      dialog
  - Change the encoding of HTML folder compare report from ANSI to UTF-8
  - Add icons to the HTML folder compare report
  - Change visual style of HTML report

### Archive Support
  - Install 7-zip plugin by default

### Drag and Drop
  - Accept drag&dropped files or folders from various places like:
      Zip folder, FTP folder, Recycle bin, images in Web browser

### Plugins
  - Introduce new plugin type FILE_FOLDER_PACK_UNPACKER
    which allows unpacking data in a file to multiple files in a folder
  - Use FILE_FOLDER_PACK_UNPACKER plugin for decompressing archives
  - Add support for unpacker plugin written in VBScript/Javascript.
  - Add WinMerge32BitPluginProxy.exe to make 32-bit plugins usable in 64-bit
      WinMerge 
  - Rewrite some plugins in VBScript
  - Add CompareMSPowerPointFiles.sct plugin
  - Add ApplyPatch.sct plugin
  - Add SortAscending, SortDescending and ExecFilterCommand menu item to 
      Plugin-&gt;Script menu
  - Make plugins configurable with settings dialog of each plugin

### Filters
  - Update \*.flt files for Visual Studio 2015 and 2017

### Shell extension
  - Display another WinMerge icon in Explorer's context menu when a folder is
      selected

### Installer
  - 64-bit version of WinMerge is available
  - Install plugins by default

### Translations
  - Update Portuguese translation (GitHub #2-17)
  - Update Korean translation (GitHub #45)
  - Update Traditional Chinese translation (GitHub #53)
  - Remove "Language" menu item from View menu
      (You can specify UI language at Options dialog)

### Command line
  - Incompatible change: The third file path is now treated as a right path
      for 3-way comparison, not output path
      Use /o option for output path instead
  - Add /wm, /dm, /fl, /fm, /fr, /al, /am and /ar option for 3-way comparison

### Other changes
  - Add support for jump list introduced in Windows 7

### Internals
  - Use POCO C++ libraries instead of pcre, expat and scew.
      They use pcre, expat internally
  - Link statically with MFC and VC runtime libraries
  - Various compilation/build fixes
      (GitHub #1,#19,#21,#29,#31-33,#36-38,#42-44,#49-52)

## WinMerge 2.14.0 - 2013-02-02 (r7596)
  - BugFix: Shell extension uses unquoted program path (patches#3023)
  - Translation updates
    - Dutch (patches:#3020)
    - Slovenian (patches:#3021)

## WinMerge 2.13.22 - 2013-01-13 (r7585)
  - Translation updates
    - Turkish (patches:#2967)
    - Russian (patches:#3017)
    - Norwegian (patches:#3018)
    - Danish (patches:#3019)

## WinMerge 2.13.21 - 2012-12-30 (r7575)
  - Update PCRE to version 8.10
  - Update SCEW to version 1.1.2
  - Improve startup time (#2788142)
  - Add menuitems for selecting automatic or manual prediffing (#2638608)
  - Add accelerator keys for Shell context menu (#2823536)
  - Improve editing of linefilter regular expressions (#3015416)
  - Allow editing context line count in patch creator (#2092180)
  - Improve color options organization (#2818451)
  - Add /xq command line switch for closing WinMerge after identical files
      and not showing message (#2827836)
  - Allow setting codepage from command line (#2725549)
  - Allow giving encoding name as custom codepage (#2813825, #3010934)
  - Add new options dialog panel for folder compare options (#2819626)
  - Add options GUI for quick compare limit (#2825628)
  - Write config log as UTF-8 file (r7057)
  - BugFix: Untranslated string ("Merge.rc:nnnn") was displayed 
      in status bar (#3025855)
  - BugFix: Pane headers not updated after language change (#2923684)
  - BugFix: Quick contents compare didn't ignore EOL byte differences (#2929005)
  - BugFix: Compare by size always checked file times too (#2919510)
  - BugFix: Crash when pasting from clipboard (#3109525)
  - BugFix: Keeps verifying path even turned off in options (#3111581)
  - BugFix: Crash after deleting text (#3109521)
  - BugFix: Added EOL chars between copied file/path names (#2817546)
  - BugFix: Created new matching folder to wrong folder (#2890961)
  - BugFix: Strange scrolling effect in location pane (#2942869)
  - BugFix: Plugin error after interrupting folder compare (#2919475)
  - BugFix: "+" and "-" from the number block don't work in the editor (#3306182)
  - BugFix: Date format did not respect Regional Settings (#3175189)
  - BugFix: When selecting multiple files in Patch Generator dialog,
      "Swap" button led to an error.  (#3043635, #3066200)
  - BugFix: WinMerge contained a vulnerability in handling project files (#3185386)
      (http://www.zeroscience.mk/mk/vulnerabilities/ZSL-2011-4997.php)
  - Installer: Remove OpenCandy from the InnoSetup installer (r7572, r7539)
  - New translation: Basque (#3387142)
  - Translation updates
    - French (#3412030)
    - Hungarian (#3164982)
    - Spanish (#3412937)

## WinMerge 2.13.20 - 2010-10-20 (r7319)
  - Add missing keywords to Pascal highlighter (#2834192)
  - Recognize .ascx files as ASP files (#3042393)
  - Fix help locations (#2988974)
  - Show only "Copy to other side" item in file compare
      context menu (#2600787)
  - Expand/collapse folders from keyboard (#2203904)
  - Improve detecting XML files in file compare (#2726531)
  - Initialize folder selection dialog to currently selected folder in
      options dialog (r6570)
  - New translation: Persian (#2877121, #3065119)
  - New translation: Serbian (#3017674, #3065119)
  - Installer: Drop Windows 9x/ME/NT4 support and use Microsoft runtime
      libraries installer (#3070254)
  - Installer: Remove Uninstall shortcut from start menu folder (#3076909)
  - Installer: Don't install quick launch icon for Windows 7 (#3079966)
  - Installer: Add OpenCandy to the InnoSetup installer (#3088720)
  - BugFix: WinMerge was vulnerable to DLL hijacking as described in
      Microsoft Security Advisory (2269637)  (#33056008)
  - BugFix: Location pane focus enabled "Save" (#3022292)
  - BugFix: "Copy and advance" toolbar icons not automatically enabled (#3033325)
  - Translation updates
    - Bulgarian (#3082392)
    - Chinese (#3033324)
    - Dutch (#2804979)
    - French (#2850842, #2968200)
    - Slovenian (#2917796, #2932094, #2934354, #3070136)
    - Spanish (#2930734)
    - Turkish (#2825132, #2827817)
    - Ukrainian (#2817835)

## WinMerge 2.12.4 - 2009-06-09 (r6833)
  - Add more C/C++ types to syntax highlight (#2776705)
  - Create config log file to My Documents-folder (#2789839)
  - BugFix: Reports had same left/right descriptions (#2772646)
  - BugFix: When conflict file saved trailing line-ending was lost (#2550412)
  - BugFix: File compare HTML reports use invalid DOCTYPE (#2783477)
  - BugFix: "##" in file filter pattern caused an infinite loop (#2789345)
  - BugFix: Could select prediffer when plugins were disabled (#2787131)
  - BugFix: Opening mixed-EOL file one side forced both files to be handled as
      mixed-eol files (#2022312)
  - BugFix: Didn't show correct EOL chars if whitespace chars were turned off
      and again on (#2791402)
  - BugFix: Generated patch had wrong file time for UTF-16 files (#2791506)
  - BugFix: Did not export changed options values (#2799149)
  - BugFix: Reset the compare method to original if it was changed (#2802427)

## WinMerge 2.12.2 - 2009-04-01 (r6625)
  - Disable folder compare tree-view by default (#2714968)
  - BugFix: Filename extension column was empty for files (#2670046)
  - BugFix: Crash when selecting backup folder (#2686382)
  - BugFix: Swapping panes did not update statusbar (#2661838)
  - BugFix: Says files are identical after making files different in another
      application and re-loading them (#2672737)
  - BugFix: Files with missing last EOL weren't merged correctly (#2712120)
  - Translation updates
    - Polish (#2717382, #2720875)

## WinMerge 2.12.0 - 2009-03-05 (r6542)
  - Remember last target folder for Copy/Move to in folder compare (#2659228)
  - Detect Windows 7 and Windows 2008 in config log (#2599256)
  - BugFix: Help window opened from WinMerge was modal (#2590079)
  - BugFix: Crash in editor when undoing (#2590212)
  - BugFix: Browse button in Option dialog reverted to previous settings
    (#2606153)
  - BugFix: Files without extension get backed up to name..bak (#2627752)
  - BugFix: Must Show Different to Show L/R Unique (#2129561)
  - Translation updates
    - Chinese Traditional (#2608190)
    - Croatian (#2596949)
    - Czech (r6538)
    - Danish (#2648183)
    - Dutch (#2586422, #2590430)
    - French (#2603591)
    - Galician (#2632173)
    - German (#2586497)
    - Greek (#2615285)
    - Japanese (r6456)
    - Swedish (#2586274)
    - Ukrainian (#2609242)

## WinMerge 2.11.2 - 2009-02-05 (r6428)
  - Update Python syntax highlight keywords for Python 2.6 (#2473375)
  - More accurate visible area rect in location pane (#2479804)
  - New options page for Shell Integration options (#2433648)
  - Remove Frhed hex editor from GUI (context menu) (r6376)
  - Register.bat should use Find with full path (#2536582)
  - Better Unicode file detection for full contents compare (2477657)
  - BugFix: Could not open project file that contains an ampersand 
    character in folder names (#2372000)
  - BugFix: File compare method "Modified Date and Size" ignored file size
      (#2455595)
  - BugFix: Quick compare didn't ignore EOL differences (#2433677)
  - BugFix: Remove EOL characters from command line (#2458728)
  - BugFix: Merging one line diff to empty other side didn't work (#2456399)
  - BugFix: Location pane was empty for some files with diffs (#2459234)
  - BugFix: Line filter editing didn't update edit box when editing was
      canceled by ESC key (#2493935)
  - BugFix: Wrong number shown for difference when using line filters (#2493980)
  - BugFix: Crashed if compared file disappeared during file compare (#2493945)
  - BugFix: Creating new files caused message about missing files (#2515875)
  - BugFix: Could not hide folders in recursive compare (#2528749)
  - BugFix: Folder Compare:Copy Right/Left don't create folder
  - BugFix: Must Show Different to Show L/R Unique (#2129561)
  - BugFix: Could not copy files from right to left (#2556904)
  - BugFix: Don't show file name extension for folders (#2563314)
  - Translation updates
    - Brazilian (#2461443, #2524796)
    - Chinese Traditional (#2540115)
    - Czech (r6201)
    - Dutch (#2481022, #2494378, #2499994)
    - French (#2551043, #2551066)
    - Greek (#2550911)
    - Swedish (#2452467, #2465385, #2511043)

## WinMerge 2.12.x (R2_12) branch created (r6202)

## WinMerge 2.11.1.8 - 2008-12-19 (r6200)
  - Allow reloading the file if it has been changed on the disk
    behind WinMerge (#2354125)
  - Add option to show Open-dialog on WinMerge startup (#2327424)
  - Add Git to Source Control filter and fix ignore file rules (#2329381)
  - Add build identifier for 64-bit builds to About-dialog (r6142)
  - Installer: Option to add WinMerge to system path (#2435175)
  - Add Unicode version of heksedit (#2036603)
  - Allow multiple file compare documents by default (#2445749)
  - BugFix: Move confirmation dialog sometimes had wrong paths (#2327565, #2309190)
  - BugFix: Use translated version of readme.txt for Chinese Simplified (#2391000)
  - BugFix: Installer didn't install readme.txt for all translations (#2396437)
  - BugFix: Could not give paths to commandline when started WinMerge
      from Cygwin prompt (#2427946)
  - BugFix: Infinite loop in heksedit's Replace-dialog (r6176)
  - Translation updates
    - Croatian (#2390558)
    - German (r6130)
    - Greek (#2379356)
    - Japanese (r6154)
    - Swedish (#2318778, #2374278)

## WinMerge 2.11.1.7 - 2008-11-20 (r6112)
  - Add shell context menu to folder compare context menu (#2189315)
  - Update PCRE to version 7.8 (#2209911)
  - Show missing lines in location pane for diffs having both different
      and missing lines (#2119235)
  - Syntax highlighting for Verilog files (#2231145)
  - Tweak new "equal file" icon a little bit (#2312381)
  - Readme update (#2234689)
  - Translation updates
    - Brazilian (#2219568)
    - Czech (r6034)
    - Swedish (#2215167, #2236651)

## WinMerge 2.11.1.6 - 2008-10-23 (r6033)
  - General compare status for files (not known if text/binary) (#2175736)
  - Change icons for the new general compare status (#2185302)
  - Use 24bit icons for "Bookmarks" and "Delete" menu items (#2141184)
  - Installer: create backup of ClearCase config file (#2129095)
  - BugFix: Translatable strings having space before colon (#1971868)
  - BugFix: Wrong cursor position when disabling selection margin (#2138555)
  - BugFix: Showed a black line when disabling selection margin (#2068790)
  - BugFix: Fix manual URL in Readme.txt (#2181628)
  - BugFix: Long unique paths were mixed up in folder compare view (#2129634)
  - BugFix: Some calls made to plugins when plugins were disabled (#2182788)
  - BugFix: If messagebox was shown during file loading location pane
      didn't show any differences (#2101780)

## WinMerge 2.11.1.5 - 2008-10-02 (r5995)
  - Use external editor to edit file filters (#2082774)
  - Improved command line handling (#2081779)
  - Change Manual url to http://winmerge.org/docs/manual/ (r5956)
  - Manual updates
  - Plugins: Show processing instructions in XML plugin (#1979321)
  - Add icon for "Compare" menu item (#2119843)
  - Change download URL to current URL (#2136765)
  - Installer: create backup of ClearCase config file (#2129095)
  - BugFix: ClearCase checkout/commit dialog translation error (#2051069)
  - BugFix: Table of Contents in manual (#2071625)
  - BugFix: Highlight ShowUnInstDetails keyword for NSIS files (#2084879)
  - BugFix: Displayed a blank time when file last modified time is 00:00:00
      (#2098626)
  - BugFix: Customized colors weren't used in some areas (#2110218)
  - BugFix: Zip files were extracted into wrong folder (#2110350)
  - BugFix: Case-sensitive regexp search didn't work (#1991259)
  - BugFix: There were some installer regressions
         (eg. Installer didn't create Quick Launch icon) (#1460517)
  - BugFix: Whitespace ignore options didn't work with quick compare (#2120174)
  - BugFix: Giving path to file and folder to command line
      did not work (#2138560)
  - New translation: Galician (#2120685)
  - Translation updates
    - German (r5934)
    - Russian (#2067785)
    - Swedish (#2075513)
    - Ukrainian (#2131753)

## WinMerge 2.11.1.4 - 2008-08-21 (r5846)
  - Binary file edit/compare (#2036603)
  - Add wait cursor for undo and redo (#2039228)
  - Add icon for "Open Conflict File" menu item (#2047054)
  - Include unique subfolder contents in recursive folder compare (#2034259)
  - Installer: Use -u switch in TortoiseSVN command line (#2060782)
  - Add icon for "Plugins-&gt;List" menu item (#2060771)
  - BugFix: External editor command line switches did not work (#2037862)
  - BugFix: Deleting/Moving file crashed WinMerge in debugger (#2025833)
  - BugFix: Lost focus after folder compare operations (#2046002)
  - BugFix: Some files had folder icons when aborting folder compare (#2018836)
  - BugFix: Didn't select word-diff cyclically by pressing F4 key (#1989858)
  - BugFix: Could not reset EOL ignore after selecting it from query
      dialog (#2056741)
  - Translation updates
    - Brazilian (#2059836)
    - German (#2045666)
    - Greek (#2062442)
    - Chinese Traditional (#2039929)
    - Japanese (r5805)
    - Swedish (#2062107)

## WinMerge 2.11.1.3 - 2008-08-04 (r5733)
  - Rename color scheme menu item "None" and add separator (#2027300)
  - Add -u commandline parameter as alternative to -ub (#2029275, #2030359)
  - Remove RCLocalizationHelper plugin (#2029457)
  - Clarify Supercopier caused hang in release notes (#2030040)
  - Improve tree mode in folder compare (#2018836)
  - Unlimited undo (#2033754)
  - BugFix: Could change syntax highlight mode when highlighting was
      disabled from options (#2027325)
  - BugFix: Editing line filters updated wrong filter (#2025130)
  - BugFix: Boldfacing did work only for Courier font (#2000996)
  - BugFix: Shift+Backspace didn't work in editor (#1153696)

## WinMerge 2.11.1.2 - 2008-07-24 (r5673)
  - Refresh compare after changing filter (#2017426)
  - Add dialog listing available plugins (#2021722)
  - Hierarchical directory comparison result view (#2018836)
  - Add "Open Conflict" for file/folder compare menus (#2025472)
  - Enable hierarchial folder compare view by default (#2025478)
  - Confirmation dialog for move operations (#2026508)
  - Manual: New build system (#2015434)
  - Manual: Improve Opening Files and Folders (#2017901)
  - Manual: Improve folder compare documentation (#2024587)
  - BugFix: Failed to compare UTF-8 files plugins disabled (#2018287)
  - BugFix: Don't warn about closing multiple windows when only one
      window is open (#2010463)
  - BugFix: Moving was allowed for protected items (#2023734)
  - BugFix: Could change EOL style for protected file (#2025781)

## WinMerge 2.11.1.1 - 2008-07-11 (r5609)
  - Manual: Introduction update (#2011365)
  - Manual: Reorganize structure (#2011924)
  - Add ShellExtension menu for drive letters (root folders) (#2011602)
  - Remove buildall.bat (#2013576)
  - New option to enable plugins (disabled by default) (#2013845)
  - Plugins: Show processing instructions in XML plugin (#1979321)
  - BugFix: Use system codepage for paths (#1979429, #2008581)
  - BugFix: ANSI build crash in folder compare (#2010053)
  - BugFix: Add insert/overtype mode indicator to statusbar (#2015174)
  - BugFix: Detected UTF-8 encoding shown as 65001 (#2012377)

## WinMerge 2.10.x (R2_10) branch created (r5561)

## WinMerge 2.9.1.5 - 2008-07-04 (r5560)
  - Manual: Copy editing (#2000322, #2005418)
  - Manual: Clarify 64-bit support (#2002431)
  - Reduce executable sizes (#2003203)
  - Release Notes update (#2007673, r5557)
  - BugFix: Possible crash when enabling line filter (#2004160)
  - BugFix: Location Pane flickers when scrolling (#1938177, #2005031)
  - BugFix: Use system codepage for paths (#1979429, #2008581)
  - BugFix: Random crashes in folder compare (#2005308)
  - Translation updates
    - Chinese Traditional (#2007426)

## WinMerge 2.9.1.4 - 2008-06-24 (r5518)
  - Use PCRE regular expressions in the editor (#1991259)
  - Installer: install to all users (#1460517)
  - Update release notes (#1990886, #1995265, #1999880)
  - Manual: Use PNG files (#1988845, #1989744)
  - BugFix: Temp paths in Reports created from archive file (#1984346)
  - BugFix: ISL file syntax highlighting starts comment with { (#1981326)
  - BugFix: Crash when starting a second instance (#1993835)
  - BugFix: Crash when starting WinMerge with only one path (#1994402)
  - BugFix: Messages missing from installer translations (r5506)
  - BugFix: Always right side as origin side in copy confirmation dialog
      when Copy To... (#2001237)
  - New translation: Slovenian (#1997236)
  - Translation updates
    - Brazilian (#1994578)
    - Swedish (#2000307)

## WinMerge 2.9.1.3 - 2008-06-05 (r5438)
  - Update PCRE (regular expression library) to version 7.7 (#1941779)
  - Add VB.net keywords to Basic highlighter (#1970912)
  - Open conflict files by drag & dropping to main window (#1984884)
  - Possible improvement for WinMerge exit bug (#1602313)
  - BugFix: Location Pane flickers when resizing (#1740106)
  - BugFix: Command line description text starting with "/" confused
      WinMerge (#1973225)
  - BugFix: Item count in statusbar not get cleared (#1976480)
  - New translation: Ukrainian (#1973149, #1974021)
  - Translation updates
    - Brazilian (#1978374)
    - Korean (#1978362)
    - Swedish (#1980970)

## WinMerge 2.9.1.2 - 2008-05-23 (r5362)
  - Optimize location pane (r5341, r5342, r5346, r5351, r5355, r5356)
  - BugFix: Version Control filter did not match all VSS files (#1881186)
  - BugFix: Fix showing differences in the end of the line (#1883409, #1962816)
  - BugFix: Fix command line paths in quotes ending with "\" (#1963523)
  - New translation: Greek (#1968429)
  - Translation updates
    - Bulgarian (#1957434)
    - Croatian (#1958283)
    - Swedish (#1950188, #1970074)

## WinMerge 2.9.1.1 - 2008-04-23 (r5324)
  - Release Notes update (#1933950)
  - Installer: Use correct way to create start menu web link (#1913919)
  - Installer: Simplify DeletePreviousStartMenu() function (#1913949)
  - Installer: Updated the side art of the installer application (#1915012)
  - Update URLs and switch to 2.8 manual (#1919965)
  - New splash screen (#1914869)
  - Tab icons at Filter dialog (#1926531)
  - Add VS2003/VS2005 project files (#1926346)
  - Create separate document for compiling WinMerge (#1927502)
  - Update InnoSetup translations (#1931492)
  - Make 'Yes' the default button in copy confirmation dialog (#1943647)
  - Allow drag & drop of paths to Open dialog (#1945254)
  - Enlarge 'Discard All' button in Save confirmation dialog (#1947216)
  - BugFix: Installer could create a registry access error (#1909967)
  - BugFix: The filter text box in Open-dialog sometimes displayed some garbage
      data (#1915424)
  - BugFix: Print area was not clipped correctly. (#1915536)
  - BugFix: Undo after pane swapping (#1915536, #1923625)
  - BugFix: Quick compare for same folder didn't show differences (#1918599)
  - BugFix: Installer didn't have ChangeLog.txt included (r5255)
  - BugFix: Shortcuts given in command line were not expanded (#1942217)
  - New translation: Romanian (#1939729)
  - Translation updates
    - Brazilian (#1913723)
    - Chinese Traditional (#1927605)
    - French (#1920380)
    - German (r5130, r5139, r5171, r5203, r5236, #1949068)
    - Italian (#1939235)
    - Japanese (r5152)
    - Polish (#1934655)
    - Russian (#1914466)
    - Spanish (#1907152, r5250)
    - Swedish (#1908289)

## WinMerge 2.8 RC - 2008-03-04 (r5125)
  - Update developers list in splash screen (#1891548)
  - Better error handling for Excel plugin (#1510293)
  - Add macros, bookmarks and document properties to Word plugin (#1510298)
  - Add *.dot (document template) extension to Word plugin (r5120)
  - BugFix: Copy&Paste from VB6 added binary chars (#1904355)
  - Translation updates
    - Chinese Traditional (#1905323)
    - Swedish (#1905520)

## WinMerge 2.7.7.6 - 2008-02-28 (r5099)
  - Remove sintance.h/sintance.cpp as not compatible with GPL (#1886580)
  - Automatically switch to mixed-EOL mode when loading files with
      two or more EOL styles (#1901547)
  - Indent "Explorer Context Menu" sub options (#1901763)
  - Replace 'DOS' in EOL style strings with 'Windows' (#1902583)
  - Show 'Mixed' as file compare EOL style instead of empty style (r5091)
  - Typo fixes and grammar improvements to several strings (#1898401)
  - BugFix: Ignore codepage specified on File Encoding dialog if file was 
      detected as UTF-8 (#1900728)
  - BugFix: Recognize invalid UTF-8 sequence as UTF-8 (#1900733)
  - BugFix: Didn't highlight any difference between untitled documents (#1900257)
  - Translation updates
    - Czech (r5073)
    - Japanese (r5076)
    - Swedish (#1901784)

## WinMerge 2.7.7.5 - 2008-02-22 (r5069)
  - Cleaning up Help-menu (#1875111)
  - Right-align tab size number in editor options (r5037)
  - Move Time difference ignore -option to compare options (#1892283)
  - Add option to select temporary folder (#1893167)
  - Show file encoding in file compare statusbar (#1895629)
  - Unify EOL style strings in folder compare and file compare (#1896462)
  - Remove "DisplayBinaryFiles" and "EditBinaryFiles" plugin (#1899161)
  - BugFix: Potential lockup in folder compare (#1865131, #1889907)
  - BugFix: Line filter didn't filter non-ascii lines correctly (#1880628)
  - BugFix: GNU General Public License name in menu (#1868989)
  - BugFix: Didn't switch back to content compare once switched to quick 
      compare in folder compare (#1770373)
  - BugFix: Quick compare didn't ignore EOL differences (#1884717)
  - Translation updates
    - Croatian (r5032)
    - Czech (r5017)
    - German (r5038)
    - Slovak (#1895583)
    - Swedish (#1891326)

## WinMerge 2.7.7.4 - 2008-02-07 (r5011)
  - Detect (and read/write) UTF-8 files without BOM (#1879271)
  - Tell user that file is not a conflict file (#1880423)
  - Allow opening conflict file from command line (#1880857)
  - Use radio symbol for current EOL menu item (#1869755)
  - Ask and create pair for unique folder and open them (#1881454)
  - Add publisher info to version resource (#1884920)
  - Move "Zoom In/Out" to own sub menu (#1879340)
  - Installer: Add more version resource info (#1885793)
  - Reset text zoom to default size with Ctrl + * (#1886664)
  - BugFix: Always return 0 to command line (#1854419)
  - BugFix: Merge/Delete deleted items from read-only sides (#1882019)
  - BugFix: Shellextension had no publisher info and wrong
      description (#1878828)
  - BugFix: Lockup when showing binary files (#1880711)
  - Translation updates
    - Croatian (r4952)
    - Japanese (r4962)
    - Swedish (#1884918)

## WinMerge 2.7.7.3 - 2008-01-23 (r4951)
  - Resolve conflict files (cvs, svn...) (#1875129)
  - Save line filter when edit box loses focus (#1875853)
  - Add link to translations website at help menu (#1699883)
  - Manual: Add instructions for conflict file resolving (#1876770)
  - Manual: Document third path given to command line (#1877735)
  - BugFix: Fix Quick Compare regression in 2.7.7.2 (#1872165)
  - BugFix: Clipped text in file saving error message (#1874854)

## WinMerge 2.7.7.2 - 2008-01-14 (r4915)
  - Syntax highlighting for PowerShell files (#1859657)
  - Syntax highlighting for PO(T) files (#1866221)
  - Change font size with Ctrl + MouseWheel (#1865795, #1869686)
  - Horizontal scrolling with Shift + MouseWheel (#1865795)
  - Installer: Add support for integration with latest version of TortoiseCVS and
      TortoiseSVN x64 (#1865168)
  - Close compare tab with middle mouse button (#1865220)
  - Add index.html for documentation folders (#1866183)
  - Manual: Clarify file filters folder name matching (#1867212)
  - Improve file compare margin icons location (#1718699)
  - Enable file compare to open binary files (#1869647)
  - File encoding dialog for file compare (#1871079)
  - BugFix: Crash when using TrackPoint middle-button scrolling (#1864040)
  - BugFix: WinMerge didn't show the contents of the symbolic link target (#1864978)
  - BugFix: Unused registry key HKCU\Thingamahoochie\WinMerge was created 
      (#1865202)
  - BugFix: Register.bat didn't work on Windows 98 and Vista (#1869821)
  - BugFix: Open-dialog was not displayed on Windows 98 (#1866442, #1869858)
  - BugFix: Right mouse button didn't move cursor to new place (#1814184)
  - Translation updates
    - Spanish (#1867234)
    - Swedish (#1867765, #1867844)

## WinMerge 2.7.7.1 - 2007-12-20 (r4842)
  - New option to keep file's time when saving in file compare (#1851921)
  - Installer: Link to translated ReadMe in Start menu, if file exists (#1805818)
  - Add HTML-formatted release notes (#1851308, #1852534)
  - Installer: Install release notes file (#1852599)
  - Installer: Move manual to core files component and remove
  - User Guide component (#1853409)
  - BugFix: VS2008 and VS2005 compile problems (#1847265)
  - BugFix: More difference highlight code reverts (#1748940)
  - Translation updates
    - Spanish (#1655577)

## WinMerge 2.7.6 - 2007-11-29 (r4807)
  - Touchpad scrolling improvements (#1837457)
  - BugFix: Values with "," inside could break the CSV report (#1831512)
  - BugFix: Failed to create backup file in folder compare (#1835283)
  - BugFix: Revert difference highlight code to 2.6.12 version (#1811695)
  - BugFix: Backspace key didn't work when renaming items (#1738790)
  - Translation updates
    - Croatian (r4786)

## WinMerge 2.7.5.7 - 2007-11-19 (r4772)
  - Remove MFC dependency from ShellExtension (#1833521)
  - Update ShellExtension icon to new WinMerge icon (#1833616)
  - BugFix: Build script didn't update PO files correctly before copying (r4756)
  - BugFix: ShellExtension's icon was clipped if system font size was small
      (#1833616)
  - BugFix: Merge controls were not enabled for missing lines (#1833714)

## WinMerge 2.7.5.6 - 2007-11-15 (r4752)
  - BugFix: Many translation-system related fixes and improvements (#1804762)
  - BugFix: When copying files to VCS system, destination file was
      not checked out (#1828930)
  - BugFix: Visible area indicator on location pane shook when clicking
      above or below the vertical scroll bar to scroll one screen (#1829572)
  - Translation updates
    - Croatian (#1829301)
    - Japanese (r4730)

## WinMerge 2.7.5.5 - 2007-11-08 (r4722)
  - BugFix: Don't enable merge GUI for ignored differences (#1826375)
  - BugFix: PgUp key caused the error message "An invalid argument was
      encountered" when word-wrap mode was on (#1820631)
  - BugFix: Keep selected items visible in Folder Compare columns dialog (r4715)
  - BugFix: Disable Folder Compare column selection dialog's up/down buttons
      when first/last items are selected (r4716)
  - BugFix: Many translation-system related fixes and improvements (#1804762)
  - Add Croatian translation (#1820308)
  - Translation updates
    - Chinese Traditional (#1824691)

## WinMerge 2.7.5.4 - 2007-11-01 (r4687)
  - New PO files based translation system (#1804762)
  - New folder compare column selection dialog (#1804555)
  - Install WinMerge.exe (ANSI version) only for Windows 95/98/ME (#1809140)
  - Better multi-monitor support, with option to lock panes (#1788168)
  - Installer: Install PO files and MergeLang.dll (#1820689)
  - BugFix: Ignored differences were merged when merging multiple
      differences (#1811745)
  - BugFix: Don't clear selection when right-clicking outside it (#1814184)
  - BugFix: Configuration log labeled Vista as Longhorn (#1815859)
  - BugFix: Customized text color for ignored differences didn't shown (#1807895)
  - Translation updates
    - Chinese Traditional (#1810192, #1810541)
    - Italian (#1805044)

## WinMerge 2.7.5.3 - 2007-09-27 (r4572)
  - Use PO files for translations (generate RC-files from PO-files)
  - Add Portuguese translation (#1756364)
  - Change Up/Down button names in folder compare columns dialog(#1800064)
  - BugFix: Fix MakeResDll crash (#1795421)
  - BugFix: Full screen mode didn't work with multiple monitors (#1788168)
  - BugFix: Revert multiple monitor patches (#1788168)
  - BugFix: PgUp key didn't do anything in beginning of the file (#1795680)
  - BugFix: The option 'Automatically scroll to first difference' didn't work
      properly when word-wrap mode was on (#1795814)
  - Translation updates
    - French (#1800064, #1802363)
    - Japanese (r4546)

## WinMerge 2.7.5.2 - 2007-09-11 (r4528)
  - Graphical improvements to location pane (#1770175)
  - Remove MFC dependency from resource compiler (#1783581)
  - Better multi-monitor support (split file view on monitor boundary) (#1788168)
  - BugFix: Renaming unique item (only other side) renamed parent folder (#1787816)
  - BugFix: Goto didn't change the active pane when selecting another pane (#1791351)
  - Translation updates
  - Traditional Chinese (r4473)

## WinMerge 2.7.5.1 - 2007-08-16 (r4440)
  - HTML reports for file compare (#1739209)
  - Ask confirmation when exiting with multiple windows open (#1757800)
  - Translation updates
    - Catalan (r4370)
    - Simplified Chinese (r4369)
    - Danish (r4360)
    - French (r4383)
    - Russian (r4421)
    - Slovak (r4413)
    - Swedish (r4412)

## WinMerge 2.7.4 - 2007-06-27 (r4352)
  - Batch-file syntax highlighting keywords cleanup (#1743504)
  - BugFix: Archivesupport Zip--&gt;both didn't work correctly (#1734439)
  - BugFix: Linediff didn't highlight whitespace differences (#1698781)
  - BugFix: Copy confirmation dialog did show wrong To-path (#1740024)
  - Translation updates
    - Italian (#1737491)

## WinMerge 2.7.3.7 - 2007-06-14 (r4330)
  - New big toolbar (actual image instead of placeholder) (#1736520)
  - BugFix: Fixes to folder compare copy/rename operations (#1730534)
  - Translation updates
    - Swedish (#1735635)

## WinMerge 2.7.3.6 - 2007-06-07 (r4321)
  - Recent project files in File-menu (#1731551)
  - Automatically import existing linefilters to new dialog (#1718040)
  - BugFix: copy/delete of unique items failed in folder compare
      in 2.7.3.5 (#1730534)
  - BugFix: crashed when ESC was pressed while renaming item in
      folder compare (#1705874)

## WinMerge 2.7.3.5 - 2007-05-31 (r4304)
  - Relax selecting parent folder restrictions (up arrow in folder compare) (#1727829)
  - Show a warning if item can't be found anymore in folder compare
      and it is tried to access (copy/move/delete) (#1723778)
  - New Borland Delphi file filter (#1699783)
  - Gradient toolbar (#1717774)
  - BugFix: could not create new file filters in 2.7.3.4 (#1719892)

## WinMerge 2.7.3.4 - 2007-05-15 (r4287)
  - Big (32x32) toolbar (image still placeholder) (#1698641)
  - Improve folder compare copy confirmation dialog (#1699585, #1700241)
  - New file filter for Symbian developers (#1694048)
  - BugFix: several fixes to in-line difference highlight (#1694102, #1714088)
  - BugFix: word wrap lose horizontal scrollbar (#1706476)
  - BugFix: fixes to tabbed window control (#1718148)
  - Translation updates
    - German (#1701151)
    - Japanese
    - Korean (#1704904)
    - Swedish (#1703350)

## WinMerge 2.7.3.3 - 2007-04-04 (r4234)
  - Tabbed interface (#1603292)
  - Enable shell integration for folder backgrounds (#1693113)
  - Allow selecting syntax highlighting (#1690346)
  - New C# development file filter (#1689854)
  - Icon updates (#1686279, #1692097)
  - BugFix: compare by date and by size broken in 2.7.3.2 (#1693441)
  - BugFix: Open-dialog file filter failed if modified (#1693275)
  - Translation updates
    - Swedish (#1689515)

## WinMerge 2.7.3.2 - 2007-03-27 (r4201)
  - Several fixes to line difference highlighting (#1491334, #1683061, #1639453)
  - Icon updates (#1684865)
  - Printing improvement (#1687430)
  - Language files size reduced (#1687661, #1687983, #1688012)
  - BugFix: 2.7.3.1 binary file compare crash (#1687966)
  - BugFix: long linefilters now restored correctly (#1680920)
  - Translation updates
    - Japanese

## WinMerge 2.7.3.1 - 2007-03-20 (r4179)
  - New copy confirmation dialog in folder compare (#1675087, #1683842)
  - Improved line filter dialog (#1682475)
  - Installer/uninstaller icons restored to default icons
  - Some icon updates (#1680209)
  - BugFix: folder compare lost focus after confirmation dialog (#1670991)
  - BugFix: crash comparing empty folders (#1675211)
  - Translation updates
    - Czech
    - French (#1664689)
    - Polish (#1673082)
    - Swedish (#1673908, #1678676, #1683289)

## WinMerge 2.7.2 - 2007-02-27 (r4137)
  - Fix ShellExtension installation bug 
  - Translation updates
    - Czech
    - German (#1667564)
    - French (#1664689)

## WinMerge 2.7.1.7 - 2007-02-20 (r4120)
  - Folder compare threading improvement - should be faster in many
      situations (#1662002)
  - New options for backup file location and naming (#1652696)
  - Syntax highlighting for CSS files (#1582537)
  - Allow to hide folder compare margins (View/View Margins) (#1663798)
  - Translation updates
    - Czech
    - Polish (#1650831)
    - Swedish (#1657664)

## WinMerge 2.7.1.6 - 2007-02-01 (r4094)
  - New post-compare line filters for folder compare (#1644820)
  - Optimization for word wrap code (#1640741)
  - BugFix: 2.7.1.5 forgets selected filter (#1637433)
  - BugFix: limiting to single file compare window now works more
      logically (#1636314)
  - BugFix: ANSI regular expressions didn't work (#1644668)
  - Translation updates
    - Bulgarian (#1639493)
    - Catalan (#1646638)
    - Swedish (#1634968)

## WinMerge 2.7.1.5 - 2007-01-10 (r4030)
  - New line filter implementation (please test and report bugs!) (#1593810)
  - Minimum height for location pane's visible area (#1489875)
  - Short label "Error" for error items in folder compare (#1567749)
  - BugFix: rename edits wrong field in folder compare (#1597939)
  - BugFix: too much scrolling in difference navigation
  - BugFix: wrong text selection after pane switch in file compare (#1630630)
  - BugFix: crash when editing space-char indented files (#1631613)
  - Manual updates

## WinMerge 2.7.1.4 - 2006-12-21 (r3991)
  - Match lines inside differences (#1447744)
  - Workaround-patch (locally included to the build) for
      shutdown problems (#1602313)
  - New ASP.Net filefilter (#1619689)
  - BugFix: folder compare speed regression in 2.7.1.3 (#1610442)
  - BugFix: new fix for folder compare Copy Left/Right To.. (#1603061)
  - BugFix: copyright info missing from about dialog when
      translation selected (#1604115)
  - BugFix: location pane problems with word-wrap (#1584068, #1611542)
  - BugFix: invalid path added to project file -dialog (#1602219)
  - Swedish translation update (#1614442)
  - Manual updates

## WinMerge 2.7.1.3 - 2006-12-05 (r3919)
  - Now hides skipped items by default (#1604078)
  - Improved INI file syntax highlighting (#1607193)
  - Easier folder selection in Project File -dialog (#1603196)
  - New "Exclude Source Control files and directories filter" filefilter (#1557295)
  - BugFix: project files weren't loaded correctly from command line
      (using shell file association) (#1602214)
  - BugFix: crash in syntax parser (#1556688)
  - BugFix: wrong difference navigation when word-wrap enabled (#1597814)
  - BugFix: ClearCase integration didn't install if "Program Files" -folder
      was named differently (non-English Windows)
  - Manual updates
    - Slovak translation update (#1606496)

## WinMerge 2.7.1.2 - 2006-11-24 (r3844)
  - close WinMerge if Open-dialog is canceled when started
      from command line (#1600714)
  - BugFix: project files didn't work (loaded right-side path
      for both sides) (#1600000)
  - BugFix: location pane misdrawn when word-wrap enabled (#1584068)

## WinMerge 2.7.1.1 - 2006-11-16 (r3810)
  - Use expat + scew for XML handling (partially converted) (1587574)
  - Uses PCRE for regular expressions (partially converted) (#1591605)
  - New folder compare icons (#1586705)
  - New bookmarks icons (#1586689)
  - Manifest files in resource, no need for separate files (#1588212)
  - BugFix: WinMerge/Filters folder was always created (#1578419)
  - BugFix: modality problems in file selection dialogs (#1586869)
  - BugFix: crash if file modification time was missing (#1589563)
  - BugFix: /x parameter didn't work with some other parameters (#1564283)
  - BugFix: asked sometimes twice about saving modified files (#1596692)


For older changes look at the VCS (Version Control System).<|MERGE_RESOLUTION|>--- conflicted
+++ resolved
@@ -1,7 +1,5 @@
 # Change log
 
-<<<<<<< HEAD
-=======
 ## WinMerge 2.16.52 - 2025-10-27
 
 ### General
@@ -94,7 +92,6 @@
 
 * Refactor/use bindoption (PR #2955)
  
->>>>>>> cbec710b
 ## WinMerge 2.16.50.2 - 2025-08-27
 
 ### File compare
