--- conflicted
+++ resolved
@@ -1,18 +1,3 @@
-<<<<<<< HEAD
-# WinMerge 2.16.50.2 Release Notes
-
-* [About This Release](#about-this-release)
-* [What Is New in 2.16.50.2](#what-is-new-in-216502)
-* [What Is New in 2.16.50](#what-is-new-in-21650)
-* [What Is New in 2.16.49 beta?](#what-is-new-in-21649-beta)
-* [Known issues](#known-issues)
-
-August 2025
-
-## About This Release
-
-This is a WinMerge 2.16.50.2 stable release.
-=======
 # WinMerge 2.16.52 Release Notes
 
 * [About This Release](#about-this-release)
@@ -25,44 +10,11 @@
 ## About This Release
 
 This is a WinMerge 2.16.52 stable release.
->>>>>>> cbec710b
 This release replaces earlier WinMerge stable releases as a recommended release.
 
 Please submit bug reports to our bug-tracker.
 
-<<<<<<< HEAD
-## What Is New in 2.16.50.2
-
-### File compare
-
-- BugFix: WinMerge 2.16.50 regression: Crashes when doing "Show only comparison
-    results (not file contents)" for large binaries. (#2874)
-
-### Folder compare
-
-- BugFix: After Install of v2.16.50 Folder: Filter is now only being applied to
-    1st folder path and not the 2nd and 3th folder paths (#2875)
-
-### Filters dialog
-
-- BugFix: Fixed a crash in the Filters dialog's File Filters tab after installing or creating a new filter.
-
-### Translations
-
-- Translation updates:
-  - Brazilian (PR #2883)
-  - Chinese Simplified (PR #2865)
-  - French (PR #2873)
-  - Italian (PR #2869)
-  - Korean (PR #2870)
-  - Lithuanian (PR #2864)
-  - Portuguese (PR #2882)
-  - Russian (PR #2867)
- 
-## What Is New in 2.16.50
-=======
 ## What Is New in 2.16.52
->>>>>>> cbec710b
 
 ### General
 
