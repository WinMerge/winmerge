
People who have contributed to WinMerge
---------------------------------------

Original developer, project admin:
* Dean Grimm <grimmdp@yahoo.com>

Project lead:
* Christian List <list1974@hotmail.com>

Developers:
* Denis Bradford <denisbradford@users.sourceforge.net>
* Tim Gerundt <tim@gerundt.de>
* Marcel Gosselin <marcelgosselin@users.sourceforge.net>
* Gal Hammer <galh@users.sourceforge.net>
* Takashi Sawanaka <sdottaka@users.sourceforge.net>
* Alexander Skinner (Graphic Design) <neonapple@users.sourceforge.net>
* Jochen Tucht <jtuc@users.sourceforge.net>

Inactive/past developers:
* Laurent Ganier
* Dennis Limm
* Chris Mumford
* Perry Rapp
* Christian "Seier" Blackburn (Installer)
* Kimmo Varis <kimmov@winmerge.org>

Localization:
* Basque:
  Xabier Aramendi <Azpidatziak@gmail.com>  

* Bulgarian:
  Sld <sld|mail.bg>
  tigertron <ivg_18@yahoo.com>
<<<<<<< HEAD
=======
  Yanko Yankov <yankonik70 at hotmail.com>
>>>>>>> e7521198

* Catalan:
  Jordi Vilar <jvilar@users.sourceforge.net>

* Simplified Chinese:
  Liaobin <liaobin@jite. net>

* Traditional Chinese:
  Koko <kokokoko@giga.net.tw>
  Calvin Lin <ylin77 at gmail.com>

* Croatian:
  Hasan Osmanagiæ <hasan.osmanagic@public.carnet.hr>

* Czech:
  Jiri Tax <jt@taxoft.cz>
  Jan Hryz <janhryz@users.sourceforge.net>

* Danish:
  Rolf Egmose
  Christian List <list1974@hotmail.com>

* Dutch:
  Michel Coene
  Thomas De Rocker <thomasderocker@yahoo.com>
  Ronald Schaap <ronald@schaap.demon.nl>

* Finnish:
  Veikko Muurikainen <veikko.muurikainen at kolumbus.fi>

* French:
  Jean-F Jolin <jean-f-j@users.sourceforge.net>
  Gil Andre <gil_andre@compuserve.com>
  Laurent Ganier <ccganier@club-internet.fr>
  Dominique Saussereau <redguff@users.sourceforge.net>
  Matthieu Pupat

* Galician:
  Medulio

* German:
  Tim Gerundt <tim@gerundt.de>
  Winfried Peter <winfried.peter@omicron.at>
  Joerg Schneider <tonda@users.sourceforge.net>

* Greek:
  Polyvios J. Simopoulos <polyvios.j.simopoulos@gmail.com>

* Hungarian:
  Márton Balázs <documan@users.sourceforge.net>
  Mihalicza József <jmihalicza@gmail.com>

* Italian:
  Andrea Decorte <deco1985@hotmail.com>
  Antonio Angelo <antonio.angelo@gmail.com>
  Michele Merega <michele.merega@ifminfomaster.com>

* Korean:
  Sukjoon <bbcool@gmail.com>
  Lee Jae-Hong <pyrasis@users.sourceforge.net>
  Sushizang <sushizang@empal.com>
  sheppaul <sheppaul at gmail.com>

* Lithuanian:
  Dalius Guzauskas (aka Tichij) <tichij AT mail DOT com>

* Norwegian:
  Hans Fredrik Nordhaug <hansfn@users.sourceforge.net>

* Persian:
  Abolfazl Rostamzadeh <a.rostamzadeh at gmail.com>

* Polish:
  M.T <mtrz@users.sourceforge.net>
  Skiff <skiffatsf@users.sourceforge.net>
  Pawel Wawrzysko <traduc@kki.pl>

* Portuguese (Brazilian):
  Wender Firmino <wender@pta.com.br>
  Felipe Periard Lopes <felipefpl@ig.com.br>

* Portuguese (Portugal):
  Nelson Simão
  Lippe35

* Romanian:
  Cristian Arghiroiu <cristi.arghiroiu@gmail.com>

* Russian:
  Dmitriy S. Aleshkowskiy <wwarlock@mail.ru>
  Timon34

* Serbian:
  Ozzii <ivanstar61@gmail.com>

* Sinhala:
  T G E Perera

* Slovak:
  Majvan <vancojur@decef.elf.stuba.sk>
  Ivan Masár <helix84@centrum.sk>

* Slovenian:
  Iztok Osredkar <iztok.osredkar@institut-oko.si>
  Filip Komar <filip.komar@gmail.com>

* Spanish:
  Mario Angel <marioangel70@gmail.com>
  Jesús M. Delgado 'MacK' <nncsoft@yahoo.com>
  Dean Grimm <grimmdp@yahoo.com>

* Swedish:
  Hans Eriksson <hans.ericson@bredband.net>
  Göran Håkansson <goran.x.hakansson@telia.com>
  pgert <pgert at yahoo.se>

* Turkish:
  Afyonlu <afyonlu@users.sourceforge.net>
  Ozkan UNVER <turquaz37915@users.sourceforge.net>
  Kaya Zeren <kaya.zeren at zeron.net>

* Ukranian
  Vitaliy Stopchans'kyy <stopcha@gmail.com>
  Warrior <warr11r@rambler.ru>


Other Contributors (code, ideas, testing..):
* James Abbatiello <abbeyj@users.sourceforge.net>
* Andre Arpin
* Steve Beaudoin
* bulklodd <bulklodd@users.sourceforge.net>
* Adam Carrivick
* Hern Chen
* Jeremy Dewey
* Jim Fougeron
* Marvin Gouw
* Robert Grange
* black hero <black-hero@users.sourceforge.net>
* Jan Hryz
* jwdevel
* Ed_K
* Alberto Kalb
* Joe Kidd <cassiusdrow@sourceforge.net>
* Robert Knienider
* Ferenc Kubatovics
* René Leonhardt
* Vladimir Lukianov
* LynX <devlynx@users.sourceforge.net>
* David Maisonave
* Dmitry Maslov
* Denis Matiukha
* Matthias Mayer
* Harry Mckame
* Oliver Mellet
* Andreas Morsing
* Ryan Mott
* Tim Musschoot
* Marco De Paoli
* Paul <pavel_kv@users.sourceforge.net>
* Chris Paulse <christo_p@users.sourceforge.net>
* Dan Pidcock
* Vincent Osele
* Scott Rasmussen
* Michael Richter
* Markus Rollmann
* saitaman <saitaman@users.sourceforge.net>
* Philippe Verdy
* Vikrant
* Gilbert Wellisch
* Paul Welter
* Lars Wittenburg
* Etienne Faisant
* Bill Gord
* H.Saido


WinMerge includes code from:
* Jared Breland <jbreland@legroom.net> (Installer's modpath script)
* Brent Corkum (BCMenu)
* Paul DiLascia (CStaticLink) 
* Michael Dunn (CShellFileOp)
* Francis Irving (original conflict file parser)
* Michael P. Mehl (CMessageBoxDialog)
* Cristi Posea (CSizingControlBar)
* Ferdinand Prantl (CrystalEditor syntax rules)
* Keith Rule (CMemDC - memory DC)
* Paul Senzee (String formatting)
* Henry Spencer (CRegExp)
* Andrei Stcherbatchenko (CrystalEditor)

*** NOTE ***
If your name is missing please email us at:
winmerge-support@lists.sourceforge.net

Thanks!<|MERGE_RESOLUTION|>--- conflicted
+++ resolved
@@ -32,10 +32,7 @@
 * Bulgarian:
   Sld <sld|mail.bg>
   tigertron <ivg_18@yahoo.com>
-<<<<<<< HEAD
-=======
   Yanko Yankov <yankonik70 at hotmail.com>
->>>>>>> e7521198
 
 * Catalan:
   Jordi Vilar <jvilar@users.sourceforge.net>
