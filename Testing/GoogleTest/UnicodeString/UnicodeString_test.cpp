#include "pch.h"
#include <gtest/gtest.h>
#include "UnicodeString.h"

namespace
{
	// The fixture for testing paths functions.
	class UnicodeStringTest : public testing::Test
	{
	protected:
		// You can remove any or all of the following functions if its body
		// is	empty.

		UnicodeStringTest()
		{
			// You can do set-up work for each test	here.
		}

		virtual ~UnicodeStringTest()
		{
			// You can do clean-up work	that doesn't throw exceptions here.
		}

		// If	the	constructor	and	destructor are not enough for setting up
		// and cleaning up each test, you can define the following methods:

		virtual void SetUp()
		{
			// Code	here will be called	immediately	after the constructor (right
			// before each test).
		}

		virtual void TearDown()
		{
			// Code	here will be called	immediately	after each test	(right
			// before the destructor).
		}

		// Objects declared here can be used by all tests in the test case for Foo.
	};

	TEST_F(UnicodeStringTest, Construct1)
	{
		String str;
		EXPECT_TRUE(str.empty());
	}

	TEST_F(UnicodeStringTest, ReplaceNotFound)
	{
		String orig(_T("OneTwoThree"));
		String find(_T("Blaa"));
		String rep(_T("Five"));
		strutils::replace(orig, find, rep);
		EXPECT_EQ(_T("OneTwoThree"), orig);
	}

	TEST_F(UnicodeStringTest, ReplaceMiddle1)
	{
		String orig(_T("OneTwoThree"));
		String find(_T("Two"));
		String rep(_T("Five"));
		strutils::replace(orig, find, rep);
		EXPECT_EQ(_T("OneFiveThree"), orig);
	}

	TEST_F(UnicodeStringTest, ReplaceMiddle2)
	{
		String orig(_T("OneTwoThree"));
		String find(_T("Two"));
		String rep(_T(""));
		strutils::replace(orig, find, rep);
		EXPECT_EQ(_T("OneThree"), orig);
	}

	TEST_F(UnicodeStringTest, ReplaceBegin1)
	{
		String orig(_T("OneTwoThree"));
		String find(_T("One"));
		String rep(_T("five"));
		strutils::replace(orig, find, rep);
		EXPECT_EQ(_T("fiveTwoThree"), orig);
	}

	TEST_F(UnicodeStringTest, ReplaceBegin2)
	{
		String orig(_T("OneTwoThree"));
		String find(_T("One"));
		String rep(_T(""));
		strutils::replace(orig, find, rep);
		EXPECT_EQ(_T("TwoThree"), orig);
	}

	TEST_F(UnicodeStringTest, ReplaceEnd1)
	{
		String orig(_T("OneTwoThree"));
		String find(_T("Three"));
		String rep(_T("seven"));
		strutils::replace(orig, find, rep);
		EXPECT_EQ(_T("OneTwoseven"), orig);
	}

	TEST_F(UnicodeStringTest, ReplaceEnd2)
	{
		String orig(_T("OneTwoThree"));
		String find(_T("Three"));
		String rep(_T(""));
		strutils::replace(orig, find, rep);
		EXPECT_EQ(_T("OneTwo"), orig);
	}

	TEST_F(UnicodeStringTest, MakelowerEmpty)
	{
		String orig(_T(""));
		String result = strutils::makelower(orig);
		EXPECT_EQ(_T(""), result);
	}

	TEST_F(UnicodeStringTest, MakelowerWhitespace)
	{
		String orig(_T(" \t"));
		String result = strutils::makelower(orig);
		EXPECT_EQ(_T(" \t"), result);
	}

	TEST_F(UnicodeStringTest, Makelower1)
	{
		String orig(_T("onetwothree"));
		String result = strutils::makelower(orig);
		EXPECT_EQ(_T("onetwothree"), result);
	}

	TEST_F(UnicodeStringTest, Makelower2)
	{
		String orig(_T("OneTwoThree"));
		String result = strutils::makelower(orig);
		EXPECT_EQ(_T("onetwothree"), result);
	}

	TEST_F(UnicodeStringTest, TrimwsbeginEmpty)
	{
		String orig(_T(""));
		String result = strutils::trim_ws_begin(orig);
		EXPECT_EQ(_T(""), result);
	}

	TEST_F(UnicodeStringTest, TrimwsbeginNoWs)
	{
		String orig(_T("abc"));
		String result = strutils::trim_ws_begin(orig);
		EXPECT_EQ(_T("abc"), result);
	}

	TEST_F(UnicodeStringTest, TrimwsbeginWsEnd)
	{
		String orig(_T("abc\t"));
		String result = strutils::trim_ws_begin(orig);
		EXPECT_EQ(_T("abc\t"), result);
	}

	TEST_F(UnicodeStringTest, TrimwsbeginWsOnly)
	{
		String orig(_T("\t"));
		String result = strutils::trim_ws_begin(orig);
		EXPECT_EQ(_T(""), result);
	}

	TEST_F(UnicodeStringTest, TrimwsbeginWs1)
	{
		String orig(_T("\tabc"));
		String result = strutils::trim_ws_begin(orig);
		EXPECT_EQ(_T("abc"), result);
	}
	
	TEST_F(UnicodeStringTest, TrimwsbeginWs2)
	{
		String orig(_T("\t\n abc"));
		String result = strutils::trim_ws_begin(orig);
		EXPECT_EQ(_T("abc"), result);
	}

	TEST_F(UnicodeStringTest, TrimwsendEmpty)
	{
		String orig(_T(""));
		String result = strutils::trim_ws_end(orig);
		EXPECT_EQ(_T(""), result);
	}

	TEST_F(UnicodeStringTest, TrimwsendNoWs)
	{
		String orig(_T("abc"));
		String result = strutils::trim_ws_end(orig);
		EXPECT_EQ(_T("abc"), result);
	}

	TEST_F(UnicodeStringTest, TrimwsendWsBegin)
	{
		String orig(_T("\tabc"));
		String result = strutils::trim_ws_end(orig);
		EXPECT_EQ(_T("\tabc"), result);
	}

	TEST_F(UnicodeStringTest, TrimwsendWsOnly)
	{
		String orig(_T("\t"));
		String result = strutils::trim_ws_end(orig);
		EXPECT_EQ(_T(""), result);
	}

	TEST_F(UnicodeStringTest, TrimwsendWs1)
	{
		String orig(_T("abc\t"));
		String result = strutils::trim_ws_end(orig);
		EXPECT_EQ(_T("abc"), result);
	}
	
	TEST_F(UnicodeStringTest, TrimwsendWs2)
	{
		String orig(_T("abc\t\n "));
		String result = strutils::trim_ws_end(orig);
		EXPECT_EQ(_T("abc"), result);
	}

	TEST_F(UnicodeStringTest, TrimwsEmpty)
	{
		String orig(_T(""));
		String result = strutils::trim_ws(orig);
		EXPECT_EQ(_T(""), result);
	}

	TEST_F(UnicodeStringTest, TrimwsNoWs)
	{
		String orig(_T("abc"));
		String result = strutils::trim_ws(orig);
		EXPECT_EQ(_T("abc"), result);
	}

	TEST_F(UnicodeStringTest, TrimwsWsOnly)
	{
		String orig(_T("\t"));
		String result = strutils::trim_ws(orig);
		EXPECT_EQ(_T(""), result);
	}

	TEST_F(UnicodeStringTest, TrimwsWsOnly2)
	{
		String orig(_T("\t \n"));
		String result = strutils::trim_ws(orig);
		EXPECT_EQ(_T(""), result);
	}

	TEST_F(UnicodeStringTest, TrimwsWsOnly3)
	{
		String orig(_T(" \t  \t "));
		String result = strutils::trim_ws(orig);
		EXPECT_EQ(_T(""), result);
	}

	TEST_F(UnicodeStringTest, TrimwsWsBegin)
	{
		String orig(_T("\tabc"));
		String result = strutils::trim_ws(orig);
		EXPECT_EQ(_T("abc"), result);
	}

	TEST_F(UnicodeStringTest, TrimwsWsBegin2)
	{
		String orig(_T("\t\n abc"));
		String result = strutils::trim_ws(orig);
		EXPECT_EQ(_T("abc"), result);
	}

	TEST_F(UnicodeStringTest, TrimwsWsEnd1)
	{
		String orig(_T("abc\t"));
		String result = strutils::trim_ws(orig);
		EXPECT_EQ(_T("abc"), result);
	}
	
	TEST_F(UnicodeStringTest, TrimwsWsEnd2)
	{
		String orig(_T("abc\t\n "));
		String result = strutils::trim_ws(orig);
		EXPECT_EQ(_T("abc"), result);
	}

	TEST_F(UnicodeStringTest, TrimwsWsBoth1)
	{
		String orig(_T("\tabc\t"));
		String result = strutils::trim_ws(orig);
		EXPECT_EQ(_T("abc"), result);
	}

	TEST_F(UnicodeStringTest, TrimwsWsBoth2)
	{
		String orig(_T("\n \tabc \t\n"));
		String result = strutils::trim_ws(orig);
		EXPECT_EQ(_T("abc"), result);
	}

	TEST_F(UnicodeStringTest, ComparenocaseEmpty)
	{
		EXPECT_EQ(0, strutils::compare_nocase(_T(""), _T("")));
	}

	TEST_F(UnicodeStringTest, ComparenocaseWhitespace1)
	{
		EXPECT_EQ(0, strutils::compare_nocase(_T(" "), _T(" ")));
	}

	TEST_F(UnicodeStringTest, ComparenocaseWhitespace)
	{
		EXPECT_NE(0, strutils::compare_nocase(_T(" "), _T("\t")));
	}

	TEST_F(UnicodeStringTest, ComparenocaseLowercase)
	{
		EXPECT_EQ(0, strutils::compare_nocase(_T("abc"), _T("abc")));
	}

	TEST_F(UnicodeStringTest, ComparenocaseUppercase)
	{
		EXPECT_EQ(0, strutils::compare_nocase(_T("ABC"), _T("ABC")));
	}

	TEST_F(UnicodeStringTest, ComparenocaseMixedcase)
	{
		EXPECT_EQ(0, strutils::compare_nocase(_T("AbC"), _T("AbC")));
	}

	TEST_F(UnicodeStringTest, ComparenocaseIdentical1)
	{
		EXPECT_EQ(0, strutils::compare_nocase(_T("abc"), _T("aBc")));
	}

	TEST_F(UnicodeStringTest, ComparenocaseIdentical2)
	{
		EXPECT_EQ(0, strutils::compare_nocase(_T("ABc"), _T("abc")));
	}

	TEST_F(UnicodeStringTest, ComparenocaseDifferent1)
	{
		EXPECT_NE(0, strutils::compare_nocase(_T("abc"), _T("adc")));
	}

	TEST_F(UnicodeStringTest, ComparenocaseDifferent2)
	{
		EXPECT_NE(0, strutils::compare_nocase(_T("aBc"), _T("adc")));
	}

	TEST_F(UnicodeStringTest, ComparenocaseDifferent3)
	{
		EXPECT_NE(0, strutils::compare_nocase(_T("abc"), _T("aDc")));
	}

	TEST_F(UnicodeStringTest, Format1)
	{
		EXPECT_TRUE(String(255, ' ') == strutils::format(_T("%s"), String(255, ' ').c_str()));
		EXPECT_TRUE(String(256, ' ') == strutils::format(_T("%s"), String(256, ' ').c_str()));
		EXPECT_TRUE(String(257, ' ') == strutils::format(_T("%s"), String(257, ' ').c_str()));
	}

<<<<<<< HEAD
	TEST_F(UnicodeStringTest, Split)
	{
		{
			std::vector<StringView> ary = strutils::split(_T("a,bb,c"), ',');
			EXPECT_EQ(ary.size(), 3);
			EXPECT_TRUE(ary[0] == _T("a"));
			EXPECT_TRUE(ary[1] == _T("bb"));
			EXPECT_TRUE(ary[2] == _T("c"));
		}
		{
			std::vector<StringView> ary = strutils::split(_T(",b,"), ',');
			EXPECT_EQ(ary.size(), 3);
			EXPECT_TRUE(ary[0] == _T(""));
			EXPECT_TRUE(ary[1] == _T("b"));
			EXPECT_TRUE(ary[2] == _T(""));
		}
		{
			std::vector<StringView> ary = strutils::split(_T("a"), ',');
			EXPECT_EQ(ary.size(), 1);
			EXPECT_TRUE(ary[0] == _T("a"));
		}
		{
			std::vector<StringView> ary = strutils::split(_T(""), ',');
			EXPECT_EQ(ary.size(), 1);
			EXPECT_TRUE(ary[0] == _T(""));
		}
=======
	TEST_F(UnicodeStringTest, Join)
	{
		std::vector<String> strs;
		strs = std::vector<String>{ _T("") };
		EXPECT_EQ(_T(""), strutils::join(strs.begin(), strs.end(), _T("|")));
		strs = std::vector<String>();
		EXPECT_EQ(_T(""), strutils::join(strs.begin(), strs.end(), _T("|")));
		strs = std::vector<String>{ _T(""), _T("") };
		EXPECT_EQ(_T("|"), strutils::join(strs.begin(), strs.end(), _T("|")));
		strs = std::vector<String>{ _T("a") };
		EXPECT_EQ(_T("a"), strutils::join(strs.begin(), strs.end(), _T("|")));
		strs = std::vector<String>{ _T("a"),  _T("b") };
		EXPECT_EQ(_T("a|b"), strutils::join(strs.begin(), strs.end(), _T("|")));
		strs = std::vector<String>{ _T(""),  _T("b") };
		EXPECT_EQ(_T("|b"), strutils::join(strs.begin(), strs.end(), _T("|")));
		strs = std::vector<String>{ _T("a"),  _T("") };
		EXPECT_EQ(_T("a|"), strutils::join(strs.begin(), strs.end(), _T("|")));
		strs = std::vector<String>{ _T("a"),  _T("b"), _T("c") };
		EXPECT_EQ(_T("a|b|c"), strutils::join(strs.begin(), strs.end(), _T("|")));
		strs = std::vector<String>{ _T(""),  _T("b"), _T("c") };
		EXPECT_EQ(_T("|b|c"), strutils::join(strs.begin(), strs.end(), _T("|")));
		strs = std::vector<String>{ _T("a"),  _T(""), _T("c") };
		EXPECT_EQ(_T("a||c"), strutils::join(strs.begin(), strs.end(), _T("|")));
		strs = std::vector<String>{ _T("a"),  _T("b"), _T("") };
		EXPECT_EQ(_T("a|b|"), strutils::join(strs.begin(), strs.end(), _T("|")));

		strs = std::vector<String>{ };
		EXPECT_EQ(_T(""), strutils::join(strs.begin(), strs.end(), _T("|"),
			[](const auto& str) { return strutils::makeupper(str); }));
		strs = std::vector<String>{ _T("") };
		EXPECT_EQ(_T(""), strutils::join(strs.begin(), strs.end(), _T("|"),
			[](const auto& str) { return strutils::makeupper(str); }));
		strs = std::vector<String>{ _T(""), _T("")};
		EXPECT_EQ(_T("|"), strutils::join(strs.begin(), strs.end(), _T("|"),
			[](const auto& str) { return strutils::makeupper(str); }));
		strs = std::vector<String>{ _T("a"),  _T("b"), _T("c") };
		EXPECT_EQ(_T("A|B|C"), strutils::join(strs.begin(), strs.end(), _T("|"),
			[](const auto& str) { return strutils::makeupper(str); }));
		strs = std::vector<String>{ _T(""),  _T("b"), _T("c") };
		EXPECT_EQ(_T("|B|C"), strutils::join(strs.begin(), strs.end(), _T("|"),
			[](const auto& str) { return strutils::makeupper(str); }));
		strs = std::vector<String>{ _T("a"),  _T(""), _T("c") };
		EXPECT_EQ(_T("A||C"), strutils::join(strs.begin(), strs.end(), _T("|"),
			[](const auto& str) { return strutils::makeupper(str); }));
		strs = std::vector<String>{ _T("a"),  _T("b"), _T("") };
		EXPECT_EQ(_T("A|B|"), strutils::join(strs.begin(), strs.end(), _T("|"),
			[](const auto& str) { return strutils::makeupper(str); }));
>>>>>>> 874ee53c
	}

}  // namespace
<|MERGE_RESOLUTION|>--- conflicted
+++ resolved
@@ -1,440 +1,411 @@
-#include "pch.h"
-#include <gtest/gtest.h>
-#include "UnicodeString.h"
-
-namespace
-{
-	// The fixture for testing paths functions.
-	class UnicodeStringTest : public testing::Test
-	{
-	protected:
-		// You can remove any or all of the following functions if its body
-		// is	empty.
-
-		UnicodeStringTest()
-		{
-			// You can do set-up work for each test	here.
-		}
-
-		virtual ~UnicodeStringTest()
-		{
-			// You can do clean-up work	that doesn't throw exceptions here.
-		}
-
-		// If	the	constructor	and	destructor are not enough for setting up
-		// and cleaning up each test, you can define the following methods:
-
-		virtual void SetUp()
-		{
-			// Code	here will be called	immediately	after the constructor (right
-			// before each test).
-		}
-
-		virtual void TearDown()
-		{
-			// Code	here will be called	immediately	after each test	(right
-			// before the destructor).
-		}
-
-		// Objects declared here can be used by all tests in the test case for Foo.
-	};
-
-	TEST_F(UnicodeStringTest, Construct1)
-	{
-		String str;
-		EXPECT_TRUE(str.empty());
-	}
-
-	TEST_F(UnicodeStringTest, ReplaceNotFound)
-	{
-		String orig(_T("OneTwoThree"));
-		String find(_T("Blaa"));
-		String rep(_T("Five"));
-		strutils::replace(orig, find, rep);
-		EXPECT_EQ(_T("OneTwoThree"), orig);
-	}
-
-	TEST_F(UnicodeStringTest, ReplaceMiddle1)
-	{
-		String orig(_T("OneTwoThree"));
-		String find(_T("Two"));
-		String rep(_T("Five"));
-		strutils::replace(orig, find, rep);
-		EXPECT_EQ(_T("OneFiveThree"), orig);
-	}
-
-	TEST_F(UnicodeStringTest, ReplaceMiddle2)
-	{
-		String orig(_T("OneTwoThree"));
-		String find(_T("Two"));
-		String rep(_T(""));
-		strutils::replace(orig, find, rep);
-		EXPECT_EQ(_T("OneThree"), orig);
-	}
-
-	TEST_F(UnicodeStringTest, ReplaceBegin1)
-	{
-		String orig(_T("OneTwoThree"));
-		String find(_T("One"));
-		String rep(_T("five"));
-		strutils::replace(orig, find, rep);
-		EXPECT_EQ(_T("fiveTwoThree"), orig);
-	}
-
-	TEST_F(UnicodeStringTest, ReplaceBegin2)
-	{
-		String orig(_T("OneTwoThree"));
-		String find(_T("One"));
-		String rep(_T(""));
-		strutils::replace(orig, find, rep);
-		EXPECT_EQ(_T("TwoThree"), orig);
-	}
-
-	TEST_F(UnicodeStringTest, ReplaceEnd1)
-	{
-		String orig(_T("OneTwoThree"));
-		String find(_T("Three"));
-		String rep(_T("seven"));
-		strutils::replace(orig, find, rep);
-		EXPECT_EQ(_T("OneTwoseven"), orig);
-	}
-
-	TEST_F(UnicodeStringTest, ReplaceEnd2)
-	{
-		String orig(_T("OneTwoThree"));
-		String find(_T("Three"));
-		String rep(_T(""));
-		strutils::replace(orig, find, rep);
-		EXPECT_EQ(_T("OneTwo"), orig);
-	}
-
-	TEST_F(UnicodeStringTest, MakelowerEmpty)
-	{
-		String orig(_T(""));
-		String result = strutils::makelower(orig);
-		EXPECT_EQ(_T(""), result);
-	}
-
-	TEST_F(UnicodeStringTest, MakelowerWhitespace)
-	{
-		String orig(_T(" \t"));
-		String result = strutils::makelower(orig);
-		EXPECT_EQ(_T(" \t"), result);
-	}
-
-	TEST_F(UnicodeStringTest, Makelower1)
-	{
-		String orig(_T("onetwothree"));
-		String result = strutils::makelower(orig);
-		EXPECT_EQ(_T("onetwothree"), result);
-	}
-
-	TEST_F(UnicodeStringTest, Makelower2)
-	{
-		String orig(_T("OneTwoThree"));
-		String result = strutils::makelower(orig);
-		EXPECT_EQ(_T("onetwothree"), result);
-	}
-
-	TEST_F(UnicodeStringTest, TrimwsbeginEmpty)
-	{
-		String orig(_T(""));
-		String result = strutils::trim_ws_begin(orig);
-		EXPECT_EQ(_T(""), result);
-	}
-
-	TEST_F(UnicodeStringTest, TrimwsbeginNoWs)
-	{
-		String orig(_T("abc"));
-		String result = strutils::trim_ws_begin(orig);
-		EXPECT_EQ(_T("abc"), result);
-	}
-
-	TEST_F(UnicodeStringTest, TrimwsbeginWsEnd)
-	{
-		String orig(_T("abc\t"));
-		String result = strutils::trim_ws_begin(orig);
-		EXPECT_EQ(_T("abc\t"), result);
-	}
-
-	TEST_F(UnicodeStringTest, TrimwsbeginWsOnly)
-	{
-		String orig(_T("\t"));
-		String result = strutils::trim_ws_begin(orig);
-		EXPECT_EQ(_T(""), result);
-	}
-
-	TEST_F(UnicodeStringTest, TrimwsbeginWs1)
-	{
-		String orig(_T("\tabc"));
-		String result = strutils::trim_ws_begin(orig);
-		EXPECT_EQ(_T("abc"), result);
-	}
-	
-	TEST_F(UnicodeStringTest, TrimwsbeginWs2)
-	{
-		String orig(_T("\t\n abc"));
-		String result = strutils::trim_ws_begin(orig);
-		EXPECT_EQ(_T("abc"), result);
-	}
-
-	TEST_F(UnicodeStringTest, TrimwsendEmpty)
-	{
-		String orig(_T(""));
-		String result = strutils::trim_ws_end(orig);
-		EXPECT_EQ(_T(""), result);
-	}
-
-	TEST_F(UnicodeStringTest, TrimwsendNoWs)
-	{
-		String orig(_T("abc"));
-		String result = strutils::trim_ws_end(orig);
-		EXPECT_EQ(_T("abc"), result);
-	}
-
-	TEST_F(UnicodeStringTest, TrimwsendWsBegin)
-	{
-		String orig(_T("\tabc"));
-		String result = strutils::trim_ws_end(orig);
-		EXPECT_EQ(_T("\tabc"), result);
-	}
-
-	TEST_F(UnicodeStringTest, TrimwsendWsOnly)
-	{
-		String orig(_T("\t"));
-		String result = strutils::trim_ws_end(orig);
-		EXPECT_EQ(_T(""), result);
-	}
-
-	TEST_F(UnicodeStringTest, TrimwsendWs1)
-	{
-		String orig(_T("abc\t"));
-		String result = strutils::trim_ws_end(orig);
-		EXPECT_EQ(_T("abc"), result);
-	}
-	
-	TEST_F(UnicodeStringTest, TrimwsendWs2)
-	{
-		String orig(_T("abc\t\n "));
-		String result = strutils::trim_ws_end(orig);
-		EXPECT_EQ(_T("abc"), result);
-	}
-
-	TEST_F(UnicodeStringTest, TrimwsEmpty)
-	{
-		String orig(_T(""));
-		String result = strutils::trim_ws(orig);
-		EXPECT_EQ(_T(""), result);
-	}
-
-	TEST_F(UnicodeStringTest, TrimwsNoWs)
-	{
-		String orig(_T("abc"));
-		String result = strutils::trim_ws(orig);
-		EXPECT_EQ(_T("abc"), result);
-	}
-
-	TEST_F(UnicodeStringTest, TrimwsWsOnly)
-	{
-		String orig(_T("\t"));
-		String result = strutils::trim_ws(orig);
-		EXPECT_EQ(_T(""), result);
-	}
-
-	TEST_F(UnicodeStringTest, TrimwsWsOnly2)
-	{
-		String orig(_T("\t \n"));
-		String result = strutils::trim_ws(orig);
-		EXPECT_EQ(_T(""), result);
-	}
-
-	TEST_F(UnicodeStringTest, TrimwsWsOnly3)
-	{
-		String orig(_T(" \t  \t "));
-		String result = strutils::trim_ws(orig);
-		EXPECT_EQ(_T(""), result);
-	}
-
-	TEST_F(UnicodeStringTest, TrimwsWsBegin)
-	{
-		String orig(_T("\tabc"));
-		String result = strutils::trim_ws(orig);
-		EXPECT_EQ(_T("abc"), result);
-	}
-
-	TEST_F(UnicodeStringTest, TrimwsWsBegin2)
-	{
-		String orig(_T("\t\n abc"));
-		String result = strutils::trim_ws(orig);
-		EXPECT_EQ(_T("abc"), result);
-	}
-
-	TEST_F(UnicodeStringTest, TrimwsWsEnd1)
-	{
-		String orig(_T("abc\t"));
-		String result = strutils::trim_ws(orig);
-		EXPECT_EQ(_T("abc"), result);
-	}
-	
-	TEST_F(UnicodeStringTest, TrimwsWsEnd2)
-	{
-		String orig(_T("abc\t\n "));
-		String result = strutils::trim_ws(orig);
-		EXPECT_EQ(_T("abc"), result);
-	}
-
-	TEST_F(UnicodeStringTest, TrimwsWsBoth1)
-	{
-		String orig(_T("\tabc\t"));
-		String result = strutils::trim_ws(orig);
-		EXPECT_EQ(_T("abc"), result);
-	}
-
-	TEST_F(UnicodeStringTest, TrimwsWsBoth2)
-	{
-		String orig(_T("\n \tabc \t\n"));
-		String result = strutils::trim_ws(orig);
-		EXPECT_EQ(_T("abc"), result);
-	}
-
-	TEST_F(UnicodeStringTest, ComparenocaseEmpty)
-	{
-		EXPECT_EQ(0, strutils::compare_nocase(_T(""), _T("")));
-	}
-
-	TEST_F(UnicodeStringTest, ComparenocaseWhitespace1)
-	{
-		EXPECT_EQ(0, strutils::compare_nocase(_T(" "), _T(" ")));
-	}
-
-	TEST_F(UnicodeStringTest, ComparenocaseWhitespace)
-	{
-		EXPECT_NE(0, strutils::compare_nocase(_T(" "), _T("\t")));
-	}
-
-	TEST_F(UnicodeStringTest, ComparenocaseLowercase)
-	{
-		EXPECT_EQ(0, strutils::compare_nocase(_T("abc"), _T("abc")));
-	}
-
-	TEST_F(UnicodeStringTest, ComparenocaseUppercase)
-	{
-		EXPECT_EQ(0, strutils::compare_nocase(_T("ABC"), _T("ABC")));
-	}
-
-	TEST_F(UnicodeStringTest, ComparenocaseMixedcase)
-	{
-		EXPECT_EQ(0, strutils::compare_nocase(_T("AbC"), _T("AbC")));
-	}
-
-	TEST_F(UnicodeStringTest, ComparenocaseIdentical1)
-	{
-		EXPECT_EQ(0, strutils::compare_nocase(_T("abc"), _T("aBc")));
-	}
-
-	TEST_F(UnicodeStringTest, ComparenocaseIdentical2)
-	{
-		EXPECT_EQ(0, strutils::compare_nocase(_T("ABc"), _T("abc")));
-	}
-
-	TEST_F(UnicodeStringTest, ComparenocaseDifferent1)
-	{
-		EXPECT_NE(0, strutils::compare_nocase(_T("abc"), _T("adc")));
-	}
-
-	TEST_F(UnicodeStringTest, ComparenocaseDifferent2)
-	{
-		EXPECT_NE(0, strutils::compare_nocase(_T("aBc"), _T("adc")));
-	}
-
-	TEST_F(UnicodeStringTest, ComparenocaseDifferent3)
-	{
-		EXPECT_NE(0, strutils::compare_nocase(_T("abc"), _T("aDc")));
-	}
-
-	TEST_F(UnicodeStringTest, Format1)
-	{
-		EXPECT_TRUE(String(255, ' ') == strutils::format(_T("%s"), String(255, ' ').c_str()));
-		EXPECT_TRUE(String(256, ' ') == strutils::format(_T("%s"), String(256, ' ').c_str()));
-		EXPECT_TRUE(String(257, ' ') == strutils::format(_T("%s"), String(257, ' ').c_str()));
-	}
-
-<<<<<<< HEAD
-	TEST_F(UnicodeStringTest, Split)
-	{
-		{
-			std::vector<StringView> ary = strutils::split(_T("a,bb,c"), ',');
-			EXPECT_EQ(ary.size(), 3);
-			EXPECT_TRUE(ary[0] == _T("a"));
-			EXPECT_TRUE(ary[1] == _T("bb"));
-			EXPECT_TRUE(ary[2] == _T("c"));
-		}
-		{
-			std::vector<StringView> ary = strutils::split(_T(",b,"), ',');
-			EXPECT_EQ(ary.size(), 3);
-			EXPECT_TRUE(ary[0] == _T(""));
-			EXPECT_TRUE(ary[1] == _T("b"));
-			EXPECT_TRUE(ary[2] == _T(""));
-		}
-		{
-			std::vector<StringView> ary = strutils::split(_T("a"), ',');
-			EXPECT_EQ(ary.size(), 1);
-			EXPECT_TRUE(ary[0] == _T("a"));
-		}
-		{
-			std::vector<StringView> ary = strutils::split(_T(""), ',');
-			EXPECT_EQ(ary.size(), 1);
-			EXPECT_TRUE(ary[0] == _T(""));
-		}
-=======
-	TEST_F(UnicodeStringTest, Join)
-	{
-		std::vector<String> strs;
-		strs = std::vector<String>{ _T("") };
-		EXPECT_EQ(_T(""), strutils::join(strs.begin(), strs.end(), _T("|")));
-		strs = std::vector<String>();
-		EXPECT_EQ(_T(""), strutils::join(strs.begin(), strs.end(), _T("|")));
-		strs = std::vector<String>{ _T(""), _T("") };
-		EXPECT_EQ(_T("|"), strutils::join(strs.begin(), strs.end(), _T("|")));
-		strs = std::vector<String>{ _T("a") };
-		EXPECT_EQ(_T("a"), strutils::join(strs.begin(), strs.end(), _T("|")));
-		strs = std::vector<String>{ _T("a"),  _T("b") };
-		EXPECT_EQ(_T("a|b"), strutils::join(strs.begin(), strs.end(), _T("|")));
-		strs = std::vector<String>{ _T(""),  _T("b") };
-		EXPECT_EQ(_T("|b"), strutils::join(strs.begin(), strs.end(), _T("|")));
-		strs = std::vector<String>{ _T("a"),  _T("") };
-		EXPECT_EQ(_T("a|"), strutils::join(strs.begin(), strs.end(), _T("|")));
-		strs = std::vector<String>{ _T("a"),  _T("b"), _T("c") };
-		EXPECT_EQ(_T("a|b|c"), strutils::join(strs.begin(), strs.end(), _T("|")));
-		strs = std::vector<String>{ _T(""),  _T("b"), _T("c") };
-		EXPECT_EQ(_T("|b|c"), strutils::join(strs.begin(), strs.end(), _T("|")));
-		strs = std::vector<String>{ _T("a"),  _T(""), _T("c") };
-		EXPECT_EQ(_T("a||c"), strutils::join(strs.begin(), strs.end(), _T("|")));
-		strs = std::vector<String>{ _T("a"),  _T("b"), _T("") };
-		EXPECT_EQ(_T("a|b|"), strutils::join(strs.begin(), strs.end(), _T("|")));
-
-		strs = std::vector<String>{ };
-		EXPECT_EQ(_T(""), strutils::join(strs.begin(), strs.end(), _T("|"),
-			[](const auto& str) { return strutils::makeupper(str); }));
-		strs = std::vector<String>{ _T("") };
-		EXPECT_EQ(_T(""), strutils::join(strs.begin(), strs.end(), _T("|"),
-			[](const auto& str) { return strutils::makeupper(str); }));
-		strs = std::vector<String>{ _T(""), _T("")};
-		EXPECT_EQ(_T("|"), strutils::join(strs.begin(), strs.end(), _T("|"),
-			[](const auto& str) { return strutils::makeupper(str); }));
-		strs = std::vector<String>{ _T("a"),  _T("b"), _T("c") };
-		EXPECT_EQ(_T("A|B|C"), strutils::join(strs.begin(), strs.end(), _T("|"),
-			[](const auto& str) { return strutils::makeupper(str); }));
-		strs = std::vector<String>{ _T(""),  _T("b"), _T("c") };
-		EXPECT_EQ(_T("|B|C"), strutils::join(strs.begin(), strs.end(), _T("|"),
-			[](const auto& str) { return strutils::makeupper(str); }));
-		strs = std::vector<String>{ _T("a"),  _T(""), _T("c") };
-		EXPECT_EQ(_T("A||C"), strutils::join(strs.begin(), strs.end(), _T("|"),
-			[](const auto& str) { return strutils::makeupper(str); }));
-		strs = std::vector<String>{ _T("a"),  _T("b"), _T("") };
-		EXPECT_EQ(_T("A|B|"), strutils::join(strs.begin(), strs.end(), _T("|"),
-			[](const auto& str) { return strutils::makeupper(str); }));
->>>>>>> 874ee53c
-	}
-
-}  // namespace
+#include "pch.h"
+#include <gtest/gtest.h>
+#include "UnicodeString.h"
+
+namespace
+{
+	// The fixture for testing paths functions.
+	class UnicodeStringTest : public testing::Test
+	{
+	protected:
+		// You can remove any or all of the following functions if its body
+		// is	empty.
+
+		UnicodeStringTest()
+		{
+			// You can do set-up work for each test	here.
+		}
+
+		virtual ~UnicodeStringTest()
+		{
+			// You can do clean-up work	that doesn't throw exceptions here.
+		}
+
+		// If	the	constructor	and	destructor are not enough for setting up
+		// and cleaning up each test, you can define the following methods:
+
+		virtual void SetUp()
+		{
+			// Code	here will be called	immediately	after the constructor (right
+			// before each test).
+		}
+
+		virtual void TearDown()
+		{
+			// Code	here will be called	immediately	after each test	(right
+			// before the destructor).
+		}
+
+		// Objects declared here can be used by all tests in the test case for Foo.
+	};
+
+	TEST_F(UnicodeStringTest, Construct1)
+	{
+		String str;
+		EXPECT_TRUE(str.empty());
+	}
+
+	TEST_F(UnicodeStringTest, ReplaceNotFound)
+	{
+		String orig(_T("OneTwoThree"));
+		String find(_T("Blaa"));
+		String rep(_T("Five"));
+		strutils::replace(orig, find, rep);
+		EXPECT_EQ(_T("OneTwoThree"), orig);
+	}
+
+	TEST_F(UnicodeStringTest, ReplaceMiddle1)
+	{
+		String orig(_T("OneTwoThree"));
+		String find(_T("Two"));
+		String rep(_T("Five"));
+		strutils::replace(orig, find, rep);
+		EXPECT_EQ(_T("OneFiveThree"), orig);
+	}
+
+	TEST_F(UnicodeStringTest, ReplaceMiddle2)
+	{
+		String orig(_T("OneTwoThree"));
+		String find(_T("Two"));
+		String rep(_T(""));
+		strutils::replace(orig, find, rep);
+		EXPECT_EQ(_T("OneThree"), orig);
+	}
+
+	TEST_F(UnicodeStringTest, ReplaceBegin1)
+	{
+		String orig(_T("OneTwoThree"));
+		String find(_T("One"));
+		String rep(_T("five"));
+		strutils::replace(orig, find, rep);
+		EXPECT_EQ(_T("fiveTwoThree"), orig);
+	}
+
+	TEST_F(UnicodeStringTest, ReplaceBegin2)
+	{
+		String orig(_T("OneTwoThree"));
+		String find(_T("One"));
+		String rep(_T(""));
+		strutils::replace(orig, find, rep);
+		EXPECT_EQ(_T("TwoThree"), orig);
+	}
+
+	TEST_F(UnicodeStringTest, ReplaceEnd1)
+	{
+		String orig(_T("OneTwoThree"));
+		String find(_T("Three"));
+		String rep(_T("seven"));
+		strutils::replace(orig, find, rep);
+		EXPECT_EQ(_T("OneTwoseven"), orig);
+	}
+
+	TEST_F(UnicodeStringTest, ReplaceEnd2)
+	{
+		String orig(_T("OneTwoThree"));
+		String find(_T("Three"));
+		String rep(_T(""));
+		strutils::replace(orig, find, rep);
+		EXPECT_EQ(_T("OneTwo"), orig);
+	}
+
+	TEST_F(UnicodeStringTest, MakelowerEmpty)
+	{
+		String orig(_T(""));
+		String result = strutils::makelower(orig);
+		EXPECT_EQ(_T(""), result);
+	}
+
+	TEST_F(UnicodeStringTest, MakelowerWhitespace)
+	{
+		String orig(_T(" \t"));
+		String result = strutils::makelower(orig);
+		EXPECT_EQ(_T(" \t"), result);
+	}
+
+	TEST_F(UnicodeStringTest, Makelower1)
+	{
+		String orig(_T("onetwothree"));
+		String result = strutils::makelower(orig);
+		EXPECT_EQ(_T("onetwothree"), result);
+	}
+
+	TEST_F(UnicodeStringTest, Makelower2)
+	{
+		String orig(_T("OneTwoThree"));
+		String result = strutils::makelower(orig);
+		EXPECT_EQ(_T("onetwothree"), result);
+	}
+
+	TEST_F(UnicodeStringTest, TrimwsbeginEmpty)
+	{
+		String orig(_T(""));
+		String result = strutils::trim_ws_begin(orig);
+		EXPECT_EQ(_T(""), result);
+	}
+
+	TEST_F(UnicodeStringTest, TrimwsbeginNoWs)
+	{
+		String orig(_T("abc"));
+		String result = strutils::trim_ws_begin(orig);
+		EXPECT_EQ(_T("abc"), result);
+	}
+
+	TEST_F(UnicodeStringTest, TrimwsbeginWsEnd)
+	{
+		String orig(_T("abc\t"));
+		String result = strutils::trim_ws_begin(orig);
+		EXPECT_EQ(_T("abc\t"), result);
+	}
+
+	TEST_F(UnicodeStringTest, TrimwsbeginWsOnly)
+	{
+		String orig(_T("\t"));
+		String result = strutils::trim_ws_begin(orig);
+		EXPECT_EQ(_T(""), result);
+	}
+
+	TEST_F(UnicodeStringTest, TrimwsbeginWs1)
+	{
+		String orig(_T("\tabc"));
+		String result = strutils::trim_ws_begin(orig);
+		EXPECT_EQ(_T("abc"), result);
+	}
+	
+	TEST_F(UnicodeStringTest, TrimwsbeginWs2)
+	{
+		String orig(_T("\t\n abc"));
+		String result = strutils::trim_ws_begin(orig);
+		EXPECT_EQ(_T("abc"), result);
+	}
+
+	TEST_F(UnicodeStringTest, TrimwsendEmpty)
+	{
+		String orig(_T(""));
+		String result = strutils::trim_ws_end(orig);
+		EXPECT_EQ(_T(""), result);
+	}
+
+	TEST_F(UnicodeStringTest, TrimwsendNoWs)
+	{
+		String orig(_T("abc"));
+		String result = strutils::trim_ws_end(orig);
+		EXPECT_EQ(_T("abc"), result);
+	}
+
+	TEST_F(UnicodeStringTest, TrimwsendWsBegin)
+	{
+		String orig(_T("\tabc"));
+		String result = strutils::trim_ws_end(orig);
+		EXPECT_EQ(_T("\tabc"), result);
+	}
+
+	TEST_F(UnicodeStringTest, TrimwsendWsOnly)
+	{
+		String orig(_T("\t"));
+		String result = strutils::trim_ws_end(orig);
+		EXPECT_EQ(_T(""), result);
+	}
+
+	TEST_F(UnicodeStringTest, TrimwsendWs1)
+	{
+		String orig(_T("abc\t"));
+		String result = strutils::trim_ws_end(orig);
+		EXPECT_EQ(_T("abc"), result);
+	}
+	
+	TEST_F(UnicodeStringTest, TrimwsendWs2)
+	{
+		String orig(_T("abc\t\n "));
+		String result = strutils::trim_ws_end(orig);
+		EXPECT_EQ(_T("abc"), result);
+	}
+
+	TEST_F(UnicodeStringTest, TrimwsEmpty)
+	{
+		String orig(_T(""));
+		String result = strutils::trim_ws(orig);
+		EXPECT_EQ(_T(""), result);
+	}
+
+	TEST_F(UnicodeStringTest, TrimwsNoWs)
+	{
+		String orig(_T("abc"));
+		String result = strutils::trim_ws(orig);
+		EXPECT_EQ(_T("abc"), result);
+	}
+
+	TEST_F(UnicodeStringTest, TrimwsWsOnly)
+	{
+		String orig(_T("\t"));
+		String result = strutils::trim_ws(orig);
+		EXPECT_EQ(_T(""), result);
+	}
+
+	TEST_F(UnicodeStringTest, TrimwsWsOnly2)
+	{
+		String orig(_T("\t \n"));
+		String result = strutils::trim_ws(orig);
+		EXPECT_EQ(_T(""), result);
+	}
+
+	TEST_F(UnicodeStringTest, TrimwsWsOnly3)
+	{
+		String orig(_T(" \t  \t "));
+		String result = strutils::trim_ws(orig);
+		EXPECT_EQ(_T(""), result);
+	}
+
+	TEST_F(UnicodeStringTest, TrimwsWsBegin)
+	{
+		String orig(_T("\tabc"));
+		String result = strutils::trim_ws(orig);
+		EXPECT_EQ(_T("abc"), result);
+	}
+
+	TEST_F(UnicodeStringTest, TrimwsWsBegin2)
+	{
+		String orig(_T("\t\n abc"));
+		String result = strutils::trim_ws(orig);
+		EXPECT_EQ(_T("abc"), result);
+	}
+
+	TEST_F(UnicodeStringTest, TrimwsWsEnd1)
+	{
+		String orig(_T("abc\t"));
+		String result = strutils::trim_ws(orig);
+		EXPECT_EQ(_T("abc"), result);
+	}
+	
+	TEST_F(UnicodeStringTest, TrimwsWsEnd2)
+	{
+		String orig(_T("abc\t\n "));
+		String result = strutils::trim_ws(orig);
+		EXPECT_EQ(_T("abc"), result);
+	}
+
+	TEST_F(UnicodeStringTest, TrimwsWsBoth1)
+	{
+		String orig(_T("\tabc\t"));
+		String result = strutils::trim_ws(orig);
+		EXPECT_EQ(_T("abc"), result);
+	}
+
+	TEST_F(UnicodeStringTest, TrimwsWsBoth2)
+	{
+		String orig(_T("\n \tabc \t\n"));
+		String result = strutils::trim_ws(orig);
+		EXPECT_EQ(_T("abc"), result);
+	}
+
+	TEST_F(UnicodeStringTest, ComparenocaseEmpty)
+	{
+		EXPECT_EQ(0, strutils::compare_nocase(_T(""), _T("")));
+	}
+
+	TEST_F(UnicodeStringTest, ComparenocaseWhitespace1)
+	{
+		EXPECT_EQ(0, strutils::compare_nocase(_T(" "), _T(" ")));
+	}
+
+	TEST_F(UnicodeStringTest, ComparenocaseWhitespace)
+	{
+		EXPECT_NE(0, strutils::compare_nocase(_T(" "), _T("\t")));
+	}
+
+	TEST_F(UnicodeStringTest, ComparenocaseLowercase)
+	{
+		EXPECT_EQ(0, strutils::compare_nocase(_T("abc"), _T("abc")));
+	}
+
+	TEST_F(UnicodeStringTest, ComparenocaseUppercase)
+	{
+		EXPECT_EQ(0, strutils::compare_nocase(_T("ABC"), _T("ABC")));
+	}
+
+	TEST_F(UnicodeStringTest, ComparenocaseMixedcase)
+	{
+		EXPECT_EQ(0, strutils::compare_nocase(_T("AbC"), _T("AbC")));
+	}
+
+	TEST_F(UnicodeStringTest, ComparenocaseIdentical1)
+	{
+		EXPECT_EQ(0, strutils::compare_nocase(_T("abc"), _T("aBc")));
+	}
+
+	TEST_F(UnicodeStringTest, ComparenocaseIdentical2)
+	{
+		EXPECT_EQ(0, strutils::compare_nocase(_T("ABc"), _T("abc")));
+	}
+
+	TEST_F(UnicodeStringTest, ComparenocaseDifferent1)
+	{
+		EXPECT_NE(0, strutils::compare_nocase(_T("abc"), _T("adc")));
+	}
+
+	TEST_F(UnicodeStringTest, ComparenocaseDifferent2)
+	{
+		EXPECT_NE(0, strutils::compare_nocase(_T("aBc"), _T("adc")));
+	}
+
+	TEST_F(UnicodeStringTest, ComparenocaseDifferent3)
+	{
+		EXPECT_NE(0, strutils::compare_nocase(_T("abc"), _T("aDc")));
+	}
+
+	TEST_F(UnicodeStringTest, Format1)
+	{
+		EXPECT_TRUE(String(255, ' ') == strutils::format(_T("%s"), String(255, ' ').c_str()));
+		EXPECT_TRUE(String(256, ' ') == strutils::format(_T("%s"), String(256, ' ').c_str()));
+		EXPECT_TRUE(String(257, ' ') == strutils::format(_T("%s"), String(257, ' ').c_str()));
+	}
+
+	TEST_F(UnicodeStringTest, Join)
+	{
+		std::vector<String> strs;
+		strs = std::vector<String>{ _T("") };
+		EXPECT_EQ(_T(""), strutils::join(strs.begin(), strs.end(), _T("|")));
+		strs = std::vector<String>();
+		EXPECT_EQ(_T(""), strutils::join(strs.begin(), strs.end(), _T("|")));
+		strs = std::vector<String>{ _T(""), _T("") };
+		EXPECT_EQ(_T("|"), strutils::join(strs.begin(), strs.end(), _T("|")));
+		strs = std::vector<String>{ _T("a") };
+		EXPECT_EQ(_T("a"), strutils::join(strs.begin(), strs.end(), _T("|")));
+		strs = std::vector<String>{ _T("a"),  _T("b") };
+		EXPECT_EQ(_T("a|b"), strutils::join(strs.begin(), strs.end(), _T("|")));
+		strs = std::vector<String>{ _T(""),  _T("b") };
+		EXPECT_EQ(_T("|b"), strutils::join(strs.begin(), strs.end(), _T("|")));
+		strs = std::vector<String>{ _T("a"),  _T("") };
+		EXPECT_EQ(_T("a|"), strutils::join(strs.begin(), strs.end(), _T("|")));
+		strs = std::vector<String>{ _T("a"),  _T("b"), _T("c") };
+		EXPECT_EQ(_T("a|b|c"), strutils::join(strs.begin(), strs.end(), _T("|")));
+		strs = std::vector<String>{ _T(""),  _T("b"), _T("c") };
+		EXPECT_EQ(_T("|b|c"), strutils::join(strs.begin(), strs.end(), _T("|")));
+		strs = std::vector<String>{ _T("a"),  _T(""), _T("c") };
+		EXPECT_EQ(_T("a||c"), strutils::join(strs.begin(), strs.end(), _T("|")));
+		strs = std::vector<String>{ _T("a"),  _T("b"), _T("") };
+		EXPECT_EQ(_T("a|b|"), strutils::join(strs.begin(), strs.end(), _T("|")));
+
+		strs = std::vector<String>{ };
+		EXPECT_EQ(_T(""), strutils::join(strs.begin(), strs.end(), _T("|"),
+			[](const auto& str) { return strutils::makeupper(str); }));
+		strs = std::vector<String>{ _T("") };
+		EXPECT_EQ(_T(""), strutils::join(strs.begin(), strs.end(), _T("|"),
+			[](const auto& str) { return strutils::makeupper(str); }));
+		strs = std::vector<String>{ _T(""), _T("")};
+		EXPECT_EQ(_T("|"), strutils::join(strs.begin(), strs.end(), _T("|"),
+			[](const auto& str) { return strutils::makeupper(str); }));
+		strs = std::vector<String>{ _T("a"),  _T("b"), _T("c") };
+		EXPECT_EQ(_T("A|B|C"), strutils::join(strs.begin(), strs.end(), _T("|"),
+			[](const auto& str) { return strutils::makeupper(str); }));
+		strs = std::vector<String>{ _T(""),  _T("b"), _T("c") };
+		EXPECT_EQ(_T("|B|C"), strutils::join(strs.begin(), strs.end(), _T("|"),
+			[](const auto& str) { return strutils::makeupper(str); }));
+		strs = std::vector<String>{ _T("a"),  _T(""), _T("c") };
+		EXPECT_EQ(_T("A||C"), strutils::join(strs.begin(), strs.end(), _T("|"),
+			[](const auto& str) { return strutils::makeupper(str); }));
+		strs = std::vector<String>{ _T("a"),  _T("b"), _T("") };
+		EXPECT_EQ(_T("A|B|"), strutils::join(strs.begin(), strs.end(), _T("|"),
+			[](const auto& str) { return strutils::makeupper(str); }));
+	}
+
+}  // namespace