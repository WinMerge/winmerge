--- conflicted
+++ resolved
@@ -998,11 +998,7 @@
 		paths.SetPath(i, ifileloc[i].filepath.empty() ? paths::NATIVE_NULL_DEVICE_NAME : paths::GetParentPath(ifileloc[i].filepath));
 	CDiffContext ctxt(paths, CMP_QUICK_CONTENT);
 	DirViewColItems ci(nFiles, std::vector<String>{});
-<<<<<<< HEAD
-	String msg = LoadResString(IDS_COMPARE_LARGE_FILES) + _T("\n");
-=======
 	String msg = I18n::LoadString(IDS_COMPARE_LARGE_FILES) + _T("\n");
->>>>>>> cbec710b
 	if (nFiles < 3)
 	{
 		String sidestr[] = { _("Left:"), _("Right:") };
