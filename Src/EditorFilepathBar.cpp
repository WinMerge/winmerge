/////////////////////////////////////////////////////////////////////////////
//    WinMerge:  an interactive diff/merge utility
//    Copyright (C) 1997-2000  Thingamahoochie Software
//    Author: Dean Grimm
//
//    This program is free software; you can redistribute it and/or modify
//    it under the terms of the GNU General Public License as published by
//    the Free Software Foundation; either version 2 of the License, or
//    (at your option) any later version.
//
//    This program is distributed in the hope that it will be useful,
//    but WITHOUT ANY WARRANTY; without even the implied warranty of
//    MERCHANTABILITY or FITNESS FOR A PARTICULAR PURPOSE.  See the
//    GNU General Public License for more details.
//
//    You should have received a copy of the GNU General Public License
//    along with this program; if not, write to the Free Software
//    Foundation, Inc., 675 Mass Ave, Cambridge, MA 02139, USA.
//
/////////////////////////////////////////////////////////////////////////////
/** 
 * @file  DiffList.cpp
 *
 * @brief Implementation file for CEditorFilepathBar class
 */
// ID line follows -- this is updated by SVN
// $Id: EditorFilepathBar.cpp 5401 2008-05-30 12:09:27Z kimmov $

#include "stdafx.h"
#include "EditorFilepathBar.h"

#ifdef _DEBUG
#define new DEBUG_NEW
#undef THIS_FILE
static char THIS_FILE[] = __FILE__;
#endif


BEGIN_MESSAGE_MAP(CEditorFilePathBar, CDialogBar)
	ON_NOTIFY_EX (TTN_NEEDTEXT, 0, OnToolTipNotify)
END_MESSAGE_MAP()


/**
 * @brief Constructor.
 */
CEditorFilePathBar::CEditorFilePathBar()
: m_pFont(NULL)
{
	m_nPanes = 2;
}

/**
 * @brief Destructor.
 */
CEditorFilePathBar::~CEditorFilePathBar()
{
}

/**
 * @brief Create the window.
 * This function subclasses the edit controls.
 * @param [in] pParentWnd Parent window for edit controls.
 * @return TRUE if succeeded, FALSE otherwise.
 */
BOOL CEditorFilePathBar::Create(CWnd* pParentWnd)
{
	if (! CDialogBar::Create(pParentWnd, CEditorFilePathBar::IDD, 
			CBRS_TOP | CBRS_TOOLTIPS | CBRS_FLYBY, CEditorFilePathBar::IDD))
		return FALSE;

	// subclass the two custom edit boxes
	for (int pane = 0; pane < countof(m_Edit); pane++)
		m_Edit[pane].SubClassEdit(IDC_STATIC_TITLE_PANE0 + pane, this);

	return TRUE;
};

void CEditorFilePathBar::SetPaneCount(int nPanes)
{
	m_nPanes = nPanes;
}

/**
 * @brief Set look of headerbars similar to other window.
 *
 * @param [in] pWnd Pointer to window we want to imitate
 * @return TRUE if parent must recompute layout
 */
BOOL CEditorFilePathBar::LookLikeThisWnd(const CWnd * pWnd)
{
	// Update font. Note that we must delete previous font
	// before creating a new one.
	CFont * pFont = pWnd->GetFont();
	if (pFont)
	{
		m_pFont.reset(new CFont);
		if (m_pFont != NULL)
		{
			LOGFONT lfFont = {0};
			if (pFont->GetLogFont(&lfFont))
			{
				m_pFont->CreateFontIndirect(&lfFont);
				for (int pane = 0; pane < m_nPanes; pane++)
					m_Edit[pane].SetFont(m_pFont.get());
			}
		}
	}

	// Set same dimensions (than window we imitate)
	CRect rectNew;
	pWnd->GetWindowRect(rectNew);
	CRect rectCurrent;
	GetWindowRect(rectCurrent);
	if (rectNew != rectCurrent)
	{
		SetWindowPos(NULL,0,0,rectNew.Width(), rectNew.Height(),
			SWP_NOZORDER | SWP_NOOWNERZORDER | SWP_NOMOVE);     
		return TRUE;
	}
	return FALSE;
}

/** 
 * @brief Resize both controls to an equal size.
 */
void CEditorFilePathBar::Resize()
{
	if (m_hWnd == NULL)
		return;

	WINDOWPLACEMENT infoBar;
	GetWindowPlacement(&infoBar);

	CRect rc;
	GetClientRect(&rc);
	for (int pane = 0; pane < m_nPanes; pane++)
	{
		int width = infoBar.rcNormalPosition.right / m_nPanes;
		rc.left = pane * width;
		rc.right = rc.left + width;
		m_Edit[pane].MoveWindow(&rc);
		m_Edit[pane].RefreshDisplayText();
	}
}
/** 
 * @brief Set widths.
 * This function resizes both controls to given size. The width is usually
 * same as the splitter view width.
 * @param [in] leftWidth Left-side control width.
 * @param [in] rightWidth Right-side control width.
 */
void CEditorFilePathBar::Resize(int widths[])
{
	if (m_hWnd == NULL)
		return;

	// resize left filename
	CRect rc;
	int x = 0;
	GetClientRect(&rc);
	for (int pane = 0; pane < m_nPanes; pane++)
	{
		rc.left = x;
		rc.right = x + widths[pane] + 4;
		x += widths[pane] + 7;
		m_Edit[pane].MoveWindow(&rc);
		m_Edit[pane].RefreshDisplayText();
	}
}

/**
 * @brief Called when tooltip is about to be shown.
 * In this function we set the tooltip text shown.
 */
BOOL CEditorFilePathBar::OnToolTipNotify(UINT id, NMHDR * pTTTStruct, LRESULT * pResult)
{
	if (m_hWnd == NULL)
		return FALSE;

	TOOLTIPTEXT *pTTT = (TOOLTIPTEXT *)pTTTStruct;
	if (pTTT->uFlags & TTF_IDISHWND)
	{
		// idFrom is actually the HWND of the CEdit 
		int nID = ::GetDlgCtrlID((HWND)pTTTStruct->idFrom);
		if(nID == IDC_STATIC_TITLE_PANE0 || nID == IDC_STATIC_TITLE_PANE1 || nID == IDC_STATIC_TITLE_PANE2)
		{
			// compute max width : 97% of application width or 80% or full screen width
			CRect rect;
			GetWindowRect(rect);
			int maxWidth = (int)(rect.Width() * .97);
			CRect rectScreen; 
			SystemParametersInfo(SPI_GETWORKAREA, 0, rectScreen, 0);
			if (rectScreen.Width() * .8 > maxWidth)
				maxWidth = (int)(rectScreen.Width() * .8);

			// use the tooltip font
			HANDLE hFont = (HANDLE) ::SendMessage(pTTTStruct->hwndFrom, WM_GETFONT, 0, 0);
			CClientDC tempDC(this);
			HANDLE hOldFont = ::SelectObject(tempDC.GetSafeHdc(),hFont);

			// fill in the returned structure
<<<<<<< HEAD
			CFilepathEdit * pItem = (CFilepathEdit*) GetDlgItem(nID);
			pTTT->lpszText = const_cast<TCHAR *>(pItem->GetUpdatedTipText(&tempDC, maxWidth).c_str());
=======
			CFilepathEdit * pItem = static_cast<CFilepathEdit*>(GetDlgItem(nID));
			pTTT->lpszText = (TCHAR*) pItem->GetUpdatedTipText(&tempDC, maxWidth);
>>>>>>> 724ddfbf

			// set old font back
			if (hOldFont)
				::SelectObject(tempDC.GetSafeHdc(),hOldFont);

			// we must set TTM_SETMAXTIPWIDTH to use \n in tooltips
			// just to do the first time, but how to access the tooltip during init ?
			::SendMessage(pTTTStruct->hwndFrom, TTM_SETMAXTIPWIDTH, 0, 5000);

			return(TRUE);
		}
	}
	return(FALSE);
}

/** 
 * @brief Set the path for one side
 *
 * @param [in] pane Index (0-based) of pane to update.
 * @param [in] lpszString New text for pane.
 */
void CEditorFilePathBar::SetText(int pane, const String& sString)
{
	ASSERT (pane >= 0 && pane < countof(m_Edit));

	// Check for NULL since window may be closing..
	if (m_hWnd == NULL)
		return;

	m_Edit[pane].SetOriginalText(sString);
}

/** 
 * @brief Set the active status for one status (change the appearance)
 *
 * @param [in] pane Index (0-based) of pane to update.
 * @param [in] bActive If TRUE activates pane, FALSE deactivates.
 */
void CEditorFilePathBar::SetActive(int pane, bool bActive)
{
	ASSERT (pane >= 0 && pane < countof(m_Edit));

	// Check for NULL since window may be closing..
	if (m_hWnd == NULL)
		return;

	m_Edit[pane].SetActive(bActive);
}<|MERGE_RESOLUTION|>--- conflicted
+++ resolved
@@ -200,13 +200,8 @@
 			HANDLE hOldFont = ::SelectObject(tempDC.GetSafeHdc(),hFont);
 
 			// fill in the returned structure
-<<<<<<< HEAD
-			CFilepathEdit * pItem = (CFilepathEdit*) GetDlgItem(nID);
+			CFilepathEdit * pItem = static_cast<CFilepathEdit*>(GetDlgItem(nID));
 			pTTT->lpszText = const_cast<TCHAR *>(pItem->GetUpdatedTipText(&tempDC, maxWidth).c_str());
-=======
-			CFilepathEdit * pItem = static_cast<CFilepathEdit*>(GetDlgItem(nID));
-			pTTT->lpszText = (TCHAR*) pItem->GetUpdatedTipText(&tempDC, maxWidth);
->>>>>>> 724ddfbf
 
 			// set old font back
 			if (hOldFont)
