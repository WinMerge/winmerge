/** 
 * @file  Merge7zFormatShellImpl.cpp
 *
 * @brief Implementation file for Merge7zFormatShellImpl class
 */
#include "pch.h"
#include "Merge7zFormatShellImpl.h"
#pragma warning (push)			// prevent "warning C4091: 'typedef ': ignored on left of 'tagGPFIDL_FLAGS' when no variable is declared"
#pragma warning (disable:4091)	// VC bug when using XP enabled toolsets.
#include <shlobj.h>
#pragma warning (pop)
#include <ShObjIdl.h>
#include <comip.h>
#include <vector>
#include "unicoder.h"
#include "Merge7zFormatRegister.h"
#include "paths.h"

typedef _com_ptr_t<_com_IIID<IFileOperation, &__uuidof(IFileOperation)>> IFileOperationPtr;
typedef _com_ptr_t<_com_IIID<IShellItem, &__uuidof(IShellItem)>> IShellItemPtr;
typedef _com_ptr_t<_com_IIID<IEnumShellItems, &__uuidof(IEnumShellItems)>> IEnumShellItemsPtr;

static Merge7zFormatRegister g_autoregister(&Merge7zFormatShellImpl::GuessFormat);
static Merge7zFormatShellImpl g_shellformat;

static HRESULT MySHCreateShellItemFromPath(PCWSTR pszPath, IShellItem **ppShellItem)
{
	PIDLIST_ABSOLUTE pidl;
	HRESULT hr = SHParseDisplayName(pszPath, nullptr, &pidl, 0, nullptr);
	if (FAILED(hr))
		return hr;
	hr = SHCreateShellItem(nullptr, nullptr, pidl, ppShellItem);
	ILFree(pidl);
	return hr;
}

struct IEnumShellItems;

static HRESULT MySHCreateEnumShellItemsFromPath(PCWSTR pszPath, IEnumShellItems **ppEnumShellItems)
{
	IShellItemPtr pShellItem;
	HRESULT hr = MySHCreateShellItemFromPath(pszPath, &pShellItem);
	if (FAILED(hr))
		return hr;
	return pShellItem->BindToHandler(nullptr, BHID_EnumItems, IID_PPV_ARGS(ppEnumShellItems));
}

Merge7z::Format *Merge7zFormatShellImpl::GuessFormat(const String& path)
{
<<<<<<< HEAD
	int i;
	static const TCHAR *exts[] = {_T(".zip"), _T(".lzh"), _T("ftp://"), _T("::{")};
	for (i = 0; i < sizeof(exts)/sizeof(exts[0]); ++i)
=======
	if (!paths::IsURL(path))
>>>>>>> bf380a19
	{
		int i;
		static const TCHAR *exts[] = {_T(".zip"), _T(".lzh"), _T("::{")};
		for (i = 0; i < sizeof(exts) / sizeof(exts[0]); ++i)
		{
			if (path.find(exts[i]) != String::npos)
				break;
		}
		if (i == sizeof(exts)/sizeof(exts[0]))
			return nullptr;
	}
	else
	{
		if (path.find(_T("ftp://")) == String::npos)
			return nullptr;
	}
	IEnumShellItemsPtr pEnumShellItems;
	if (FAILED(MySHCreateEnumShellItemsFromPath(ucr::toUTF16(path).c_str(), &pEnumShellItems)))
		return nullptr;
	return &g_shellformat;
}

HRESULT Merge7zFormatShellImpl::DeCompressArchive(HWND, LPCTSTR path, LPCTSTR folder)
{
	IFileOperationPtr pFileOperation;
	HRESULT hr = pFileOperation.CreateInstance(CLSID_FileOperation, nullptr, CLSCTX_ALL);
	if (FAILED(hr))
		return hr;

	pFileOperation->SetOperationFlags(0);

	IShellItemPtr pShellItemDest, pShellItem;
	IEnumShellItemsPtr pEnumShellItems;
	ULONG ulRetNo;

	hr = MySHCreateShellItemFromPath(ucr::toUTF16(folder).c_str(), &pShellItemDest);
	if (FAILED(hr))
		return hr;
	hr = MySHCreateEnumShellItemsFromPath(ucr::toUTF16(path).c_str(), &pEnumShellItems);
	if (FAILED(hr))
		return hr;

	while ((hr = pEnumShellItems->Next(1, &pShellItem, &ulRetNo)) == NOERROR)
	{
		pFileOperation->CopyItem(pShellItem, pShellItemDest, nullptr, nullptr);
		pShellItem.Release();
	}
	if (FAILED(hr))
		return hr;

	return pFileOperation->PerformOperations();
}

HRESULT Merge7zFormatShellImpl::CompressArchive(HWND, LPCTSTR path, Merge7z::DirItemEnumerator *)
{
	return E_FAIL;
}

Merge7z::Format::Inspector *Merge7zFormatShellImpl::Open(HWND, LPCTSTR) { return nullptr; }
Merge7z::Format::Updater *Merge7zFormatShellImpl::Update(HWND, LPCTSTR) { return nullptr; }
HRESULT Merge7zFormatShellImpl::GetHandlerProperty(HWND, PROPID, PROPVARIANT *, VARTYPE) { return E_FAIL; }
BSTR Merge7zFormatShellImpl::GetHandlerName(HWND) { return nullptr; }
BSTR Merge7zFormatShellImpl::GetHandlerClassID(HWND) { return nullptr; }
BSTR Merge7zFormatShellImpl::GetHandlerExtension(HWND) { return nullptr; }
BSTR Merge7zFormatShellImpl::GetHandlerAddExtension(HWND) { return nullptr; }
VARIANT_BOOL Merge7zFormatShellImpl::GetHandlerUpdate(HWND) { return VARIANT_FALSE; }
VARIANT_BOOL Merge7zFormatShellImpl::GetHandlerKeepName(HWND) { return VARIANT_FALSE; }

BSTR Merge7zFormatShellImpl::GetDefaultName(HWND, LPCTSTR path)
{
	return SysAllocString(L"");
}<|MERGE_RESOLUTION|>--- conflicted
+++ resolved
@@ -47,13 +47,7 @@
 
 Merge7z::Format *Merge7zFormatShellImpl::GuessFormat(const String& path)
 {
-<<<<<<< HEAD
-	int i;
-	static const TCHAR *exts[] = {_T(".zip"), _T(".lzh"), _T("ftp://"), _T("::{")};
-	for (i = 0; i < sizeof(exts)/sizeof(exts[0]); ++i)
-=======
 	if (!paths::IsURL(path))
->>>>>>> bf380a19
 	{
 		int i;
 		static const TCHAR *exts[] = {_T(".zip"), _T(".lzh"), _T("::{")};
