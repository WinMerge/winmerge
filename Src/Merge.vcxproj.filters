--- conflicted
+++ resolved
@@ -1,1876 +1,1871 @@
-﻿<?xml version="1.0" encoding="utf-8"?>
-<Project ToolsVersion="4.0" xmlns="http://schemas.microsoft.com/developer/msbuild/2003">
-  <ItemGroup>
-    <Filter Include="Source Files">
-      <UniqueIdentifier>{e8f63c02-8bf9-425d-88d0-831ca188bbdf}</UniqueIdentifier>
-      <Extensions>cpp;c;cxx;rc;def;r;odl;idl;hpj;bat</Extensions>
-    </Filter>
-    <Filter Include="Header Files">
-      <UniqueIdentifier>{ff78af1d-3eee-4c01-8be1-27cf73dfe922}</UniqueIdentifier>
-      <Extensions>h;hpp;hxx;hm;inl</Extensions>
-    </Filter>
-    <Filter Include="Resource Files">
-      <UniqueIdentifier>{4e04f59d-bb70-4e67-a8d7-2b01fb6d0cd8}</UniqueIdentifier>
-      <Extensions>ico;cur;bmp;dlg;rc2;rct;bin;cnt;rtf;gif;jpg;jpeg;jpe</Extensions>
-    </Filter>
-    <Filter Include="ChangeLogs">
-      <UniqueIdentifier>{aefb7247-d6e5-411d-9cc5-4a12f5efda4a}</UniqueIdentifier>
-    </Filter>
-    <Filter Include="MFCGui">
-      <UniqueIdentifier>{caf52667-921a-47aa-84a3-f277aac15107}</UniqueIdentifier>
-    </Filter>
-    <Filter Include="MFCGui\Dialogs">
-      <UniqueIdentifier>{d520b3a7-c530-4053-8766-07c26ed85f85}</UniqueIdentifier>
-    </Filter>
-    <Filter Include="MFCGui\Common">
-      <UniqueIdentifier>{297182f0-e39d-4ac4-9df3-315882ce9e07}</UniqueIdentifier>
-    </Filter>
-    <Filter Include="Boost">
-      <UniqueIdentifier>{09e2ca67-f223-4fd6-b380-aca4a63886b5}</UniqueIdentifier>
-    </Filter>
-    <Filter Include="Boost\config">
-      <UniqueIdentifier>{6c139b98-08bf-4639-84f9-3848ad990352}</UniqueIdentifier>
-    </Filter>
-    <Filter Include="Boost\config\compiler">
-      <UniqueIdentifier>{48b82f25-08b5-43e5-bc19-abd5bf4f0ea7}</UniqueIdentifier>
-    </Filter>
-    <Filter Include="MergeTest">
-      <UniqueIdentifier>{63f0497b-0d8f-4660-b727-dac620d74635}</UniqueIdentifier>
-    </Filter>
-    <Filter Include="MergeTest\gtest">
-      <UniqueIdentifier>{67c954df-e54f-4070-9c75-68ef52a00e03}</UniqueIdentifier>
-    </Filter>
-    <Filter Include="MFCGui\Common\Header Files">
-      <UniqueIdentifier>{30ca9a5d-4b26-4d57-b39b-f7fe3e7c7abc}</UniqueIdentifier>
-    </Filter>
-    <Filter Include="MFCGui\Common\Source Files">
-      <UniqueIdentifier>{567b3ec4-d358-4290-8a27-4e87c11cfb55}</UniqueIdentifier>
-    </Filter>
-    <Filter Include="MFCGui\Dialogs\Source Files">
-      <UniqueIdentifier>{befda2e3-2f20-4080-89b1-803c6935bf05}</UniqueIdentifier>
-    </Filter>
-    <Filter Include="MFCGui\Dialogs\Header Files">
-      <UniqueIdentifier>{a988a22b-3d18-4d67-bf3e-8912bf9940f2}</UniqueIdentifier>
-    </Filter>
-    <Filter Include="MFCGui\PropertyPages">
-      <UniqueIdentifier>{c6b39fdf-7c68-42c3-895b-da25bb6e51b4}</UniqueIdentifier>
-    </Filter>
-    <Filter Include="MFCGui\PropertyPages\Source Files">
-      <UniqueIdentifier>{bc0e280a-2589-4e45-883e-1eb0db655c07}</UniqueIdentifier>
-    </Filter>
-    <Filter Include="MFCGui\PropertyPages\Header Files">
-      <UniqueIdentifier>{313fa20e-cf17-46e5-8ebf-c16b07786225}</UniqueIdentifier>
-    </Filter>
-    <Filter Include="Common">
-      <UniqueIdentifier>{9545a3ff-6867-464f-a244-755ed58529e0}</UniqueIdentifier>
-    </Filter>
-    <Filter Include="Common\Header Files">
-      <UniqueIdentifier>{cef4b0e0-5b0d-4f4f-8522-fe6eb66f3fa5}</UniqueIdentifier>
-    </Filter>
-    <Filter Include="Common\Source Files">
-      <UniqueIdentifier>{ae04066b-7462-4a9b-8120-6d72fa5fe73e}</UniqueIdentifier>
-    </Filter>
-    <Filter Include="MFCGui\MDIChild">
-      <UniqueIdentifier>{1f2458e6-d5ad-4cb9-befd-f338acdff5ac}</UniqueIdentifier>
-    </Filter>
-    <Filter Include="MFCGui\MDIChild\BinaryCompare">
-      <UniqueIdentifier>{072167b2-c1b4-4339-9492-6cfa6154aff8}</UniqueIdentifier>
-    </Filter>
-    <Filter Include="MFCGui\MDIChild\BinaryCompare\Source Files">
-      <UniqueIdentifier>{ec3f094d-be90-415f-b761-e865b34e206c}</UniqueIdentifier>
-    </Filter>
-    <Filter Include="MFCGui\MDIChild\BinaryCompare\Header Files">
-      <UniqueIdentifier>{3397ca0f-4696-4b89-831d-bb65586db0ef}</UniqueIdentifier>
-    </Filter>
-    <Filter Include="MFCGui\MDIChild\FolderCompare">
-      <UniqueIdentifier>{5da52cb1-3476-4e40-8cd7-1adda82b4245}</UniqueIdentifier>
-    </Filter>
-    <Filter Include="MFCGui\MDIChild\FolderCompare\Source Files">
-      <UniqueIdentifier>{bca05f76-2dcc-4aa8-a6f4-62009329c79b}</UniqueIdentifier>
-    </Filter>
-    <Filter Include="MFCGui\MDIChild\FolderCompare\Header Files">
-      <UniqueIdentifier>{7a9fc16d-2b05-4264-b158-a691ff4b785f}</UniqueIdentifier>
-    </Filter>
-    <Filter Include="MFCGui\MDIChild\ImageCompare">
-      <UniqueIdentifier>{f9b51c1a-5423-4052-8aa7-d75247e0c7cf}</UniqueIdentifier>
-    </Filter>
-    <Filter Include="MFCGui\MDIChild\ImageCompare\Source Files">
-      <UniqueIdentifier>{74ff89d4-a14f-4bc4-81be-dcaf1fbfacdc}</UniqueIdentifier>
-    </Filter>
-    <Filter Include="MFCGui\MDIChild\ImageCompare\Header Files">
-      <UniqueIdentifier>{e93cdb71-1171-4312-8980-36cee9b8d721}</UniqueIdentifier>
-    </Filter>
-    <Filter Include="MFCGui\MDIChild\TextTableCompare">
-      <UniqueIdentifier>{862990a2-192f-47e9-b408-55de9000d3b1}</UniqueIdentifier>
-    </Filter>
-    <Filter Include="MFCGui\MDIChild\TextTableCompare\Source Files">
-      <UniqueIdentifier>{974619ee-b245-4048-aa9a-684d2d6bec2c}</UniqueIdentifier>
-    </Filter>
-    <Filter Include="MFCGui\MDIChild\TextTableCompare\Header Files">
-      <UniqueIdentifier>{c0626ebd-4b06-4061-9538-3625a53a9ea4}</UniqueIdentifier>
-    </Filter>
-    <Filter Include="MFCGui\MDIChild\Common">
-      <UniqueIdentifier>{1e14cf2f-c8f6-4f83-9c1d-f96f57eb6193}</UniqueIdentifier>
-    </Filter>
-    <Filter Include="MFCGui\MDIChild\Common\Source Files">
-      <UniqueIdentifier>{60515146-a6af-45ae-9be9-ba926506098e}</UniqueIdentifier>
-    </Filter>
-    <Filter Include="MFCGui\MDIChild\Common\Header Files">
-      <UniqueIdentifier>{15c37d4b-df6a-45b3-b477-b87359f12823}</UniqueIdentifier>
-    </Filter>
-    <Filter Include="MFCGui\Main">
-      <UniqueIdentifier>{f31d764e-516f-4bd2-b936-d4b8b8d0dea0}</UniqueIdentifier>
-    </Filter>
-    <Filter Include="MFCGui\Main\Source Files">
-      <UniqueIdentifier>{5dc3ba0d-6755-48f8-ad11-df56b167b514}</UniqueIdentifier>
-    </Filter>
-    <Filter Include="MFCGui\Main\Header Files">
-      <UniqueIdentifier>{10ce7aff-bcfd-4ed0-98c3-766226c4c89e}</UniqueIdentifier>
-    </Filter>
-    <Filter Include="MFCGui\MDIChild\SelectFilesOrFolders">
-      <UniqueIdentifier>{a7198765-ac65-4fbc-ac03-7ff708693586}</UniqueIdentifier>
-    </Filter>
-    <Filter Include="MFCGui\MDIChild\SelectFilesOrFolders\Source Files">
-      <UniqueIdentifier>{cc427f14-5308-4d99-9774-640158ade47a}</UniqueIdentifier>
-    </Filter>
-    <Filter Include="MFCGui\MDIChild\SelectFilesOrFolders\Header Files">
-      <UniqueIdentifier>{4d3d0027-2f4c-4a04-b3ba-a168e25b28d0}</UniqueIdentifier>
-    </Filter>
-    <Filter Include="MFCGui\MDIChild\WebPageCompare">
-      <UniqueIdentifier>{63f050a2-97d2-4e81-b41a-5d0d512cf7ea}</UniqueIdentifier>
-    </Filter>
-    <Filter Include="MFCGui\MDIChild\WebPageCompare\Header Files">
-      <UniqueIdentifier>{91e184cc-4016-481b-9284-d3bf8be03fdb}</UniqueIdentifier>
-    </Filter>
-    <Filter Include="MFCGui\MDIChild\WebPageCompare\Source Files">
-      <UniqueIdentifier>{531213fd-cf86-41a6-9841-985bf32f78fe}</UniqueIdentifier>
-    </Filter>
-  </ItemGroup>
-  <ItemGroup>
-    <ClCompile Include="charsets.c">
-      <Filter>Source Files</Filter>
-    </ClCompile>
-    <ClCompile Include="codepage_detect.cpp">
-      <Filter>Source Files</Filter>
-    </ClCompile>
-    <ClCompile Include="CompareOptions.cpp">
-      <Filter>Source Files</Filter>
-    </ClCompile>
-    <ClCompile Include="CompareStats.cpp">
-      <Filter>Source Files</Filter>
-    </ClCompile>
-    <ClCompile Include="ConfigLog.cpp">
-      <Filter>Source Files</Filter>
-    </ClCompile>
-    <ClCompile Include="ConflictFileParser.cpp">
-      <Filter>Source Files</Filter>
-    </ClCompile>
-    <ClCompile Include="DiffContext.cpp">
-      <Filter>Source Files</Filter>
-    </ClCompile>
-    <ClCompile Include="DiffFileData.cpp">
-      <Filter>Source Files</Filter>
-    </ClCompile>
-    <ClCompile Include="DiffFileInfo.cpp">
-      <Filter>Source Files</Filter>
-    </ClCompile>
-    <ClCompile Include="DiffItem.cpp">
-      <Filter>Source Files</Filter>
-    </ClCompile>
-    <ClCompile Include="DiffItemList.cpp">
-      <Filter>Source Files</Filter>
-    </ClCompile>
-    <ClCompile Include="DiffList.cpp">
-      <Filter>Source Files</Filter>
-    </ClCompile>
-    <ClCompile Include="DiffThread.cpp">
-      <Filter>Source Files</Filter>
-    </ClCompile>
-    <ClCompile Include="DiffWrapper.cpp">
-      <Filter>Source Files</Filter>
-    </ClCompile>
-    <ClCompile Include="DirCmpReport.cpp">
-      <Filter>Source Files</Filter>
-    </ClCompile>
-    <ClCompile Include="DirItem.cpp">
-      <Filter>Source Files</Filter>
-    </ClCompile>
-    <ClCompile Include="DirScan.cpp">
-      <Filter>Source Files</Filter>
-    </ClCompile>
-    <ClCompile Include="DirTravel.cpp">
-      <Filter>Source Files</Filter>
-    </ClCompile>
-    <ClCompile Include="dllpstub.cpp">
-      <Filter>Source Files</Filter>
-    </ClCompile>
-    <ClCompile Include="Environment.cpp">
-      <Filter>Source Files</Filter>
-    </ClCompile>
-    <ClCompile Include="FileFilter.cpp">
-      <Filter>Source Files</Filter>
-    </ClCompile>
-    <ClCompile Include="FileFilterHelper.cpp">
-      <Filter>Source Files</Filter>
-    </ClCompile>
-    <ClCompile Include="FileFilterMgr.cpp">
-      <Filter>Source Files</Filter>
-    </ClCompile>
-    <ClCompile Include="FileFlags.cpp">
-      <Filter>Source Files</Filter>
-    </ClCompile>
-    <ClCompile Include="FileTextEncoding.cpp">
-      <Filter>Source Files</Filter>
-    </ClCompile>
-    <ClCompile Include="FileTransform.cpp">
-      <Filter>Source Files</Filter>
-    </ClCompile>
-    <ClCompile Include="FileVersion.cpp">
-      <Filter>Source Files</Filter>
-    </ClCompile>
-    <ClCompile Include="FilterList.cpp">
-      <Filter>Source Files</Filter>
-    </ClCompile>
-    <ClCompile Include="FolderCmp.cpp">
-      <Filter>Source Files</Filter>
-    </ClCompile>
-    <ClCompile Include="locality.cpp">
-      <Filter>Source Files</Filter>
-    </ClCompile>
-    <ClCompile Include="markdown.cpp">
-      <Filter>Source Files</Filter>
-    </ClCompile>
-    <ClCompile Include="MergeCmdLineInfo.cpp">
-      <Filter>Source Files</Filter>
-    </ClCompile>
-    <ClCompile Include="MovedBlocks.cpp">
-      <Filter>Source Files</Filter>
-    </ClCompile>
-    <ClCompile Include="MovedLines.cpp">
-      <Filter>Source Files</Filter>
-    </ClCompile>
-    <ClCompile Include="OptionsInit.cpp">
-      <Filter>Source Files</Filter>
-    </ClCompile>
-    <ClCompile Include="PatchHTML.cpp">
-      <Filter>Source Files</Filter>
-    </ClCompile>
-    <ClCompile Include="PathContext.cpp">
-      <Filter>Source Files</Filter>
-    </ClCompile>
-    <ClCompile Include="paths.cpp">
-      <Filter>Source Files</Filter>
-    </ClCompile>
-    <ClCompile Include="PluginManager.cpp">
-      <Filter>Source Files</Filter>
-    </ClCompile>
-    <ClCompile Include="Plugins.cpp">
-      <Filter>Source Files</Filter>
-    </ClCompile>
-    <ClCompile Include="ProjectFile.cpp">
-      <Filter>Source Files</Filter>
-    </ClCompile>
-    <ClCompile Include="stringdiffs.cpp">
-      <Filter>Source Files</Filter>
-    </ClCompile>
-    <ClCompile Include="TempFile.cpp">
-      <Filter>Source Files</Filter>
-    </ClCompile>
-    <ClCompile Include="MergeApp.cpp">
-      <Filter>Source Files</Filter>
-    </ClCompile>
-    <ClCompile Include="Merge.cpp">
-      <Filter>MFCGui\Main\Source Files</Filter>
-    </ClCompile>
-    <ClCompile Include="StdAfx.cpp">
-      <Filter>MFCGui\Main\Source Files</Filter>
-    </ClCompile>
-    <ClCompile Include="OptionsFont.cpp">
-      <Filter>Source Files</Filter>
-    </ClCompile>
-    <ClCompile Include="OptionsSyntaxColors.cpp">
-      <Filter>Source Files</Filter>
-    </ClCompile>
-    <ClCompile Include="OptionsDiffColors.cpp">
-      <Filter>Source Files</Filter>
-    </ClCompile>
-    <ClCompile Include="OptionsDiffOptions.cpp">
-      <Filter>Source Files</Filter>
-    </ClCompile>
-    <ClCompile Include="OptionsDirColors.cpp">
-      <Filter>Source Files</Filter>
-    </ClCompile>
-    <ClCompile Include="JumpList.cpp">
-      <Filter>Source Files</Filter>
-    </ClCompile>
-    <ClCompile Include="OptionsCustomColors.cpp">
-      <Filter>Source Files</Filter>
-    </ClCompile>
-    <ClCompile Include="Merge7zFormatMergePluginImpl.cpp">
-      <Filter>Source Files</Filter>
-    </ClCompile>
-    <ClCompile Include="LineFiltersList.cpp">
-      <Filter>Source Files</Filter>
-    </ClCompile>
-    <ClCompile Include="DirViewColItems.cpp">
-      <Filter>Source Files</Filter>
-    </ClCompile>
-    <ClCompile Include="DirActions.cpp">
-      <Filter>Source Files</Filter>
-    </ClCompile>
-    <ClCompile Include="Test.cpp">
-      <Filter>MergeTest</Filter>
-    </ClCompile>
-    <ClCompile Include="TestMain.cpp">
-      <Filter>MergeTest</Filter>
-    </ClCompile>
-    <ClCompile Include="Merge7zFormatShellImpl.cpp">
-      <Filter>Source Files</Filter>
-    </ClCompile>
-    <ClCompile Include="pch.cpp">
-      <Filter>Source Files</Filter>
-    </ClCompile>
-    <ClCompile Include="Common\BCMenu.cpp">
-      <Filter>MFCGui\Common\Source Files</Filter>
-    </ClCompile>
-    <ClCompile Include="Common\Bitmap.cpp">
-      <Filter>MFCGui\Common\Source Files</Filter>
-    </ClCompile>
-    <ClCompile Include="Common\CMoveConstraint.cpp">
-      <Filter>MFCGui\Common\Source Files</Filter>
-    </ClCompile>
-    <ClCompile Include="Common\ColorButton.cpp">
-      <Filter>MFCGui\Common\Source Files</Filter>
-    </ClCompile>
-    <ClCompile Include="Common\LanguageSelect.cpp">
-      <Filter>MFCGui\Common\Source Files</Filter>
-    </ClCompile>
-    <ClCompile Include="Common\MessageBoxDialog.cpp">
-      <Filter>MFCGui\Common\Source Files</Filter>
-    </ClCompile>
-    <ClCompile Include="Common\scbarcf.cpp">
-      <Filter>MFCGui\Common\Source Files</Filter>
-    </ClCompile>
-    <ClCompile Include="Common\scbarg.cpp">
-      <Filter>MFCGui\Common\Source Files</Filter>
-    </ClCompile>
-    <ClCompile Include="Common\sizecbar.cpp">
-      <Filter>MFCGui\Common\Source Files</Filter>
-    </ClCompile>
-    <ClCompile Include="Common\SortHeaderCtrl.cpp">
-      <Filter>MFCGui\Common\Source Files</Filter>
-    </ClCompile>
-    <ClCompile Include="Common\SplitterWndEx.cpp">
-      <Filter>MFCGui\Common\Source Files</Filter>
-    </ClCompile>
-    <ClCompile Include="Common\SuperComboBox.cpp">
-      <Filter>MFCGui\Common\Source Files</Filter>
-    </ClCompile>
-    <ClCompile Include="AboutDlg.cpp">
-      <Filter>MFCGui\Dialogs\Source Files</Filter>
-    </ClCompile>
-    <ClCompile Include="CompareStatisticsDlg.cpp">
-      <Filter>MFCGui\Dialogs\Source Files</Filter>
-    </ClCompile>
-    <ClCompile Include="ConfirmFolderCopyDlg.cpp">
-      <Filter>MFCGui\Dialogs\Source Files</Filter>
-    </ClCompile>
-    <ClCompile Include="DirCmpReportDlg.cpp">
-      <Filter>MFCGui\Dialogs\Source Files</Filter>
-    </ClCompile>
-    <ClCompile Include="DirColsDlg.cpp">
-      <Filter>MFCGui\Dialogs\Source Files</Filter>
-    </ClCompile>
-    <ClCompile Include="FileFiltersDlg.cpp">
-      <Filter>MFCGui\Dialogs\Source Files</Filter>
-    </ClCompile>
-    <ClCompile Include="LineFiltersDlg.cpp">
-      <Filter>MFCGui\Dialogs\Source Files</Filter>
-    </ClCompile>
-    <ClCompile Include="SubeditList.cpp">
-      <Filter>MFCGui\Dialogs\Source Files</Filter>
-    </ClCompile>
-    <ClCompile Include="LoadSaveCodepageDlg.cpp">
-      <Filter>MFCGui\Dialogs\Source Files</Filter>
-    </ClCompile>
-    <ClCompile Include="PatchDlg.cpp">
-      <Filter>MFCGui\Dialogs\Source Files</Filter>
-    </ClCompile>
-    <ClCompile Include="PluginsListDlg.cpp">
-      <Filter>MFCGui\Dialogs\Source Files</Filter>
-    </ClCompile>
-    <ClCompile Include="Common\PreferencesDlg.cpp">
-      <Filter>MFCGui\Dialogs\Source Files</Filter>
-    </ClCompile>
-    <ClCompile Include="SaveClosingDlg.cpp">
-      <Filter>MFCGui\Dialogs\Source Files</Filter>
-    </ClCompile>
-    <ClCompile Include="SelectPluginDlg.cpp">
-      <Filter>MFCGui\Dialogs\Source Files</Filter>
-    </ClCompile>
-    <ClCompile Include="SharedFilterDlg.cpp">
-      <Filter>MFCGui\Dialogs\Source Files</Filter>
-    </ClCompile>
-    <ClCompile Include="TestFilterDlg.cpp">
-      <Filter>MFCGui\Dialogs\Source Files</Filter>
-    </ClCompile>
-    <ClCompile Include="WMGotoDlg.cpp">
-      <Filter>MFCGui\Dialogs\Source Files</Filter>
-    </ClCompile>
-    <ClCompile Include="PropArchive.cpp">
-      <Filter>MFCGui\PropertyPages\Source Files</Filter>
-    </ClCompile>
-    <ClCompile Include="PropBackups.cpp">
-      <Filter>MFCGui\PropertyPages\Source Files</Filter>
-    </ClCompile>
-    <ClCompile Include="PropCodepage.cpp">
-      <Filter>MFCGui\PropertyPages\Source Files</Filter>
-    </ClCompile>
-    <ClCompile Include="PropCompare.cpp">
-      <Filter>MFCGui\PropertyPages\Source Files</Filter>
-    </ClCompile>
-    <ClCompile Include="PropCompareBinary.cpp">
-      <Filter>MFCGui\PropertyPages\Source Files</Filter>
-    </ClCompile>
-    <ClCompile Include="PropCompareFolder.cpp">
-      <Filter>MFCGui\PropertyPages\Source Files</Filter>
-    </ClCompile>
-    <ClCompile Include="PropCompareImage.cpp">
-      <Filter>MFCGui\PropertyPages\Source Files</Filter>
-    </ClCompile>
-    <ClCompile Include="PropDirColors.cpp">
-      <Filter>MFCGui\PropertyPages\Source Files</Filter>
-    </ClCompile>
-    <ClCompile Include="PropEditor.cpp">
-      <Filter>MFCGui\PropertyPages\Source Files</Filter>
-    </ClCompile>
-    <ClCompile Include="PropGeneral.cpp">
-      <Filter>MFCGui\PropertyPages\Source Files</Filter>
-    </ClCompile>
-    <ClCompile Include="PropMarkerColors.cpp">
-      <Filter>MFCGui\PropertyPages\Source Files</Filter>
-    </ClCompile>
-    <ClCompile Include="PropRegistry.cpp">
-      <Filter>MFCGui\PropertyPages\Source Files</Filter>
-    </ClCompile>
-    <ClCompile Include="PropShell.cpp">
-      <Filter>MFCGui\PropertyPages\Source Files</Filter>
-    </ClCompile>
-    <ClCompile Include="PropSyntaxColors.cpp">
-      <Filter>MFCGui\PropertyPages\Source Files</Filter>
-    </ClCompile>
-    <ClCompile Include="PropTextColors.cpp">
-      <Filter>MFCGui\PropertyPages\Source Files</Filter>
-    </ClCompile>
-    <ClCompile Include="Common\ClipBoard.cpp">
-      <Filter>Common\Source Files</Filter>
-    </ClCompile>
-    <ClCompile Include="Common\coretools.cpp">
-      <Filter>Common\Source Files</Filter>
-    </ClCompile>
-    <ClCompile Include="Common\lwdisp.c">
-      <Filter>Common\Source Files</Filter>
-    </ClCompile>
-    <ClCompile Include="Common\RegKey.cpp">
-      <Filter>Common\Source Files</Filter>
-    </ClCompile>
-    <ClCompile Include="Common\ShellFileOperations.cpp">
-      <Filter>Common\Source Files</Filter>
-    </ClCompile>
-    <ClCompile Include="Common\UniFile.cpp">
-      <Filter>Common\Source Files</Filter>
-    </ClCompile>
-    <ClCompile Include="Common\UnicodeString.cpp">
-      <Filter>Common\Source Files</Filter>
-    </ClCompile>
-    <ClCompile Include="Common\unicoder.cpp">
-      <Filter>Common\Source Files</Filter>
-    </ClCompile>
-    <ClCompile Include="Common\RegOptionsMgr.cpp">
-      <Filter>Common\Source Files</Filter>
-    </ClCompile>
-    <ClCompile Include="Common\PidlContainer.cpp">
-      <Filter>Common\Source Files</Filter>
-    </ClCompile>
-    <ClCompile Include="common\OptionsMgr.cpp">
-      <Filter>Common\Source Files</Filter>
-    </ClCompile>
-    <ClCompile Include="Common\multiformatText.cpp">
-      <Filter>Common\Source Files</Filter>
-    </ClCompile>
-    <ClCompile Include="Common\ExConverter.cpp">
-      <Filter>Common\Source Files</Filter>
-    </ClCompile>
-    <ClCompile Include="Common\varprop.cpp">
-      <Filter>Common\Source Files</Filter>
-    </ClCompile>
-    <ClCompile Include="Common\VersionInfo.cpp">
-      <Filter>Common\Source Files</Filter>
-    </ClCompile>
-    <ClCompile Include="Common\ShellContextMenu.cpp">
-      <Filter>Common\Source Files</Filter>
-    </ClCompile>
-    <ClCompile Include="xdiff_gnudiff_compat.cpp">
-      <Filter>Source Files</Filter>
-    </ClCompile>
-    <ClCompile Include="DirSelectFilesDlg.cpp">
-      <Filter>MFCGui\Dialogs\Source Files</Filter>
-    </ClCompile>
-    <ClCompile Include="Concurrent.cpp">
-      <Filter>Source Files</Filter>
-    </ClCompile>
-    <ClCompile Include="PropMergeColors.cpp">
-      <Filter>MFCGui\PropertyPages\Source Files</Filter>
-    </ClCompile>
-    <ClCompile Include="PropColorSchemes.cpp">
-      <Filter>MFCGui\PropertyPages\Source Files</Filter>
-    </ClCompile>
-    <ClCompile Include="PropCompareTable.cpp">
-      <Filter>MFCGui\PropertyPages\Source Files</Filter>
-    </ClCompile>
-    <ClCompile Include="OpenTableDlg.cpp">
-      <Filter>MFCGui\Dialogs\Source Files</Filter>
-    </ClCompile>
-    <ClCompile Include="WildcardDropList.cpp">
-      <Filter>MFCGui\PropertyPages\Source Files</Filter>
-    </ClCompile>
-    <ClCompile Include="SubstitutionFiltersDlg.cpp">
-      <Filter>MFCGui\Dialogs\Source Files</Filter>
-    </ClCompile>
-    <ClCompile Include="SubstitutionList.cpp">
-      <Filter>Source Files</Filter>
-    </ClCompile>
-    <ClCompile Include="SubstitutionFiltersList.cpp">
-      <Filter>Source Files</Filter>
-    </ClCompile>
-    <ClCompile Include="PropEditorSyntax.cpp">
-      <Filter>MFCGui\PropertyPages\Source Files</Filter>
-    </ClCompile>
-    <ClCompile Include="OptionsEditorSyntax.cpp">
-      <Filter>Source Files</Filter>
-    </ClCompile>
-    <ClCompile Include="Common\Shell.cpp">
-      <Filter>Common\Source Files</Filter>
-    </ClCompile>
-    <ClCompile Include="Common\IniOptionsMgr.cpp">
-      <Filter>Common\Source Files</Filter>
-    </ClCompile>
-    <ClCompile Include="InternalPlugins.cpp">
-      <Filter>Source Files</Filter>
-    </ClCompile>
-    <ClCompile Include="PropMessageBoxes.cpp">
-      <Filter>MFCGui\PropertyPages\Source Files</Filter>
-    </ClCompile>
-    <ClCompile Include="PropProject.cpp">
-      <Filter>MFCGui\PropertyPages\Source Files</Filter>
-    </ClCompile>
-    <ClCompile Include="OptionsProject.cpp">
-      <Filter>Source Files</Filter>
-    </ClCompile>
-    <ClCompile Include="DirView.cpp">
-      <Filter>MFCGui\MDIChild\FolderCompare\Source Files</Filter>
-    </ClCompile>
-    <ClCompile Include="DirFrame.cpp">
-      <Filter>MFCGui\MDIChild\FolderCompare\Source Files</Filter>
-    </ClCompile>
-    <ClCompile Include="DirDoc.cpp">
-      <Filter>MFCGui\MDIChild\FolderCompare\Source Files</Filter>
-    </ClCompile>
-    <ClCompile Include="DirCompProgressBar.cpp">
-      <Filter>MFCGui\MDIChild\FolderCompare\Source Files</Filter>
-    </ClCompile>
-    <ClCompile Include="EncodingErrorBar.cpp">
-      <Filter>MFCGui\MDIChild\TextTableCompare\Source Files</Filter>
-    </ClCompile>
-    <ClCompile Include="GhostTextBuffer.cpp">
-      <Filter>MFCGui\MDIChild\TextTableCompare\Source Files</Filter>
-    </ClCompile>
-    <ClCompile Include="GhostTextView.cpp">
-      <Filter>MFCGui\MDIChild\TextTableCompare\Source Files</Filter>
-    </ClCompile>
-    <ClCompile Include="HexMergeView.cpp">
-      <Filter>MFCGui\MDIChild\BinaryCompare\Source Files</Filter>
-    </ClCompile>
-    <ClCompile Include="HexMergeDoc.cpp">
-      <Filter>MFCGui\MDIChild\BinaryCompare\Source Files</Filter>
-    </ClCompile>
-    <ClCompile Include="HexMergeFrm.cpp">
-      <Filter>MFCGui\MDIChild\BinaryCompare\Source Files</Filter>
-    </ClCompile>
-    <ClCompile Include="LocationView.cpp">
-      <Filter>MFCGui\MDIChild\TextTableCompare\Source Files</Filter>
-    </ClCompile>
-    <ClCompile Include="LocationBar.cpp">
-      <Filter>MFCGui\MDIChild\TextTableCompare\Source Files</Filter>
-    </ClCompile>
-    <ClCompile Include="MergeDoc.cpp">
-      <Filter>MFCGui\MDIChild\TextTableCompare\Source Files</Filter>
-    </ClCompile>
-    <ClCompile Include="MergeDocDiffSync.cpp">
-      <Filter>MFCGui\MDIChild\TextTableCompare\Source Files</Filter>
-    </ClCompile>
-    <ClCompile Include="MergeDocEncoding.cpp">
-      <Filter>MFCGui\MDIChild\TextTableCompare\Source Files</Filter>
-    </ClCompile>
-    <ClCompile Include="MergeDocLineDiffs.cpp">
-      <Filter>MFCGui\MDIChild\TextTableCompare\Source Files</Filter>
-    </ClCompile>
-    <ClCompile Include="MergeEditFrm.cpp">
-      <Filter>MFCGui\MDIChild\TextTableCompare\Source Files</Filter>
-    </ClCompile>
-    <ClCompile Include="MergeEditSplitterView.cpp">
-      <Filter>MFCGui\MDIChild\TextTableCompare\Source Files</Filter>
-    </ClCompile>
-    <ClCompile Include="MergeEditView.cpp">
-      <Filter>MFCGui\MDIChild\TextTableCompare\Source Files</Filter>
-    </ClCompile>
-    <ClCompile Include="MergeStatusBar.cpp">
-      <Filter>MFCGui\MDIChild\TextTableCompare\Source Files</Filter>
-    </ClCompile>
-    <ClCompile Include="DiffTextBuffer.cpp">
-      <Filter>MFCGui\MDIChild\TextTableCompare\Source Files</Filter>
-    </ClCompile>
-    <ClCompile Include="DiffViewBar.cpp">
-      <Filter>MFCGui\MDIChild\TextTableCompare\Source Files</Filter>
-    </ClCompile>
-    <ClCompile Include="ImgMergeFrm.cpp">
-      <Filter>MFCGui\MDIChild\ImageCompare\Source Files</Filter>
-    </ClCompile>
-    <ClCompile Include="OpenView.cpp">
-      <Filter>MFCGui\MDIChild\SelectFilesOrFolders\Source Files</Filter>
-    </ClCompile>
-    <ClCompile Include="OpenDoc.cpp">
-      <Filter>MFCGui\MDIChild\SelectFilesOrFolders\Source Files</Filter>
-    </ClCompile>
-    <ClCompile Include="OpenFrm.cpp">
-      <Filter>MFCGui\MDIChild\SelectFilesOrFolders\Source Files</Filter>
-    </ClCompile>
-    <ClCompile Include="7zCommon.cpp">
-      <Filter>MFCGui\MDIChild\FolderCompare\Source Files</Filter>
-    </ClCompile>
-    <ClCompile Include="DropHandler.cpp">
-      <Filter>MFCGui\Common\Source Files</Filter>
-    </ClCompile>
-    <ClCompile Include="FileOrFolderSelect.cpp">
-      <Filter>MFCGui\Common\Source Files</Filter>
-    </ClCompile>
-    <ClCompile Include="TrDialogs.cpp">
-      <Filter>MFCGui\Dialogs\Source Files</Filter>
-    </ClCompile>
-    <ClCompile Include="OptionsPanel.cpp">
-      <Filter>MFCGui\PropertyPages\Source Files</Filter>
-    </ClCompile>
-    <ClCompile Include="PatchTool.cpp">
-      <Filter>MFCGui\Dialogs\Source Files</Filter>
-    </ClCompile>
-    <ClCompile Include="FilepathEdit.cpp">
-      <Filter>MFCGui\Common\Source Files</Filter>
-    </ClCompile>
-    <ClCompile Include="MainFrm.cpp">
-      <Filter>MFCGui\Main\Source Files</Filter>
-    </ClCompile>
-    <ClCompile Include="MergeFrameCommon.cpp">
-      <Filter>MFCGui\MDIChild\Common\Source Files</Filter>
-    </ClCompile>
-    <ClCompile Include="EditorFilepathBar.cpp">
-      <Filter>MFCGui\MDIChild\Common\Source Files</Filter>
-    </ClCompile>
-    <ClCompile Include="Common\PropertyPageHost.cpp">
-      <Filter>MFCGui\PropertyPages\Source Files</Filter>
-    </ClCompile>
-    <ClCompile Include="WindowsManagerDialog.cpp">
-      <Filter>MFCGui\Main\Source Files</Filter>
-    </ClCompile>
-    <ClCompile Include="Common\MDITabBar.cpp">
-      <Filter>MFCGui\Main\Source Files</Filter>
-    </ClCompile>
-    <ClCompile Include="FileActionScript.cpp">
-      <Filter>MFCGui\MDIChild\FolderCompare\Source Files</Filter>
-    </ClCompile>
-    <ClCompile Include="HashCalc.cpp">
-      <Filter>Source Files</Filter>
-    </ClCompile>
-    <ClCompile Include="PropertySystem.cpp">
-      <Filter>Source Files</Filter>
-    </ClCompile>
-    <ClCompile Include="DirAdditionalPropertiesDlg.cpp">
-      <Filter>MFCGui\Dialogs\Source Files</Filter>
-    </ClCompile>
-    <ClCompile Include="ClipboardHistory.cpp">
-      <Filter>Source Files</Filter>
-    </ClCompile>
-    <ClCompile Include="WebPageDiffFrm.cpp">
-      <Filter>MFCGui\MDIChild\WebPageCompare\Source Files</Filter>
-    </ClCompile>
-    <ClCompile Include="PropCompareWebPage.cpp">
-      <Filter>MFCGui\PropertyPages\Source Files</Filter>
-    </ClCompile>
-    <ClCompile Include="DirWatcher.cpp">
-      <Filter>Source Files</Filter>
-    </ClCompile>
-    <ClCompile Include="Common\cio.cpp">
-      <Filter>Common\Source Files</Filter>
-    </ClCompile>
-    <ClCompile Include="MergeAppCOMClass.cpp">
-      <Filter>Source Files</Filter>
-    </ClCompile>
-    <ClCompile Include="..\Externals\googletest\googletest\src\gtest-all.cc" />
-    <ClCompile Include="PropEditorCompareMerge.cpp">
-      <Filter>MFCGui\PropertyPages\Source Files</Filter>
-    </ClCompile>
-    <ClCompile Include="MergeDocDiffCopy.cpp">
-      <Filter>MFCGui\MDIChild\TextTableCompare\Source Files</Filter>
-    </ClCompile>
-    <ClCompile Include="EditPluginDlg.cpp">
-      <Filter>MFCGui\Dialogs\Source Files</Filter>
-    </ClCompile>
-    <ClCompile Include="DirStatusBar.cpp">
-      <Filter>MFCGui\MDIChild\FolderCompare\Source Files</Filter>
-    </ClCompile>
-    <ClCompile Include="..\Externals\crystaledit\editlib\utils\DpiAware.cpp">
-      <Filter>EditLib\Utils</Filter>
-    </ClCompile>
-    <ClCompile Include="..\Externals\crystaledit\editlib\utils\MDITileLayout.cpp">
-      <Filter>EditLib\Utils</Filter>
-    </ClCompile>
-    <ClCompile Include="..\Externals\crystaledit\editlib\utils\hqbitmap.cpp">
-      <Filter>EditLib\Utils</Filter>
-    </ClCompile>
-  </ItemGroup>
-  <ItemGroup>
-    <ClInclude Include="charsets.h">
-      <Filter>Header Files</Filter>
-    </ClInclude>
-    <ClInclude Include="codepage_detect.h">
-      <Filter>Header Files</Filter>
-    </ClInclude>
-    <ClInclude Include="CompareOptions.h">
-      <Filter>Header Files</Filter>
-    </ClInclude>
-    <ClInclude Include="CompareStats.h">
-      <Filter>Header Files</Filter>
-    </ClInclude>
-    <ClInclude Include="ConfigLog.h">
-      <Filter>Header Files</Filter>
-    </ClInclude>
-    <ClInclude Include="ConflictFileParser.h">
-      <Filter>Header Files</Filter>
-    </ClInclude>
-    <ClInclude Include="DiffContext.h">
-      <Filter>Header Files</Filter>
-    </ClInclude>
-    <ClInclude Include="DiffFileData.h">
-      <Filter>Header Files</Filter>
-    </ClInclude>
-    <ClInclude Include="DiffFileInfo.h">
-      <Filter>Header Files</Filter>
-    </ClInclude>
-    <ClInclude Include="DiffItem.h">
-      <Filter>Header Files</Filter>
-    </ClInclude>
-    <ClInclude Include="DiffItemList.h">
-      <Filter>Header Files</Filter>
-    </ClInclude>
-    <ClInclude Include="DiffList.h">
-      <Filter>Header Files</Filter>
-    </ClInclude>
-    <ClInclude Include="DiffThread.h">
-      <Filter>Header Files</Filter>
-    </ClInclude>
-    <ClInclude Include="DiffWrapper.h">
-      <Filter>Header Files</Filter>
-    </ClInclude>
-    <ClInclude Include="DirCmpReport.h">
-      <Filter>Header Files</Filter>
-    </ClInclude>
-    <ClInclude Include="DirItem.h">
-      <Filter>Header Files</Filter>
-    </ClInclude>
-    <ClInclude Include="DirReportTypes.h">
-      <Filter>Header Files</Filter>
-    </ClInclude>
-    <ClInclude Include="DirScan.h">
-      <Filter>Header Files</Filter>
-    </ClInclude>
-    <ClInclude Include="DirTravel.h">
-      <Filter>Header Files</Filter>
-    </ClInclude>
-    <ClInclude Include="dllpstub.h">
-      <Filter>Header Files</Filter>
-    </ClInclude>
-    <ClInclude Include="Environment.h">
-      <Filter>Header Files</Filter>
-    </ClInclude>
-    <ClInclude Include="Exceptions.h">
-      <Filter>Header Files</Filter>
-    </ClInclude>
-    <ClInclude Include="FileFilter.h">
-      <Filter>Header Files</Filter>
-    </ClInclude>
-    <ClInclude Include="FileFilterHelper.h">
-      <Filter>Header Files</Filter>
-    </ClInclude>
-    <ClInclude Include="FileFilterMgr.h">
-      <Filter>Header Files</Filter>
-    </ClInclude>
-    <ClInclude Include="FileFlags.h">
-      <Filter>Header Files</Filter>
-    </ClInclude>
-    <ClInclude Include="FileLocation.h">
-      <Filter>Header Files</Filter>
-    </ClInclude>
-    <ClInclude Include="FileTextEncoding.h">
-      <Filter>Header Files</Filter>
-    </ClInclude>
-    <ClInclude Include="FileTextStats.h">
-      <Filter>Header Files</Filter>
-    </ClInclude>
-    <ClInclude Include="FileTransform.h">
-      <Filter>Header Files</Filter>
-    </ClInclude>
-    <ClInclude Include="FileVersion.h">
-      <Filter>Header Files</Filter>
-    </ClInclude>
-    <ClInclude Include="FilterList.h">
-      <Filter>Header Files</Filter>
-    </ClInclude>
-    <ClInclude Include="FolderCmp.h">
-      <Filter>Header Files</Filter>
-    </ClInclude>
-    <ClInclude Include="IAbortable.h">
-      <Filter>Header Files</Filter>
-    </ClInclude>
-    <ClInclude Include="IntToIntMap.h">
-      <Filter>Header Files</Filter>
-    </ClInclude>
-    <ClInclude Include="locality.h">
-      <Filter>Header Files</Filter>
-    </ClInclude>
-    <ClInclude Include="markdown.h">
-      <Filter>Header Files</Filter>
-    </ClInclude>
-    <ClInclude Include="MergeCmdLineInfo.h">
-      <Filter>Header Files</Filter>
-    </ClInclude>
-    <ClInclude Include="MovedLines.h">
-      <Filter>Header Files</Filter>
-    </ClInclude>
-    <ClInclude Include="OptionsDef.h">
-      <Filter>Header Files</Filter>
-    </ClInclude>
-    <ClInclude Include="PatchHTML.h">
-      <Filter>Header Files</Filter>
-    </ClInclude>
-    <ClInclude Include="PathContext.h">
-      <Filter>Header Files</Filter>
-    </ClInclude>
-    <ClInclude Include="paths.h">
-      <Filter>Header Files</Filter>
-    </ClInclude>
-    <ClInclude Include="PluginManager.h">
-      <Filter>Header Files</Filter>
-    </ClInclude>
-    <ClInclude Include="Plugins.h">
-      <Filter>Header Files</Filter>
-    </ClInclude>
-    <ClInclude Include="ProjectFile.h">
-      <Filter>Header Files</Filter>
-    </ClInclude>
-    <ClInclude Include="stringdiffs.h">
-      <Filter>Header Files</Filter>
-    </ClInclude>
-    <ClInclude Include="stringdiffsi.h">
-      <Filter>Header Files</Filter>
-    </ClInclude>
-    <ClInclude Include="TempFile.h">
-      <Filter>Header Files</Filter>
-    </ClInclude>
-    <ClInclude Include="StdAfx.h">
-      <Filter>MFCGui\Main\Header Files</Filter>
-    </ClInclude>
-    <ClInclude Include="Resource.h">
-      <Filter>MFCGui\Main\Header Files</Filter>
-    </ClInclude>
-    <ClInclude Include="Merge.h">
-      <Filter>MFCGui\Main\Header Files</Filter>
-    </ClInclude>
-    <ClInclude Include="MergeApp.h">
-      <Filter>Header Files</Filter>
-    </ClInclude>
-    <ClInclude Include="Diff3.h">
-      <Filter>Header Files</Filter>
-    </ClInclude>
-    <ClInclude Include="OptionsFont.h">
-      <Filter>Header Files</Filter>
-    </ClInclude>
-    <ClInclude Include="OptionsSyntaxColors.h">
-      <Filter>Header Files</Filter>
-    </ClInclude>
-    <ClInclude Include="OptionsDiffColors.h">
-      <Filter>Header Files</Filter>
-    </ClInclude>
-    <ClInclude Include="OptionsDiffOptions.h">
-      <Filter>Header Files</Filter>
-    </ClInclude>
-    <ClInclude Include="OptionsDirColors.h">
-      <Filter>Header Files</Filter>
-    </ClInclude>
-    <ClInclude Include="JumpList.h">
-      <Filter>Header Files</Filter>
-    </ClInclude>
-    <ClInclude Include="OptionsCustomColors.h">
-      <Filter>Header Files</Filter>
-    </ClInclude>
-    <ClInclude Include="IMergeDoc.h">
-      <Filter>Header Files</Filter>
-    </ClInclude>
-    <ClInclude Include="Merge7zFormatMergePluginImpl.h">
-      <Filter>Header Files</Filter>
-    </ClInclude>
-    <ClInclude Include="Merge7zFormatRegister.h">
-      <Filter>Header Files</Filter>
-    </ClInclude>
-    <ClInclude Include="DirViewColItems.h">
-      <Filter>Header Files</Filter>
-    </ClInclude>
-    <ClInclude Include="DirActions.h">
-      <Filter>Header Files</Filter>
-    </ClInclude>
-    <ClInclude Include="Constants.h">
-      <Filter>Header Files</Filter>
-    </ClInclude>
-    <ClInclude Include="OptionsInit.h">
-      <Filter>Header Files</Filter>
-    </ClInclude>
-    <ClInclude Include="..\Externals\boost\boost\config.hpp">
-      <Filter>Boost</Filter>
-    </ClInclude>
-    <ClInclude Include="..\Externals\boost\boost\config\compiler\visualc.hpp">
-      <Filter>Boost\config\compiler</Filter>
-    </ClInclude>
-    <ClInclude Include="..\Externals\boost\boost\config\select_compiler_config.hpp">
-      <Filter>Boost\config</Filter>
-    </ClInclude>
-    <ClInclude Include="..\Version.h">
-      <Filter>Header Files</Filter>
-    </ClInclude>
-    <ClInclude Include="TestMain.h">
-      <Filter>MergeTest</Filter>
-    </ClInclude>
-    <ClInclude Include="Win_VersionHelper.h">
-      <Filter>Header Files</Filter>
-    </ClInclude>
-    <ClInclude Include="Merge7zFormatShellImpl.h">
-      <Filter>Header Files</Filter>
-    </ClInclude>
-    <ClInclude Include="pch.h">
-      <Filter>Header Files</Filter>
-    </ClInclude>
-    <ClInclude Include="Common\BCMenu.h">
-      <Filter>MFCGui\Common\Header Files</Filter>
-    </ClInclude>
-    <ClInclude Include="Common\Bitmap.h">
-      <Filter>MFCGui\Common\Header Files</Filter>
-    </ClInclude>
-    <ClInclude Include="Common\CMoveConstraint.h">
-      <Filter>MFCGui\Common\Header Files</Filter>
-    </ClInclude>
-    <ClInclude Include="Common\ColorButton.h">
-      <Filter>MFCGui\Common\Header Files</Filter>
-    </ClInclude>
-    <ClInclude Include="Common\LanguageSelect.h">
-      <Filter>MFCGui\Common\Header Files</Filter>
-    </ClInclude>
-    <ClInclude Include="Common\memdc.h">
-      <Filter>MFCGui\Common\Header Files</Filter>
-    </ClInclude>
-    <ClInclude Include="Common\MessageBoxDialog.h">
-      <Filter>MFCGui\Common\Header Files</Filter>
-    </ClInclude>
-    <ClInclude Include="Common\scbarcf.h">
-      <Filter>MFCGui\Common\Header Files</Filter>
-    </ClInclude>
-    <ClInclude Include="Common\scbarg.h">
-      <Filter>MFCGui\Common\Header Files</Filter>
-    </ClInclude>
-    <ClInclude Include="Common\sizecbar.h">
-      <Filter>MFCGui\Common\Header Files</Filter>
-    </ClInclude>
-    <ClInclude Include="Common\SortHeaderCtrl.h">
-      <Filter>MFCGui\Common\Header Files</Filter>
-    </ClInclude>
-    <ClInclude Include="Common\SplitterWndEx.h">
-      <Filter>MFCGui\Common\Header Files</Filter>
-    </ClInclude>
-    <ClInclude Include="Common\SuperComboBox.h">
-      <Filter>MFCGui\Common\Header Files</Filter>
-    </ClInclude>
-    <ClInclude Include="AboutDlg.h">
-      <Filter>MFCGui\Dialogs\Header Files</Filter>
-    </ClInclude>
-    <ClInclude Include="CompareStatisticsDlg.h">
-      <Filter>MFCGui\Dialogs\Header Files</Filter>
-    </ClInclude>
-    <ClInclude Include="ConfirmFolderCopyDlg.h">
-      <Filter>MFCGui\Dialogs\Header Files</Filter>
-    </ClInclude>
-    <ClInclude Include="DirCmpReportDlg.h">
-      <Filter>MFCGui\Dialogs\Header Files</Filter>
-    </ClInclude>
-    <ClInclude Include="DirColsDlg.h">
-      <Filter>MFCGui\Dialogs\Header Files</Filter>
-    </ClInclude>
-    <ClInclude Include="FileFiltersDlg.h">
-      <Filter>MFCGui\Dialogs\Header Files</Filter>
-    </ClInclude>
-    <ClInclude Include="LineFiltersDlg.h">
-      <Filter>MFCGui\Dialogs\Header Files</Filter>
-    </ClInclude>
-    <ClInclude Include="LoadSaveCodepageDlg.h">
-      <Filter>MFCGui\Dialogs\Header Files</Filter>
-    </ClInclude>
-    <ClInclude Include="PatchDlg.h">
-      <Filter>MFCGui\Dialogs\Header Files</Filter>
-    </ClInclude>
-    <ClInclude Include="PluginsListDlg.h">
-      <Filter>MFCGui\Dialogs\Header Files</Filter>
-    </ClInclude>
-    <ClInclude Include="Common\PreferencesDlg.h">
-      <Filter>MFCGui\Dialogs\Header Files</Filter>
-    </ClInclude>
-    <ClInclude Include="SaveClosingDlg.h">
-      <Filter>MFCGui\Dialogs\Header Files</Filter>
-    </ClInclude>
-    <ClInclude Include="SelectPluginDlg.h">
-      <Filter>MFCGui\Dialogs\Header Files</Filter>
-    </ClInclude>
-    <ClInclude Include="SharedFilterDlg.h">
-      <Filter>MFCGui\Dialogs\Header Files</Filter>
-    </ClInclude>
-    <ClInclude Include="TestFilterDlg.h">
-      <Filter>MFCGui\Dialogs\Header Files</Filter>
-    </ClInclude>
-    <ClInclude Include="WMGotoDlg.h">
-      <Filter>MFCGui\Dialogs\Header Files</Filter>
-    </ClInclude>
-    <ClInclude Include="PropArchive.h">
-      <Filter>MFCGui\PropertyPages\Header Files</Filter>
-    </ClInclude>
-    <ClInclude Include="PropBackups.h">
-      <Filter>MFCGui\PropertyPages\Header Files</Filter>
-    </ClInclude>
-    <ClInclude Include="PropCodepage.h">
-      <Filter>MFCGui\PropertyPages\Header Files</Filter>
-    </ClInclude>
-    <ClInclude Include="PropCompare.h">
-      <Filter>MFCGui\PropertyPages\Header Files</Filter>
-    </ClInclude>
-    <ClInclude Include="PropCompareBinary.h">
-      <Filter>MFCGui\PropertyPages\Header Files</Filter>
-    </ClInclude>
-    <ClInclude Include="PropCompareFolder.h">
-      <Filter>MFCGui\PropertyPages\Header Files</Filter>
-    </ClInclude>
-    <ClInclude Include="PropCompareImage.h">
-      <Filter>MFCGui\PropertyPages\Header Files</Filter>
-    </ClInclude>
-    <ClInclude Include="PropDirColors.h">
-      <Filter>MFCGui\PropertyPages\Header Files</Filter>
-    </ClInclude>
-    <ClInclude Include="PropEditor.h">
-      <Filter>MFCGui\PropertyPages\Header Files</Filter>
-    </ClInclude>
-    <ClInclude Include="PropGeneral.h">
-      <Filter>MFCGui\PropertyPages\Header Files</Filter>
-    </ClInclude>
-    <ClInclude Include="PropMarkerColors.h">
-      <Filter>MFCGui\PropertyPages\Header Files</Filter>
-    </ClInclude>
-    <ClInclude Include="PropRegistry.h">
-      <Filter>MFCGui\PropertyPages\Header Files</Filter>
-    </ClInclude>
-    <ClInclude Include="PropShell.h">
-      <Filter>MFCGui\PropertyPages\Header Files</Filter>
-    </ClInclude>
-    <ClInclude Include="PropSyntaxColors.h">
-      <Filter>MFCGui\PropertyPages\Header Files</Filter>
-    </ClInclude>
-    <ClInclude Include="PropTextColors.h">
-      <Filter>MFCGui\PropertyPages\Header Files</Filter>
-    </ClInclude>
-    <ClInclude Include="Common\ClipBoard.h">
-      <Filter>Common\Header Files</Filter>
-    </ClInclude>
-    <ClInclude Include="Common\coretools.h">
-      <Filter>Common\Header Files</Filter>
-    </ClInclude>
-    <ClInclude Include="Common\lwdisp.h">
-      <Filter>Common\Header Files</Filter>
-    </ClInclude>
-    <ClInclude Include="Common\ExConverter.h">
-      <Filter>Common\Header Files</Filter>
-    </ClInclude>
-    <ClInclude Include="Common\UniFile.h">
-      <Filter>Common\Header Files</Filter>
-    </ClInclude>
-    <ClInclude Include="Common\UnicodeString.h">
-      <Filter>Common\Header Files</Filter>
-    </ClInclude>
-    <ClInclude Include="Common\unicoder.h">
-      <Filter>Common\Header Files</Filter>
-    </ClInclude>
-    <ClInclude Include="Common\ShellFileOperations.h">
-      <Filter>Common\Header Files</Filter>
-    </ClInclude>
-    <ClInclude Include="Common\RegOptionsMgr.h">
-      <Filter>Common\Header Files</Filter>
-    </ClInclude>
-    <ClInclude Include="Common\RegKey.h">
-      <Filter>Common\Header Files</Filter>
-    </ClInclude>
-    <ClInclude Include="Common\PidlContainer.h">
-      <Filter>Common\Header Files</Filter>
-    </ClInclude>
-    <ClInclude Include="common\OptionsMgr.h">
-      <Filter>Common\Header Files</Filter>
-    </ClInclude>
-    <ClInclude Include="Common\varprop.h">
-      <Filter>Common\Header Files</Filter>
-    </ClInclude>
-    <ClInclude Include="Common\multiformatText.h">
-      <Filter>Common\Header Files</Filter>
-    </ClInclude>
-    <ClInclude Include="Common\VersionInfo.h">
-      <Filter>Common\Header Files</Filter>
-    </ClInclude>
-    <ClInclude Include="Common\ShellContextMenu.h">
-      <Filter>Common\Header Files</Filter>
-    </ClInclude>
-    <ClInclude Include="xdiff_gnudiff_compat.h">
-      <Filter>Header Files</Filter>
-    </ClInclude>
-    <ClInclude Include="DirSelectFilesDlg.h">
-      <Filter>MFCGui\Dialogs\Header Files</Filter>
-    </ClInclude>
-    <ClInclude Include="Concurrent.h">
-      <Filter>Header Files</Filter>
-    </ClInclude>
-    <ClInclude Include="PropMergeColors.h">
-      <Filter>MFCGui\PropertyPages\Header Files</Filter>
-    </ClInclude>
-    <ClInclude Include="PropColorSchemes.h">
-      <Filter>MFCGui\PropertyPages\Header Files</Filter>
-    </ClInclude>
-    <ClInclude Include="PropCompareTable.h">
-      <Filter>MFCGui\PropertyPages\Header Files</Filter>
-    </ClInclude>
-    <ClInclude Include="OpenTableDlg.h">
-      <Filter>MFCGui\Dialogs\Header Files</Filter>
-    </ClInclude>
-    <ClInclude Include="WildcardDropList.h">
-      <Filter>MFCGui\PropertyPages\Header Files</Filter>
-    </ClInclude>
-    <ClInclude Include="LineFiltersList.h">
-      <Filter>Header Files</Filter>
-    </ClInclude>
-    <ClInclude Include="SubstitutionFiltersDlg.h">
-      <Filter>MFCGui\Dialogs\Header Files</Filter>
-    </ClInclude>
-    <ClInclude Include="SubstitutionList.h">
-      <Filter>Header Files</Filter>
-    </ClInclude>
-    <ClInclude Include="SubstitutionFiltersList.h">
-      <Filter>Header Files</Filter>
-    </ClInclude>
-    <ClInclude Include="PropEditorSyntax.h">
-      <Filter>MFCGui\PropertyPages\Header Files</Filter>
-    </ClInclude>
-    <ClInclude Include="OptionsEditorSyntax.h">
-      <Filter>Header Files</Filter>
-    </ClInclude>
-    <ClInclude Include="Common\Shell.h">
-      <Filter>Common\Header Files</Filter>
-    </ClInclude>
-    <ClInclude Include="Common\IniOptionsMgr.h">
-      <Filter>Common\Header Files</Filter>
-    </ClInclude>
-    <ClInclude Include="WinMergePluginBase.h">
-      <Filter>Header Files</Filter>
-    </ClInclude>
-    <ClInclude Include="PropMessageBoxes.h">
-      <Filter>MFCGui\PropertyPages\Header Files</Filter>
-    </ClInclude>
-    <ClInclude Include="PropProject.h">
-      <Filter>MFCGui\PropertyPages\Header Files</Filter>
-    </ClInclude>
-    <ClInclude Include="OptionsProject.h">
-      <Filter>Header Files</Filter>
-    </ClInclude>
-    <ClInclude Include="HexMergeDoc.h">
-      <Filter>MFCGui\MDIChild\BinaryCompare\Header Files</Filter>
-    </ClInclude>
-    <ClInclude Include="HexMergeFrm.h">
-      <Filter>MFCGui\MDIChild\BinaryCompare\Header Files</Filter>
-    </ClInclude>
-    <ClInclude Include="HexMergeView.h">
-      <Filter>MFCGui\MDIChild\BinaryCompare\Header Files</Filter>
-    </ClInclude>
-    <ClInclude Include="MergeEditView.h">
-      <Filter>MFCGui\MDIChild\TextTableCompare\Header Files</Filter>
-    </ClInclude>
-    <ClInclude Include="MergeDoc.h">
-      <Filter>MFCGui\MDIChild\TextTableCompare\Header Files</Filter>
-    </ClInclude>
-    <ClInclude Include="MergeEditFrm.h">
-      <Filter>MFCGui\MDIChild\TextTableCompare\Header Files</Filter>
-    </ClInclude>
-    <ClInclude Include="MergeEditSplitterView.h">
-      <Filter>MFCGui\MDIChild\TextTableCompare\Header Files</Filter>
-    </ClInclude>
-    <ClInclude Include="MergeEditStatus.h">
-      <Filter>MFCGui\MDIChild\TextTableCompare\Header Files</Filter>
-    </ClInclude>
-    <ClInclude Include="DirCompProgressBar.h">
-      <Filter>MFCGui\MDIChild\FolderCompare\Header Files</Filter>
-    </ClInclude>
-    <ClInclude Include="DirDoc.h">
-      <Filter>MFCGui\MDIChild\FolderCompare\Header Files</Filter>
-    </ClInclude>
-    <ClInclude Include="DirFrame.h">
-      <Filter>MFCGui\MDIChild\FolderCompare\Header Files</Filter>
-    </ClInclude>
-    <ClInclude Include="DirView.h">
-      <Filter>MFCGui\MDIChild\FolderCompare\Header Files</Filter>
-    </ClInclude>
-    <ClInclude Include="OpenDoc.h">
-      <Filter>MFCGui\MDIChild\SelectFilesOrFolders\Header Files</Filter>
-    </ClInclude>
-    <ClInclude Include="OpenFrm.h">
-      <Filter>MFCGui\MDIChild\SelectFilesOrFolders\Header Files</Filter>
-    </ClInclude>
-    <ClInclude Include="OpenView.h">
-      <Filter>MFCGui\MDIChild\SelectFilesOrFolders\Header Files</Filter>
-    </ClInclude>
-    <ClInclude Include="heksedit.h">
-      <Filter>MFCGui\MDIChild\BinaryCompare\Header Files</Filter>
-    </ClInclude>
-    <ClInclude Include="DiffTextBuffer.h">
-      <Filter>MFCGui\MDIChild\TextTableCompare\Header Files</Filter>
-    </ClInclude>
-    <ClInclude Include="DiffViewBar.h">
-      <Filter>MFCGui\MDIChild\TextTableCompare\Header Files</Filter>
-    </ClInclude>
-    <ClInclude Include="GhostTextBuffer.h">
-      <Filter>MFCGui\MDIChild\TextTableCompare\Header Files</Filter>
-    </ClInclude>
-    <ClInclude Include="GhostTextView.h">
-      <Filter>MFCGui\MDIChild\TextTableCompare\Header Files</Filter>
-    </ClInclude>
-    <ClInclude Include="MergeLineFlags.h">
-      <Filter>MFCGui\MDIChild\TextTableCompare\Header Files</Filter>
-    </ClInclude>
-    <ClInclude Include="MergeStatusBar.h">
-      <Filter>MFCGui\MDIChild\TextTableCompare\Header Files</Filter>
-    </ClInclude>
-    <ClInclude Include="LocationBar.h">
-      <Filter>MFCGui\MDIChild\TextTableCompare\Header Files</Filter>
-    </ClInclude>
-    <ClInclude Include="LocationView.h">
-      <Filter>MFCGui\MDIChild\TextTableCompare\Header Files</Filter>
-    </ClInclude>
-    <ClInclude Include="MainFrm.h">
-      <Filter>MFCGui\Main\Header Files</Filter>
-    </ClInclude>
-    <ClInclude Include="7zCommon.h">
-      <Filter>MFCGui\MDIChild\FolderCompare\Header Files</Filter>
-    </ClInclude>
-    <ClInclude Include="DropHandler.h">
-      <Filter>MFCGui\Common\Header Files</Filter>
-    </ClInclude>
-    <ClInclude Include="FileOrFolderSelect.h">
-      <Filter>MFCGui\Common\Header Files</Filter>
-    </ClInclude>
-    <ClInclude Include="ImgMergeFrm.h">
-      <Filter>MFCGui\MDIChild\ImageCompare\Header Files</Filter>
-    </ClInclude>
-    <ClInclude Include="EncodingErrorBar.h">
-      <Filter>MFCGui\MDIChild\TextTableCompare\Header Files</Filter>
-    </ClInclude>
-    <ClInclude Include="FilepathEdit.h">
-      <Filter>MFCGui\Common\Header Files</Filter>
-    </ClInclude>
-    <ClInclude Include="IOptionsPanel.h">
-      <Filter>MFCGui\PropertyPages\Header Files</Filter>
-    </ClInclude>
-    <ClInclude Include="OptionsPanel.h">
-      <Filter>MFCGui\PropertyPages\Header Files</Filter>
-    </ClInclude>
-    <ClInclude Include="PatchTool.h">
-      <Filter>MFCGui\Dialogs\Header Files</Filter>
-    </ClInclude>
-    <ClInclude Include="TrDialogs.h">
-      <Filter>MFCGui\Dialogs\Header Files</Filter>
-    </ClInclude>
-    <ClInclude Include="MergeFrameCommon.h">
-      <Filter>MFCGui\MDIChild\Common\Header Files</Filter>
-    </ClInclude>
-    <ClInclude Include="EditorFilepathBar.h">
-      <Filter>MFCGui\MDIChild\Common\Header Files</Filter>
-    </ClInclude>
-    <ClInclude Include="Common\PropertyPageHost.h">
-      <Filter>MFCGui\PropertyPages\Header Files</Filter>
-    </ClInclude>
-    <ClInclude Include="IListCtrlImpl.h">
-      <Filter>MFCGui\MDIChild\FolderCompare\Header Files</Filter>
-    </ClInclude>
-    <ClInclude Include="WindowsManagerDialog.h">
-      <Filter>MFCGui\Main\Header Files</Filter>
-    </ClInclude>
-    <ClInclude Include="Common\MDITabBar.h">
-      <Filter>MFCGui\Main\Header Files</Filter>
-    </ClInclude>
-    <ClInclude Include="FileActionScript.h">
-      <Filter>MFCGui\MDIChild\FolderCompare\Header Files</Filter>
-    </ClInclude>
-    <ClInclude Include="HashCalc.h">
-      <Filter>Header Files</Filter>
-    </ClInclude>
-    <ClInclude Include="PropertySystem.h">
-      <Filter>Header Files</Filter>
-    </ClInclude>
-    <ClInclude Include="DirAdditionalPropertiesDlg.h">
-      <Filter>MFCGui\Dialogs\Header Files</Filter>
-    </ClInclude>
-    <ClInclude Include="DirItemIterator.h">
-      <Filter>Header Files</Filter>
-    </ClInclude>
-    <ClInclude Include="Common\IMDITab.h">
-      <Filter>MFCGui\Common\Header Files</Filter>
-    </ClInclude>
-    <ClInclude Include="ClipboardHistory.h">
-      <Filter>Header Files</Filter>
-    </ClInclude>
-    <ClInclude Include="WebPageDiffFrm.h">
-      <Filter>MFCGui\MDIChild\WebPageCompare\Header Files</Filter>
-    </ClInclude>
-    <ClInclude Include="PropCompareWebPage.h">
-      <Filter>MFCGui\PropertyPages\Header Files</Filter>
-    </ClInclude>
-<<<<<<< HEAD
-    <ClInclude Include="..\Externals\crystaledit\editlib\utils\DpiAware.h">
-      <Filter>EditLib\Utils</Filter>
-    </ClInclude>
-    <ClInclude Include="..\Externals\crystaledit\editlib\utils\mfc_templ_defines.h">
-      <Filter>EditLib\Utils</Filter>
-    </ClInclude>
-    <ClInclude Include="..\Externals\crystaledit\editlib\utils\MDITileLayout.h">
-      <Filter>EditLib\Utils</Filter>
-    </ClInclude>
-    <ClInclude Include="..\Externals\crystaledit\editlib\utils\hqbitmap.h">
-      <Filter>EditLib\Utils</Filter>
-=======
-    <ClInclude Include="DirWatcher.h">
-      <Filter>Header Files</Filter>
-    </ClInclude>
-    <ClInclude Include="Common\cio.h">
-      <Filter>Common\Header Files</Filter>
-    </ClInclude>
-    <ClInclude Include="FileOpenFlags.h">
-      <Filter>Header Files</Filter>
-    </ClInclude>
-    <ClInclude Include="FileLoadResult.h">
-      <Filter>Header Files</Filter>
-    </ClInclude>
-    <ClInclude Include="MergeAppCOMClass.h">
-      <Filter>Header Files</Filter>
-    </ClInclude>
-    <ClInclude Include="..\Externals\googletest\googletest\include\gtest\gtest-printers.h">
-      <Filter>Header Files</Filter>
-    </ClInclude>
-    <ClInclude Include="..\Externals\googletest\googletest\include\gtest\gtest.h">
-      <Filter>Header Files</Filter>
-    </ClInclude>
-    <ClInclude Include="..\Externals\googletest\googletest\include\gtest\internal\gtest-port.h">
-      <Filter>Header Files</Filter>
-    </ClInclude>
-    <ClInclude Include="IDirDoc.h">
-      <Filter>Header Files</Filter>
-    </ClInclude>
-    <ClInclude Include="Common\DebugNew.h">
-      <Filter>Common\Header Files</Filter>
-    </ClInclude>
-    <ClInclude Include="PropEditorCompareMerge.h">
-      <Filter>MFCGui\PropertyPages\Header Files</Filter>
-    </ClInclude>
-    <ClInclude Include="InternalPlugins.h">
-      <Filter>Header Files</Filter>
-    </ClInclude>
-    <ClInclude Include="EditPluginDlg.h">
-      <Filter>MFCGui\Dialogs\Header Files</Filter>
-    </ClInclude>
-    <ClInclude Include="DirStatusBar.h">
-      <Filter>MFCGui\MDIChild\FolderCompare\Header Files</Filter>
->>>>>>> f62b2e5b
-    </ClInclude>
-  </ItemGroup>
-  <ItemGroup>
-    <None Include="res\binarydiff.ico">
-      <Filter>Resource Files</Filter>
-    </None>
-    <None Include="res\both.bmp">
-      <Filter>Resource Files</Filter>
-    </None>
-    <None Include="res\equalbinary.ico">
-      <Filter>Resource Files</Filter>
-    </None>
-    <None Include="res\equalfile.ico">
-      <Filter>Resource Files</Filter>
-    </None>
-    <None Include="res\error.ico">
-      <Filter>Resource Files</Filter>
-    </None>
-    <None Include="res\fileskip.ico">
-      <Filter>Resource Files</Filter>
-    </None>
-    <None Include="res\folder.ico">
-      <Filter>Resource Files</Filter>
-    </None>
-    <None Include="res\folderskip.ico">
-      <Filter>Resource Files</Filter>
-    </None>
-    <None Include="res\folderup.ico">
-      <Filter>Resource Files</Filter>
-    </None>
-    <None Include="res\folderup_disable.ico">
-      <Filter>Resource Files</Filter>
-    </None>
-    <None Include="res\hand.cur">
-      <Filter>Resource Files</Filter>
-    </None>
-    <None Include="res\left.bmp">
-      <Filter>Resource Files</Filter>
-    </None>
-    <None Include="res\copy_left_to_browse.bmp">
-      <Filter>Resource Files</Filter>
-    </None>
-    <None Include="res\copy_left_to_right.bmp">
-      <Filter>Resource Files</Filter>
-    </None>
-    <None Include="res\lfile.ico">
-      <Filter>Resource Files</Filter>
-    </None>
-    <None Include="res\lfolder.ico">
-      <Filter>Resource Files</Filter>
-    </None>
-    <None Include="res\Merge.ico">
-      <Filter>Resource Files</Filter>
-    </None>
-    <None Include="res\Merge.rc2">
-      <Filter>Resource Files</Filter>
-    </None>
-    <None Include="res\MergeDir.ico">
-      <Filter>Resource Files</Filter>
-    </None>
-    <None Include="res\MergeDoc.ico">
-      <Filter>Resource Files</Filter>
-    </None>
-    <None Include="res\MergeProject.ico">
-      <Filter>Resource Files</Filter>
-    </None>
-    <None Include="res\mg_cur.cur">
-      <Filter>Resource Files</Filter>
-    </None>
-    <None Include="res\move_left_to_browse.bmp">
-      <Filter>Resource Files</Filter>
-    </None>
-    <None Include="res\move_right_to_browse.bmp">
-      <Filter>Resource Files</Filter>
-    </None>
-    <None Include="res\notequalfile.ico">
-      <Filter>Resource Files</Filter>
-    </None>
-    <None Include="res\rfile.ico">
-      <Filter>Resource Files</Filter>
-    </None>
-    <None Include="res\rfolder.ico">
-      <Filter>Resource Files</Filter>
-    </None>
-    <None Include="res\right.bmp">
-      <Filter>Resource Files</Filter>
-    </None>
-    <None Include="res\copy_right_to_browse.bmp">
-      <Filter>Resource Files</Filter>
-    </None>
-    <None Include="res\copy_right_to_left.bmp">
-      <Filter>Resource Files</Filter>
-    </None>
-    <None Include="res\sigma.ico">
-      <Filter>Resource Files</Filter>
-    </None>
-    <None Include="..\Docs\Users\ChangeLog.md">
-      <Filter>ChangeLogs</Filter>
-    </None>
-  </ItemGroup>
-  <ItemGroup>
-    <ResourceCompile Include="Merge.rc">
-      <Filter>MFCGui\Main\Source Files</Filter>
-    </ResourceCompile>
-    <ResourceCompile Include="Merge2.rc">
-      <Filter>Resource Files</Filter>
-    </ResourceCompile>
-  </ItemGroup>
-  <ItemGroup>
-    <Image Include="res\aborted.ico">
-      <Filter>Resource Files</Filter>
-    </Image>
-    <Image Include="res\all.bmp">
-      <Filter>Resource Files</Filter>
-    </Image>
-    <Image Include="res\binarydiff12.ico">
-      <Filter>Resource Files</Filter>
-    </Image>
-    <Image Include="res\binarydiff13.ico">
-      <Filter>Resource Files</Filter>
-    </Image>
-    <Image Include="res\binarydiff23.ico">
-      <Filter>Resource Files</Filter>
-    </Image>
-    <Image Include="res\cascade.bmp">
-      <Filter>Resource Files</Filter>
-    </Image>
-    <Image Include="res\change_pane.bmp">
-      <Filter>Resource Files</Filter>
-    </Image>
-    <Image Include="res\clear_bookmarks.bmp">
-      <Filter>Resource Files</Filter>
-    </Image>
-    <Image Include="res\close.bmp">
-      <Filter>Resource Files</Filter>
-    </Image>
-    <Image Include="res\compare.bmp">
-      <Filter>Resource Files</Filter>
-    </Image>
-    <Image Include="res\compare_left1_left2.bmp">
-      <Filter>Resource Files</Filter>
-    </Image>
-    <Image Include="res\compare_left1_right2.bmp">
-      <Filter>Resource Files</Filter>
-    </Image>
-    <Image Include="res\compare_left2_right1.bmp">
-      <Filter>Resource Files</Filter>
-    </Image>
-    <Image Include="res\compare_right1_right2.bmp">
-      <Filter>Resource Files</Filter>
-    </Image>
-    <Image Include="res\copy.bmp">
-      <Filter>Resource Files</Filter>
-    </Image>
-    <Image Include="res\customize_columns.bmp">
-      <Filter>Resource Files</Filter>
-    </Image>
-    <Image Include="res\cut.bmp">
-      <Filter>Resource Files</Filter>
-    </Image>
-    <Image Include="res\delete.bmp">
-      <Filter>Resource Files</Filter>
-    </Image>
-    <Image Include="res\equalbinary12.ico">
-      <Filter>Resource Files</Filter>
-    </Image>
-    <Image Include="res\equalbinary13.ico">
-      <Filter>Resource Files</Filter>
-    </Image>
-    <Image Include="res\equalbinary23.ico">
-      <Filter>Resource Files</Filter>
-    </Image>
-    <Image Include="res\equalfile12.ico">
-      <Filter>Resource Files</Filter>
-    </Image>
-    <Image Include="res\equalfile13.ico">
-      <Filter>Resource Files</Filter>
-    </Image>
-    <Image Include="res\equalfile23.ico">
-      <Filter>Resource Files</Filter>
-    </Image>
-    <Image Include="res\equalfolder.ico">
-      <Filter>Resource Files</Filter>
-    </Image>
-    <Image Include="res\equalimage.ico">
-      <Filter>Resource Files</Filter>
-    </Image>
-    <Image Include="res\equaltextfile.ico">
-      <Filter>Resource Files</Filter>
-    </Image>
-    <Image Include="res\equalwebpage.ico">
-      <Filter>Resource Files</Filter>
-    </Image>
-    <Image Include="res\exit.bmp">
-      <Filter>Resource Files</Filter>
-    </Image>
-    <Image Include="res\FileFilter.ico">
-      <Filter>Resource Files</Filter>
-    </Image>
-    <Image Include="res\fileunknown.ico">
-      <Filter>Resource Files</Filter>
-    </Image>
-    <Image Include="res\filters.bmp">
-      <Filter>Resource Files</Filter>
-    </Image>
-    <Image Include="res\from_left.bmp">
-      <Filter>Resource Files</Filter>
-    </Image>
-    <Image Include="res\from_right.bmp">
-      <Filter>Resource Files</Filter>
-    </Image>
-    <Image Include="res\go_to.bmp">
-      <Filter>Resource Files</Filter>
-    </Image>
-    <Image Include="res\help_contents.bmp">
-      <Filter>Resource Files</Filter>
-    </Image>
-    <Image Include="res\horizontally.bmp">
-      <Filter>Resource Files</Filter>
-    </Image>
-    <Image Include="res\copy_left_to_middle.bmp">
-      <Filter>Resource Files</Filter>
-    </Image>
-    <Image Include="res\LineFilter.ico">
-      <Filter>Resource Files</Filter>
-    </Image>
-    <Image Include="res\lmissing.ico">
-      <Filter>Resource Files</Filter>
-    </Image>
-    <Image Include="res\lmissingfolder.ico">
-      <Filter>Resource Files</Filter>
-    </Image>
-    <Image Include="res\logo.jpg">
-      <Filter>Resource Files</Filter>
-    </Image>
-    <Image Include="res\logo.png">
-      <Filter>Resource Files</Filter>
-    </Image>
-    <Image Include="res\mfile.ico">
-      <Filter>Resource Files</Filter>
-    </Image>
-    <Image Include="res\mfolder.ico">
-      <Filter>Resource Files</Filter>
-    </Image>
-    <Image Include="res\mg_icons.bmp">
-      <Filter>Resource Files</Filter>
-    </Image>
-    <Image Include="res\mg_icons.png">
-      <Filter>Resource Files</Filter>
-    </Image>
-    <Image Include="res\middle.bmp">
-      <Filter>Resource Files</Filter>
-    </Image>
-    <Image Include="res\copy_middle_to_browse.bmp">
-      <Filter>Resource Files</Filter>
-    </Image>
-    <Image Include="res\copy_middle_to_left.bmp">
-      <Filter>Resource Files</Filter>
-    </Image>
-    <Image Include="res\copy_middle_to_right.bmp">
-      <Filter>Resource Files</Filter>
-    </Image>
-    <Image Include="res\mmissing.ico">
-      <Filter>Resource Files</Filter>
-    </Image>
-    <Image Include="res\mmissingfolder.ico">
-      <Filter>Resource Files</Filter>
-    </Image>
-    <Image Include="res\move_middle_to_browse.bmp">
-      <Filter>Resource Files</Filter>
-    </Image>
-    <Image Include="res\new_hex.bmp">
-      <Filter>Resource Files</Filter>
-    </Image>
-    <Image Include="res\new_image.bmp">
-      <Filter>Resource Files</Filter>
-    </Image>
-    <Image Include="res\new_table.bmp">
-      <Filter>Resource Files</Filter>
-    </Image>
-    <Image Include="res\new_webpage.bmp">
-      <Filter>Resource Files</Filter>
-    </Image>
-    <Image Include="res\new3.bmp">
-      <Filter>Resource Files</Filter>
-    </Image>
-    <Image Include="res\new3_hex.bmp">
-      <Filter>Resource Files</Filter>
-    </Image>
-    <Image Include="res\new3_image.bmp">
-      <Filter>Resource Files</Filter>
-    </Image>
-    <Image Include="res\new3_table.bmp">
-      <Filter>Resource Files</Filter>
-    </Image>
-    <Image Include="res\new3_webpage.bmp">
-      <Filter>Resource Files</Filter>
-    </Image>
-    <Image Include="res\next_bookmark.bmp">
-      <Filter>Resource Files</Filter>
-    </Image>
-    <Image Include="res\notequalfile12.ico">
-      <Filter>Resource Files</Filter>
-    </Image>
-    <Image Include="res\notequalfile13.ico">
-      <Filter>Resource Files</Filter>
-    </Image>
-    <Image Include="res\notequalfile23.ico">
-      <Filter>Resource Files</Filter>
-    </Image>
-    <Image Include="res\notequalfolder.ico">
-      <Filter>Resource Files</Filter>
-    </Image>
-    <Image Include="res\notequalimage.ico">
-      <Filter>Resource Files</Filter>
-    </Image>
-    <Image Include="res\notequaltextfile.ico">
-      <Filter>Resource Files</Filter>
-    </Image>
-    <Image Include="res\notequalwebpage.ico">
-      <Filter>Resource Files</Filter>
-    </Image>
-    <Image Include="res\open_conflict.bmp">
-      <Filter>Resource Files</Filter>
-    </Image>
-    <Image Include="res\paste.bmp">
-      <Filter>Resource Files</Filter>
-    </Image>
-    <Image Include="res\patch.bmp">
-      <Filter>Resource Files</Filter>
-    </Image>
-    <Image Include="res\plugins.bmp">
-      <Filter>Resource Files</Filter>
-    </Image>
-    <Image Include="res\prev_bookmark.bmp">
-      <Filter>Resource Files</Filter>
-    </Image>
-    <Image Include="res\print.bmp">
-      <Filter>Resource Files</Filter>
-    </Image>
-    <Image Include="res\replace.bmp">
-      <Filter>Resource Files</Filter>
-    </Image>
-    <Image Include="res\report.bmp">
-      <Filter>Resource Files</Filter>
-    </Image>
-    <Image Include="res\copy_right_to_middle.bmp">
-      <Filter>Resource Files</Filter>
-    </Image>
-    <Image Include="res\rmissing.ico">
-      <Filter>Resource Files</Filter>
-    </Image>
-    <Image Include="res\rmissingfolder.ico">
-      <Filter>Resource Files</Filter>
-    </Image>
-    <Image Include="res\rotate2.ico">
-      <Filter>Resource Files</Filter>
-    </Image>
-    <Image Include="res\search.bmp">
-      <Filter>Resource Files</Filter>
-    </Image>
-    <Image Include="res\select_all.bmp">
-      <Filter>Resource Files</Filter>
-    </Image>
-    <Image Include="res\select_font.bmp">
-      <Filter>Resource Files</Filter>
-    </Image>
-    <Image Include="res\selected_lines_from_left.bmp">
-      <Filter>Resource Files</Filter>
-    </Image>
-    <Image Include="res\selected_lines_from_right.bmp">
-      <Filter>Resource Files</Filter>
-    </Image>
-    <Image Include="res\selected_lines_left_to_middle.bmp">
-      <Filter>Resource Files</Filter>
-    </Image>
-    <Image Include="res\selected_lines_left_to_right.bmp">
-      <Filter>Resource Files</Filter>
-    </Image>
-    <Image Include="res\selected_lines_middle_to_left.bmp">
-      <Filter>Resource Files</Filter>
-    </Image>
-    <Image Include="res\selected_lines_middle_to_right.bmp">
-      <Filter>Resource Files</Filter>
-    </Image>
-    <Image Include="res\selected_lines_right_to_left.bmp">
-      <Filter>Resource Files</Filter>
-    </Image>
-    <Image Include="res\selected_lines_right_to_middle.bmp">
-      <Filter>Resource Files</Filter>
-    </Image>
-    <Image Include="res\splash.jpg">
-      <Filter>Resource Files</Filter>
-    </Image>
-    <Image Include="res\SubstitutionFilter.ico">
-      <Filter>Resource Files</Filter>
-    </Image>
-    <Image Include="res\toggle_bookmark.bmp">
-      <Filter>Resource Files</Filter>
-    </Image>
-    <Image Include="res\ToolbarEnabled.bmp">
-      <Filter>Resource Files</Filter>
-    </Image>
-    <Image Include="res\ToolbarEnabled8bit.bmp">
-      <Filter>Resource Files</Filter>
-    </Image>
-    <Image Include="res\ToolbarEnabled32.bmp">
-      <Filter>Resource Files</Filter>
-    </Image>
-    <Image Include="res\treestate_collapsed.ico">
-      <Filter>Resource Files</Filter>
-    </Image>
-    <Image Include="res\treestate_expanded.ico">
-      <Filter>Resource Files</Filter>
-    </Image>
-    <Image Include="res\vertically.bmp">
-      <Filter>Resource Files</Filter>
-    </Image>
-    <Image Include="res\zoom_in.bmp">
-      <Filter>Resource Files</Filter>
-    </Image>
-    <Image Include="res\zoom_out.bmp">
-      <Filter>Resource Files</Filter>
-    </Image>
-    <Image Include="res\move_left_to_middle.bmp">
-      <Filter>Resource Files</Filter>
-    </Image>
-    <Image Include="res\move_left_to_right.bmp">
-      <Filter>Resource Files</Filter>
-    </Image>
-    <Image Include="res\move_middle_to_left.bmp">
-      <Filter>Resource Files</Filter>
-    </Image>
-    <Image Include="res\move_middle_to_right.bmp">
-      <Filter>Resource Files</Filter>
-    </Image>
-    <Image Include="res\move_right_to_left.bmp">
-      <Filter>Resource Files</Filter>
-    </Image>
-    <Image Include="res\move_right_to_middle.bmp">
-      <Filter>Resource Files</Filter>
-    </Image>
-  </ItemGroup>
-  <ItemGroup>
-    <Manifest Include="res\WinMerge.exe.manifest">
-      <Filter>Resource Files</Filter>
-    </Manifest>
-  </ItemGroup>
-  <ItemGroup>
-    <Xml Include="res\WinMergeU.VisualElementsManifest.xml">
-      <Filter>Resource Files</Filter>
-    </Xml>
-  </ItemGroup>
-  <ItemGroup>
-<<<<<<< HEAD
-    <Manifest Include="WinMergeU.manifest" />
-=======
-    <Midl Include="MergeAppLib.idl">
-      <Filter>Source Files</Filter>
-    </Midl>
->>>>>>> f62b2e5b
-  </ItemGroup>
+﻿<?xml version="1.0" encoding="utf-8"?>
+<Project ToolsVersion="4.0" xmlns="http://schemas.microsoft.com/developer/msbuild/2003">
+  <ItemGroup>
+    <Filter Include="Source Files">
+      <UniqueIdentifier>{e8f63c02-8bf9-425d-88d0-831ca188bbdf}</UniqueIdentifier>
+      <Extensions>cpp;c;cxx;rc;def;r;odl;idl;hpj;bat</Extensions>
+    </Filter>
+    <Filter Include="Header Files">
+      <UniqueIdentifier>{ff78af1d-3eee-4c01-8be1-27cf73dfe922}</UniqueIdentifier>
+      <Extensions>h;hpp;hxx;hm;inl</Extensions>
+    </Filter>
+    <Filter Include="Resource Files">
+      <UniqueIdentifier>{4e04f59d-bb70-4e67-a8d7-2b01fb6d0cd8}</UniqueIdentifier>
+      <Extensions>ico;cur;bmp;dlg;rc2;rct;bin;cnt;rtf;gif;jpg;jpeg;jpe</Extensions>
+    </Filter>
+    <Filter Include="ChangeLogs">
+      <UniqueIdentifier>{aefb7247-d6e5-411d-9cc5-4a12f5efda4a}</UniqueIdentifier>
+    </Filter>
+    <Filter Include="MFCGui">
+      <UniqueIdentifier>{caf52667-921a-47aa-84a3-f277aac15107}</UniqueIdentifier>
+    </Filter>
+    <Filter Include="MFCGui\Dialogs">
+      <UniqueIdentifier>{d520b3a7-c530-4053-8766-07c26ed85f85}</UniqueIdentifier>
+    </Filter>
+    <Filter Include="MFCGui\Common">
+      <UniqueIdentifier>{297182f0-e39d-4ac4-9df3-315882ce9e07}</UniqueIdentifier>
+    </Filter>
+    <Filter Include="Boost">
+      <UniqueIdentifier>{09e2ca67-f223-4fd6-b380-aca4a63886b5}</UniqueIdentifier>
+    </Filter>
+    <Filter Include="Boost\config">
+      <UniqueIdentifier>{6c139b98-08bf-4639-84f9-3848ad990352}</UniqueIdentifier>
+    </Filter>
+    <Filter Include="Boost\config\compiler">
+      <UniqueIdentifier>{48b82f25-08b5-43e5-bc19-abd5bf4f0ea7}</UniqueIdentifier>
+    </Filter>
+    <Filter Include="MergeTest">
+      <UniqueIdentifier>{63f0497b-0d8f-4660-b727-dac620d74635}</UniqueIdentifier>
+    </Filter>
+    <Filter Include="MergeTest\gtest">
+      <UniqueIdentifier>{67c954df-e54f-4070-9c75-68ef52a00e03}</UniqueIdentifier>
+    </Filter>
+    <Filter Include="MFCGui\Common\Header Files">
+      <UniqueIdentifier>{30ca9a5d-4b26-4d57-b39b-f7fe3e7c7abc}</UniqueIdentifier>
+    </Filter>
+    <Filter Include="MFCGui\Common\Source Files">
+      <UniqueIdentifier>{567b3ec4-d358-4290-8a27-4e87c11cfb55}</UniqueIdentifier>
+    </Filter>
+    <Filter Include="MFCGui\Dialogs\Source Files">
+      <UniqueIdentifier>{befda2e3-2f20-4080-89b1-803c6935bf05}</UniqueIdentifier>
+    </Filter>
+    <Filter Include="MFCGui\Dialogs\Header Files">
+      <UniqueIdentifier>{a988a22b-3d18-4d67-bf3e-8912bf9940f2}</UniqueIdentifier>
+    </Filter>
+    <Filter Include="MFCGui\PropertyPages">
+      <UniqueIdentifier>{c6b39fdf-7c68-42c3-895b-da25bb6e51b4}</UniqueIdentifier>
+    </Filter>
+    <Filter Include="MFCGui\PropertyPages\Source Files">
+      <UniqueIdentifier>{bc0e280a-2589-4e45-883e-1eb0db655c07}</UniqueIdentifier>
+    </Filter>
+    <Filter Include="MFCGui\PropertyPages\Header Files">
+      <UniqueIdentifier>{313fa20e-cf17-46e5-8ebf-c16b07786225}</UniqueIdentifier>
+    </Filter>
+    <Filter Include="Common">
+      <UniqueIdentifier>{9545a3ff-6867-464f-a244-755ed58529e0}</UniqueIdentifier>
+    </Filter>
+    <Filter Include="Common\Header Files">
+      <UniqueIdentifier>{cef4b0e0-5b0d-4f4f-8522-fe6eb66f3fa5}</UniqueIdentifier>
+    </Filter>
+    <Filter Include="Common\Source Files">
+      <UniqueIdentifier>{ae04066b-7462-4a9b-8120-6d72fa5fe73e}</UniqueIdentifier>
+    </Filter>
+    <Filter Include="MFCGui\MDIChild">
+      <UniqueIdentifier>{1f2458e6-d5ad-4cb9-befd-f338acdff5ac}</UniqueIdentifier>
+    </Filter>
+    <Filter Include="MFCGui\MDIChild\BinaryCompare">
+      <UniqueIdentifier>{072167b2-c1b4-4339-9492-6cfa6154aff8}</UniqueIdentifier>
+    </Filter>
+    <Filter Include="MFCGui\MDIChild\BinaryCompare\Source Files">
+      <UniqueIdentifier>{ec3f094d-be90-415f-b761-e865b34e206c}</UniqueIdentifier>
+    </Filter>
+    <Filter Include="MFCGui\MDIChild\BinaryCompare\Header Files">
+      <UniqueIdentifier>{3397ca0f-4696-4b89-831d-bb65586db0ef}</UniqueIdentifier>
+    </Filter>
+    <Filter Include="MFCGui\MDIChild\FolderCompare">
+      <UniqueIdentifier>{5da52cb1-3476-4e40-8cd7-1adda82b4245}</UniqueIdentifier>
+    </Filter>
+    <Filter Include="MFCGui\MDIChild\FolderCompare\Source Files">
+      <UniqueIdentifier>{bca05f76-2dcc-4aa8-a6f4-62009329c79b}</UniqueIdentifier>
+    </Filter>
+    <Filter Include="MFCGui\MDIChild\FolderCompare\Header Files">
+      <UniqueIdentifier>{7a9fc16d-2b05-4264-b158-a691ff4b785f}</UniqueIdentifier>
+    </Filter>
+    <Filter Include="MFCGui\MDIChild\ImageCompare">
+      <UniqueIdentifier>{f9b51c1a-5423-4052-8aa7-d75247e0c7cf}</UniqueIdentifier>
+    </Filter>
+    <Filter Include="MFCGui\MDIChild\ImageCompare\Source Files">
+      <UniqueIdentifier>{74ff89d4-a14f-4bc4-81be-dcaf1fbfacdc}</UniqueIdentifier>
+    </Filter>
+    <Filter Include="MFCGui\MDIChild\ImageCompare\Header Files">
+      <UniqueIdentifier>{e93cdb71-1171-4312-8980-36cee9b8d721}</UniqueIdentifier>
+    </Filter>
+    <Filter Include="MFCGui\MDIChild\TextTableCompare">
+      <UniqueIdentifier>{862990a2-192f-47e9-b408-55de9000d3b1}</UniqueIdentifier>
+    </Filter>
+    <Filter Include="MFCGui\MDIChild\TextTableCompare\Source Files">
+      <UniqueIdentifier>{974619ee-b245-4048-aa9a-684d2d6bec2c}</UniqueIdentifier>
+    </Filter>
+    <Filter Include="MFCGui\MDIChild\TextTableCompare\Header Files">
+      <UniqueIdentifier>{c0626ebd-4b06-4061-9538-3625a53a9ea4}</UniqueIdentifier>
+    </Filter>
+    <Filter Include="MFCGui\MDIChild\Common">
+      <UniqueIdentifier>{1e14cf2f-c8f6-4f83-9c1d-f96f57eb6193}</UniqueIdentifier>
+    </Filter>
+    <Filter Include="MFCGui\MDIChild\Common\Source Files">
+      <UniqueIdentifier>{60515146-a6af-45ae-9be9-ba926506098e}</UniqueIdentifier>
+    </Filter>
+    <Filter Include="MFCGui\MDIChild\Common\Header Files">
+      <UniqueIdentifier>{15c37d4b-df6a-45b3-b477-b87359f12823}</UniqueIdentifier>
+    </Filter>
+    <Filter Include="MFCGui\Main">
+      <UniqueIdentifier>{f31d764e-516f-4bd2-b936-d4b8b8d0dea0}</UniqueIdentifier>
+    </Filter>
+    <Filter Include="MFCGui\Main\Source Files">
+      <UniqueIdentifier>{5dc3ba0d-6755-48f8-ad11-df56b167b514}</UniqueIdentifier>
+    </Filter>
+    <Filter Include="MFCGui\Main\Header Files">
+      <UniqueIdentifier>{10ce7aff-bcfd-4ed0-98c3-766226c4c89e}</UniqueIdentifier>
+    </Filter>
+    <Filter Include="MFCGui\MDIChild\SelectFilesOrFolders">
+      <UniqueIdentifier>{a7198765-ac65-4fbc-ac03-7ff708693586}</UniqueIdentifier>
+    </Filter>
+    <Filter Include="MFCGui\MDIChild\SelectFilesOrFolders\Source Files">
+      <UniqueIdentifier>{cc427f14-5308-4d99-9774-640158ade47a}</UniqueIdentifier>
+    </Filter>
+    <Filter Include="MFCGui\MDIChild\SelectFilesOrFolders\Header Files">
+      <UniqueIdentifier>{4d3d0027-2f4c-4a04-b3ba-a168e25b28d0}</UniqueIdentifier>
+    </Filter>
+    <Filter Include="MFCGui\MDIChild\WebPageCompare">
+      <UniqueIdentifier>{63f050a2-97d2-4e81-b41a-5d0d512cf7ea}</UniqueIdentifier>
+    </Filter>
+    <Filter Include="MFCGui\MDIChild\WebPageCompare\Header Files">
+      <UniqueIdentifier>{91e184cc-4016-481b-9284-d3bf8be03fdb}</UniqueIdentifier>
+    </Filter>
+    <Filter Include="MFCGui\MDIChild\WebPageCompare\Source Files">
+      <UniqueIdentifier>{531213fd-cf86-41a6-9841-985bf32f78fe}</UniqueIdentifier>
+    </Filter>
+  </ItemGroup>
+  <ItemGroup>
+    <ClCompile Include="charsets.c">
+      <Filter>Source Files</Filter>
+    </ClCompile>
+    <ClCompile Include="codepage_detect.cpp">
+      <Filter>Source Files</Filter>
+    </ClCompile>
+    <ClCompile Include="CompareOptions.cpp">
+      <Filter>Source Files</Filter>
+    </ClCompile>
+    <ClCompile Include="CompareStats.cpp">
+      <Filter>Source Files</Filter>
+    </ClCompile>
+    <ClCompile Include="ConfigLog.cpp">
+      <Filter>Source Files</Filter>
+    </ClCompile>
+    <ClCompile Include="ConflictFileParser.cpp">
+      <Filter>Source Files</Filter>
+    </ClCompile>
+    <ClCompile Include="DiffContext.cpp">
+      <Filter>Source Files</Filter>
+    </ClCompile>
+    <ClCompile Include="DiffFileData.cpp">
+      <Filter>Source Files</Filter>
+    </ClCompile>
+    <ClCompile Include="DiffFileInfo.cpp">
+      <Filter>Source Files</Filter>
+    </ClCompile>
+    <ClCompile Include="DiffItem.cpp">
+      <Filter>Source Files</Filter>
+    </ClCompile>
+    <ClCompile Include="DiffItemList.cpp">
+      <Filter>Source Files</Filter>
+    </ClCompile>
+    <ClCompile Include="DiffList.cpp">
+      <Filter>Source Files</Filter>
+    </ClCompile>
+    <ClCompile Include="DiffThread.cpp">
+      <Filter>Source Files</Filter>
+    </ClCompile>
+    <ClCompile Include="DiffWrapper.cpp">
+      <Filter>Source Files</Filter>
+    </ClCompile>
+    <ClCompile Include="DirCmpReport.cpp">
+      <Filter>Source Files</Filter>
+    </ClCompile>
+    <ClCompile Include="DirItem.cpp">
+      <Filter>Source Files</Filter>
+    </ClCompile>
+    <ClCompile Include="DirScan.cpp">
+      <Filter>Source Files</Filter>
+    </ClCompile>
+    <ClCompile Include="DirTravel.cpp">
+      <Filter>Source Files</Filter>
+    </ClCompile>
+    <ClCompile Include="dllpstub.cpp">
+      <Filter>Source Files</Filter>
+    </ClCompile>
+    <ClCompile Include="Environment.cpp">
+      <Filter>Source Files</Filter>
+    </ClCompile>
+    <ClCompile Include="FileFilter.cpp">
+      <Filter>Source Files</Filter>
+    </ClCompile>
+    <ClCompile Include="FileFilterHelper.cpp">
+      <Filter>Source Files</Filter>
+    </ClCompile>
+    <ClCompile Include="FileFilterMgr.cpp">
+      <Filter>Source Files</Filter>
+    </ClCompile>
+    <ClCompile Include="FileFlags.cpp">
+      <Filter>Source Files</Filter>
+    </ClCompile>
+    <ClCompile Include="FileTextEncoding.cpp">
+      <Filter>Source Files</Filter>
+    </ClCompile>
+    <ClCompile Include="FileTransform.cpp">
+      <Filter>Source Files</Filter>
+    </ClCompile>
+    <ClCompile Include="FileVersion.cpp">
+      <Filter>Source Files</Filter>
+    </ClCompile>
+    <ClCompile Include="FilterList.cpp">
+      <Filter>Source Files</Filter>
+    </ClCompile>
+    <ClCompile Include="FolderCmp.cpp">
+      <Filter>Source Files</Filter>
+    </ClCompile>
+    <ClCompile Include="locality.cpp">
+      <Filter>Source Files</Filter>
+    </ClCompile>
+    <ClCompile Include="markdown.cpp">
+      <Filter>Source Files</Filter>
+    </ClCompile>
+    <ClCompile Include="MergeCmdLineInfo.cpp">
+      <Filter>Source Files</Filter>
+    </ClCompile>
+    <ClCompile Include="MovedBlocks.cpp">
+      <Filter>Source Files</Filter>
+    </ClCompile>
+    <ClCompile Include="MovedLines.cpp">
+      <Filter>Source Files</Filter>
+    </ClCompile>
+    <ClCompile Include="OptionsInit.cpp">
+      <Filter>Source Files</Filter>
+    </ClCompile>
+    <ClCompile Include="PatchHTML.cpp">
+      <Filter>Source Files</Filter>
+    </ClCompile>
+    <ClCompile Include="PathContext.cpp">
+      <Filter>Source Files</Filter>
+    </ClCompile>
+    <ClCompile Include="paths.cpp">
+      <Filter>Source Files</Filter>
+    </ClCompile>
+    <ClCompile Include="PluginManager.cpp">
+      <Filter>Source Files</Filter>
+    </ClCompile>
+    <ClCompile Include="Plugins.cpp">
+      <Filter>Source Files</Filter>
+    </ClCompile>
+    <ClCompile Include="ProjectFile.cpp">
+      <Filter>Source Files</Filter>
+    </ClCompile>
+    <ClCompile Include="stringdiffs.cpp">
+      <Filter>Source Files</Filter>
+    </ClCompile>
+    <ClCompile Include="TempFile.cpp">
+      <Filter>Source Files</Filter>
+    </ClCompile>
+    <ClCompile Include="MergeApp.cpp">
+      <Filter>Source Files</Filter>
+    </ClCompile>
+    <ClCompile Include="Merge.cpp">
+      <Filter>MFCGui\Main\Source Files</Filter>
+    </ClCompile>
+    <ClCompile Include="StdAfx.cpp">
+      <Filter>MFCGui\Main\Source Files</Filter>
+    </ClCompile>
+    <ClCompile Include="OptionsFont.cpp">
+      <Filter>Source Files</Filter>
+    </ClCompile>
+    <ClCompile Include="OptionsSyntaxColors.cpp">
+      <Filter>Source Files</Filter>
+    </ClCompile>
+    <ClCompile Include="OptionsDiffColors.cpp">
+      <Filter>Source Files</Filter>
+    </ClCompile>
+    <ClCompile Include="OptionsDiffOptions.cpp">
+      <Filter>Source Files</Filter>
+    </ClCompile>
+    <ClCompile Include="OptionsDirColors.cpp">
+      <Filter>Source Files</Filter>
+    </ClCompile>
+    <ClCompile Include="JumpList.cpp">
+      <Filter>Source Files</Filter>
+    </ClCompile>
+    <ClCompile Include="OptionsCustomColors.cpp">
+      <Filter>Source Files</Filter>
+    </ClCompile>
+    <ClCompile Include="Merge7zFormatMergePluginImpl.cpp">
+      <Filter>Source Files</Filter>
+    </ClCompile>
+    <ClCompile Include="LineFiltersList.cpp">
+      <Filter>Source Files</Filter>
+    </ClCompile>
+    <ClCompile Include="DirViewColItems.cpp">
+      <Filter>Source Files</Filter>
+    </ClCompile>
+    <ClCompile Include="DirActions.cpp">
+      <Filter>Source Files</Filter>
+    </ClCompile>
+    <ClCompile Include="Test.cpp">
+      <Filter>MergeTest</Filter>
+    </ClCompile>
+    <ClCompile Include="TestMain.cpp">
+      <Filter>MergeTest</Filter>
+    </ClCompile>
+    <ClCompile Include="Merge7zFormatShellImpl.cpp">
+      <Filter>Source Files</Filter>
+    </ClCompile>
+    <ClCompile Include="pch.cpp">
+      <Filter>Source Files</Filter>
+    </ClCompile>
+    <ClCompile Include="Common\BCMenu.cpp">
+      <Filter>MFCGui\Common\Source Files</Filter>
+    </ClCompile>
+    <ClCompile Include="Common\Bitmap.cpp">
+      <Filter>MFCGui\Common\Source Files</Filter>
+    </ClCompile>
+    <ClCompile Include="Common\CMoveConstraint.cpp">
+      <Filter>MFCGui\Common\Source Files</Filter>
+    </ClCompile>
+    <ClCompile Include="Common\ColorButton.cpp">
+      <Filter>MFCGui\Common\Source Files</Filter>
+    </ClCompile>
+    <ClCompile Include="Common\LanguageSelect.cpp">
+      <Filter>MFCGui\Common\Source Files</Filter>
+    </ClCompile>
+    <ClCompile Include="Common\MessageBoxDialog.cpp">
+      <Filter>MFCGui\Common\Source Files</Filter>
+    </ClCompile>
+    <ClCompile Include="Common\scbarcf.cpp">
+      <Filter>MFCGui\Common\Source Files</Filter>
+    </ClCompile>
+    <ClCompile Include="Common\scbarg.cpp">
+      <Filter>MFCGui\Common\Source Files</Filter>
+    </ClCompile>
+    <ClCompile Include="Common\sizecbar.cpp">
+      <Filter>MFCGui\Common\Source Files</Filter>
+    </ClCompile>
+    <ClCompile Include="Common\SortHeaderCtrl.cpp">
+      <Filter>MFCGui\Common\Source Files</Filter>
+    </ClCompile>
+    <ClCompile Include="Common\SplitterWndEx.cpp">
+      <Filter>MFCGui\Common\Source Files</Filter>
+    </ClCompile>
+    <ClCompile Include="Common\SuperComboBox.cpp">
+      <Filter>MFCGui\Common\Source Files</Filter>
+    </ClCompile>
+    <ClCompile Include="AboutDlg.cpp">
+      <Filter>MFCGui\Dialogs\Source Files</Filter>
+    </ClCompile>
+    <ClCompile Include="CompareStatisticsDlg.cpp">
+      <Filter>MFCGui\Dialogs\Source Files</Filter>
+    </ClCompile>
+    <ClCompile Include="ConfirmFolderCopyDlg.cpp">
+      <Filter>MFCGui\Dialogs\Source Files</Filter>
+    </ClCompile>
+    <ClCompile Include="DirCmpReportDlg.cpp">
+      <Filter>MFCGui\Dialogs\Source Files</Filter>
+    </ClCompile>
+    <ClCompile Include="DirColsDlg.cpp">
+      <Filter>MFCGui\Dialogs\Source Files</Filter>
+    </ClCompile>
+    <ClCompile Include="FileFiltersDlg.cpp">
+      <Filter>MFCGui\Dialogs\Source Files</Filter>
+    </ClCompile>
+    <ClCompile Include="LineFiltersDlg.cpp">
+      <Filter>MFCGui\Dialogs\Source Files</Filter>
+    </ClCompile>
+    <ClCompile Include="SubeditList.cpp">
+      <Filter>MFCGui\Dialogs\Source Files</Filter>
+    </ClCompile>
+    <ClCompile Include="LoadSaveCodepageDlg.cpp">
+      <Filter>MFCGui\Dialogs\Source Files</Filter>
+    </ClCompile>
+    <ClCompile Include="PatchDlg.cpp">
+      <Filter>MFCGui\Dialogs\Source Files</Filter>
+    </ClCompile>
+    <ClCompile Include="PluginsListDlg.cpp">
+      <Filter>MFCGui\Dialogs\Source Files</Filter>
+    </ClCompile>
+    <ClCompile Include="Common\PreferencesDlg.cpp">
+      <Filter>MFCGui\Dialogs\Source Files</Filter>
+    </ClCompile>
+    <ClCompile Include="SaveClosingDlg.cpp">
+      <Filter>MFCGui\Dialogs\Source Files</Filter>
+    </ClCompile>
+    <ClCompile Include="SelectPluginDlg.cpp">
+      <Filter>MFCGui\Dialogs\Source Files</Filter>
+    </ClCompile>
+    <ClCompile Include="SharedFilterDlg.cpp">
+      <Filter>MFCGui\Dialogs\Source Files</Filter>
+    </ClCompile>
+    <ClCompile Include="TestFilterDlg.cpp">
+      <Filter>MFCGui\Dialogs\Source Files</Filter>
+    </ClCompile>
+    <ClCompile Include="WMGotoDlg.cpp">
+      <Filter>MFCGui\Dialogs\Source Files</Filter>
+    </ClCompile>
+    <ClCompile Include="PropArchive.cpp">
+      <Filter>MFCGui\PropertyPages\Source Files</Filter>
+    </ClCompile>
+    <ClCompile Include="PropBackups.cpp">
+      <Filter>MFCGui\PropertyPages\Source Files</Filter>
+    </ClCompile>
+    <ClCompile Include="PropCodepage.cpp">
+      <Filter>MFCGui\PropertyPages\Source Files</Filter>
+    </ClCompile>
+    <ClCompile Include="PropCompare.cpp">
+      <Filter>MFCGui\PropertyPages\Source Files</Filter>
+    </ClCompile>
+    <ClCompile Include="PropCompareBinary.cpp">
+      <Filter>MFCGui\PropertyPages\Source Files</Filter>
+    </ClCompile>
+    <ClCompile Include="PropCompareFolder.cpp">
+      <Filter>MFCGui\PropertyPages\Source Files</Filter>
+    </ClCompile>
+    <ClCompile Include="PropCompareImage.cpp">
+      <Filter>MFCGui\PropertyPages\Source Files</Filter>
+    </ClCompile>
+    <ClCompile Include="PropDirColors.cpp">
+      <Filter>MFCGui\PropertyPages\Source Files</Filter>
+    </ClCompile>
+    <ClCompile Include="PropEditor.cpp">
+      <Filter>MFCGui\PropertyPages\Source Files</Filter>
+    </ClCompile>
+    <ClCompile Include="PropGeneral.cpp">
+      <Filter>MFCGui\PropertyPages\Source Files</Filter>
+    </ClCompile>
+    <ClCompile Include="PropMarkerColors.cpp">
+      <Filter>MFCGui\PropertyPages\Source Files</Filter>
+    </ClCompile>
+    <ClCompile Include="PropRegistry.cpp">
+      <Filter>MFCGui\PropertyPages\Source Files</Filter>
+    </ClCompile>
+    <ClCompile Include="PropShell.cpp">
+      <Filter>MFCGui\PropertyPages\Source Files</Filter>
+    </ClCompile>
+    <ClCompile Include="PropSyntaxColors.cpp">
+      <Filter>MFCGui\PropertyPages\Source Files</Filter>
+    </ClCompile>
+    <ClCompile Include="PropTextColors.cpp">
+      <Filter>MFCGui\PropertyPages\Source Files</Filter>
+    </ClCompile>
+    <ClCompile Include="Common\ClipBoard.cpp">
+      <Filter>Common\Source Files</Filter>
+    </ClCompile>
+    <ClCompile Include="Common\coretools.cpp">
+      <Filter>Common\Source Files</Filter>
+    </ClCompile>
+    <ClCompile Include="Common\lwdisp.c">
+      <Filter>Common\Source Files</Filter>
+    </ClCompile>
+    <ClCompile Include="Common\RegKey.cpp">
+      <Filter>Common\Source Files</Filter>
+    </ClCompile>
+    <ClCompile Include="Common\ShellFileOperations.cpp">
+      <Filter>Common\Source Files</Filter>
+    </ClCompile>
+    <ClCompile Include="Common\UniFile.cpp">
+      <Filter>Common\Source Files</Filter>
+    </ClCompile>
+    <ClCompile Include="Common\UnicodeString.cpp">
+      <Filter>Common\Source Files</Filter>
+    </ClCompile>
+    <ClCompile Include="Common\unicoder.cpp">
+      <Filter>Common\Source Files</Filter>
+    </ClCompile>
+    <ClCompile Include="Common\RegOptionsMgr.cpp">
+      <Filter>Common\Source Files</Filter>
+    </ClCompile>
+    <ClCompile Include="Common\PidlContainer.cpp">
+      <Filter>Common\Source Files</Filter>
+    </ClCompile>
+    <ClCompile Include="common\OptionsMgr.cpp">
+      <Filter>Common\Source Files</Filter>
+    </ClCompile>
+    <ClCompile Include="Common\multiformatText.cpp">
+      <Filter>Common\Source Files</Filter>
+    </ClCompile>
+    <ClCompile Include="Common\ExConverter.cpp">
+      <Filter>Common\Source Files</Filter>
+    </ClCompile>
+    <ClCompile Include="Common\varprop.cpp">
+      <Filter>Common\Source Files</Filter>
+    </ClCompile>
+    <ClCompile Include="Common\VersionInfo.cpp">
+      <Filter>Common\Source Files</Filter>
+    </ClCompile>
+    <ClCompile Include="Common\ShellContextMenu.cpp">
+      <Filter>Common\Source Files</Filter>
+    </ClCompile>
+    <ClCompile Include="xdiff_gnudiff_compat.cpp">
+      <Filter>Source Files</Filter>
+    </ClCompile>
+    <ClCompile Include="DirSelectFilesDlg.cpp">
+      <Filter>MFCGui\Dialogs\Source Files</Filter>
+    </ClCompile>
+    <ClCompile Include="Concurrent.cpp">
+      <Filter>Source Files</Filter>
+    </ClCompile>
+    <ClCompile Include="PropMergeColors.cpp">
+      <Filter>MFCGui\PropertyPages\Source Files</Filter>
+    </ClCompile>
+    <ClCompile Include="PropColorSchemes.cpp">
+      <Filter>MFCGui\PropertyPages\Source Files</Filter>
+    </ClCompile>
+    <ClCompile Include="PropCompareTable.cpp">
+      <Filter>MFCGui\PropertyPages\Source Files</Filter>
+    </ClCompile>
+    <ClCompile Include="OpenTableDlg.cpp">
+      <Filter>MFCGui\Dialogs\Source Files</Filter>
+    </ClCompile>
+    <ClCompile Include="WildcardDropList.cpp">
+      <Filter>MFCGui\PropertyPages\Source Files</Filter>
+    </ClCompile>
+    <ClCompile Include="SubstitutionFiltersDlg.cpp">
+      <Filter>MFCGui\Dialogs\Source Files</Filter>
+    </ClCompile>
+    <ClCompile Include="SubstitutionList.cpp">
+      <Filter>Source Files</Filter>
+    </ClCompile>
+    <ClCompile Include="SubstitutionFiltersList.cpp">
+      <Filter>Source Files</Filter>
+    </ClCompile>
+    <ClCompile Include="PropEditorSyntax.cpp">
+      <Filter>MFCGui\PropertyPages\Source Files</Filter>
+    </ClCompile>
+    <ClCompile Include="OptionsEditorSyntax.cpp">
+      <Filter>Source Files</Filter>
+    </ClCompile>
+    <ClCompile Include="Common\Shell.cpp">
+      <Filter>Common\Source Files</Filter>
+    </ClCompile>
+    <ClCompile Include="Common\IniOptionsMgr.cpp">
+      <Filter>Common\Source Files</Filter>
+    </ClCompile>
+    <ClCompile Include="InternalPlugins.cpp">
+      <Filter>Source Files</Filter>
+    </ClCompile>
+    <ClCompile Include="PropMessageBoxes.cpp">
+      <Filter>MFCGui\PropertyPages\Source Files</Filter>
+    </ClCompile>
+    <ClCompile Include="PropProject.cpp">
+      <Filter>MFCGui\PropertyPages\Source Files</Filter>
+    </ClCompile>
+    <ClCompile Include="OptionsProject.cpp">
+      <Filter>Source Files</Filter>
+    </ClCompile>
+    <ClCompile Include="DirView.cpp">
+      <Filter>MFCGui\MDIChild\FolderCompare\Source Files</Filter>
+    </ClCompile>
+    <ClCompile Include="DirFrame.cpp">
+      <Filter>MFCGui\MDIChild\FolderCompare\Source Files</Filter>
+    </ClCompile>
+    <ClCompile Include="DirDoc.cpp">
+      <Filter>MFCGui\MDIChild\FolderCompare\Source Files</Filter>
+    </ClCompile>
+    <ClCompile Include="DirCompProgressBar.cpp">
+      <Filter>MFCGui\MDIChild\FolderCompare\Source Files</Filter>
+    </ClCompile>
+    <ClCompile Include="EncodingErrorBar.cpp">
+      <Filter>MFCGui\MDIChild\TextTableCompare\Source Files</Filter>
+    </ClCompile>
+    <ClCompile Include="GhostTextBuffer.cpp">
+      <Filter>MFCGui\MDIChild\TextTableCompare\Source Files</Filter>
+    </ClCompile>
+    <ClCompile Include="GhostTextView.cpp">
+      <Filter>MFCGui\MDIChild\TextTableCompare\Source Files</Filter>
+    </ClCompile>
+    <ClCompile Include="HexMergeView.cpp">
+      <Filter>MFCGui\MDIChild\BinaryCompare\Source Files</Filter>
+    </ClCompile>
+    <ClCompile Include="HexMergeDoc.cpp">
+      <Filter>MFCGui\MDIChild\BinaryCompare\Source Files</Filter>
+    </ClCompile>
+    <ClCompile Include="HexMergeFrm.cpp">
+      <Filter>MFCGui\MDIChild\BinaryCompare\Source Files</Filter>
+    </ClCompile>
+    <ClCompile Include="LocationView.cpp">
+      <Filter>MFCGui\MDIChild\TextTableCompare\Source Files</Filter>
+    </ClCompile>
+    <ClCompile Include="LocationBar.cpp">
+      <Filter>MFCGui\MDIChild\TextTableCompare\Source Files</Filter>
+    </ClCompile>
+    <ClCompile Include="MergeDoc.cpp">
+      <Filter>MFCGui\MDIChild\TextTableCompare\Source Files</Filter>
+    </ClCompile>
+    <ClCompile Include="MergeDocDiffSync.cpp">
+      <Filter>MFCGui\MDIChild\TextTableCompare\Source Files</Filter>
+    </ClCompile>
+    <ClCompile Include="MergeDocEncoding.cpp">
+      <Filter>MFCGui\MDIChild\TextTableCompare\Source Files</Filter>
+    </ClCompile>
+    <ClCompile Include="MergeDocLineDiffs.cpp">
+      <Filter>MFCGui\MDIChild\TextTableCompare\Source Files</Filter>
+    </ClCompile>
+    <ClCompile Include="MergeEditFrm.cpp">
+      <Filter>MFCGui\MDIChild\TextTableCompare\Source Files</Filter>
+    </ClCompile>
+    <ClCompile Include="MergeEditSplitterView.cpp">
+      <Filter>MFCGui\MDIChild\TextTableCompare\Source Files</Filter>
+    </ClCompile>
+    <ClCompile Include="MergeEditView.cpp">
+      <Filter>MFCGui\MDIChild\TextTableCompare\Source Files</Filter>
+    </ClCompile>
+    <ClCompile Include="MergeStatusBar.cpp">
+      <Filter>MFCGui\MDIChild\TextTableCompare\Source Files</Filter>
+    </ClCompile>
+    <ClCompile Include="DiffTextBuffer.cpp">
+      <Filter>MFCGui\MDIChild\TextTableCompare\Source Files</Filter>
+    </ClCompile>
+    <ClCompile Include="DiffViewBar.cpp">
+      <Filter>MFCGui\MDIChild\TextTableCompare\Source Files</Filter>
+    </ClCompile>
+    <ClCompile Include="ImgMergeFrm.cpp">
+      <Filter>MFCGui\MDIChild\ImageCompare\Source Files</Filter>
+    </ClCompile>
+    <ClCompile Include="OpenView.cpp">
+      <Filter>MFCGui\MDIChild\SelectFilesOrFolders\Source Files</Filter>
+    </ClCompile>
+    <ClCompile Include="OpenDoc.cpp">
+      <Filter>MFCGui\MDIChild\SelectFilesOrFolders\Source Files</Filter>
+    </ClCompile>
+    <ClCompile Include="OpenFrm.cpp">
+      <Filter>MFCGui\MDIChild\SelectFilesOrFolders\Source Files</Filter>
+    </ClCompile>
+    <ClCompile Include="7zCommon.cpp">
+      <Filter>MFCGui\MDIChild\FolderCompare\Source Files</Filter>
+    </ClCompile>
+    <ClCompile Include="DropHandler.cpp">
+      <Filter>MFCGui\Common\Source Files</Filter>
+    </ClCompile>
+    <ClCompile Include="FileOrFolderSelect.cpp">
+      <Filter>MFCGui\Common\Source Files</Filter>
+    </ClCompile>
+    <ClCompile Include="TrDialogs.cpp">
+      <Filter>MFCGui\Dialogs\Source Files</Filter>
+    </ClCompile>
+    <ClCompile Include="OptionsPanel.cpp">
+      <Filter>MFCGui\PropertyPages\Source Files</Filter>
+    </ClCompile>
+    <ClCompile Include="PatchTool.cpp">
+      <Filter>MFCGui\Dialogs\Source Files</Filter>
+    </ClCompile>
+    <ClCompile Include="FilepathEdit.cpp">
+      <Filter>MFCGui\Common\Source Files</Filter>
+    </ClCompile>
+    <ClCompile Include="MainFrm.cpp">
+      <Filter>MFCGui\Main\Source Files</Filter>
+    </ClCompile>
+    <ClCompile Include="MergeFrameCommon.cpp">
+      <Filter>MFCGui\MDIChild\Common\Source Files</Filter>
+    </ClCompile>
+    <ClCompile Include="EditorFilepathBar.cpp">
+      <Filter>MFCGui\MDIChild\Common\Source Files</Filter>
+    </ClCompile>
+    <ClCompile Include="Common\PropertyPageHost.cpp">
+      <Filter>MFCGui\PropertyPages\Source Files</Filter>
+    </ClCompile>
+    <ClCompile Include="WindowsManagerDialog.cpp">
+      <Filter>MFCGui\Main\Source Files</Filter>
+    </ClCompile>
+    <ClCompile Include="Common\MDITabBar.cpp">
+      <Filter>MFCGui\Main\Source Files</Filter>
+    </ClCompile>
+    <ClCompile Include="FileActionScript.cpp">
+      <Filter>MFCGui\MDIChild\FolderCompare\Source Files</Filter>
+    </ClCompile>
+    <ClCompile Include="HashCalc.cpp">
+      <Filter>Source Files</Filter>
+    </ClCompile>
+    <ClCompile Include="PropertySystem.cpp">
+      <Filter>Source Files</Filter>
+    </ClCompile>
+    <ClCompile Include="DirAdditionalPropertiesDlg.cpp">
+      <Filter>MFCGui\Dialogs\Source Files</Filter>
+    </ClCompile>
+    <ClCompile Include="ClipboardHistory.cpp">
+      <Filter>Source Files</Filter>
+    </ClCompile>
+    <ClCompile Include="WebPageDiffFrm.cpp">
+      <Filter>MFCGui\MDIChild\WebPageCompare\Source Files</Filter>
+    </ClCompile>
+    <ClCompile Include="PropCompareWebPage.cpp">
+      <Filter>MFCGui\PropertyPages\Source Files</Filter>
+    </ClCompile>
+    <ClCompile Include="DirWatcher.cpp">
+      <Filter>Source Files</Filter>
+    </ClCompile>
+    <ClCompile Include="Common\cio.cpp">
+      <Filter>Common\Source Files</Filter>
+    </ClCompile>
+    <ClCompile Include="MergeAppCOMClass.cpp">
+      <Filter>Source Files</Filter>
+    </ClCompile>
+    <ClCompile Include="..\Externals\googletest\googletest\src\gtest-all.cc" />
+    <ClCompile Include="PropEditorCompareMerge.cpp">
+      <Filter>MFCGui\PropertyPages\Source Files</Filter>
+    </ClCompile>
+    <ClCompile Include="MergeDocDiffCopy.cpp">
+      <Filter>MFCGui\MDIChild\TextTableCompare\Source Files</Filter>
+    </ClCompile>
+    <ClCompile Include="EditPluginDlg.cpp">
+      <Filter>MFCGui\Dialogs\Source Files</Filter>
+    </ClCompile>
+    <ClCompile Include="DirStatusBar.cpp">
+      <Filter>MFCGui\MDIChild\FolderCompare\Source Files</Filter>
+    </ClCompile>
+    <ClCompile Include="..\Externals\crystaledit\editlib\utils\DpiAware.cpp">
+      <Filter>EditLib\Utils</Filter>
+    </ClCompile>
+    <ClCompile Include="..\Externals\crystaledit\editlib\utils\MDITileLayout.cpp">
+      <Filter>EditLib\Utils</Filter>
+    </ClCompile>
+    <ClCompile Include="..\Externals\crystaledit\editlib\utils\hqbitmap.cpp">
+      <Filter>EditLib\Utils</Filter>
+    </ClCompile>
+  </ItemGroup>
+  <ItemGroup>
+    <ClInclude Include="charsets.h">
+      <Filter>Header Files</Filter>
+    </ClInclude>
+    <ClInclude Include="codepage_detect.h">
+      <Filter>Header Files</Filter>
+    </ClInclude>
+    <ClInclude Include="CompareOptions.h">
+      <Filter>Header Files</Filter>
+    </ClInclude>
+    <ClInclude Include="CompareStats.h">
+      <Filter>Header Files</Filter>
+    </ClInclude>
+    <ClInclude Include="ConfigLog.h">
+      <Filter>Header Files</Filter>
+    </ClInclude>
+    <ClInclude Include="ConflictFileParser.h">
+      <Filter>Header Files</Filter>
+    </ClInclude>
+    <ClInclude Include="DiffContext.h">
+      <Filter>Header Files</Filter>
+    </ClInclude>
+    <ClInclude Include="DiffFileData.h">
+      <Filter>Header Files</Filter>
+    </ClInclude>
+    <ClInclude Include="DiffFileInfo.h">
+      <Filter>Header Files</Filter>
+    </ClInclude>
+    <ClInclude Include="DiffItem.h">
+      <Filter>Header Files</Filter>
+    </ClInclude>
+    <ClInclude Include="DiffItemList.h">
+      <Filter>Header Files</Filter>
+    </ClInclude>
+    <ClInclude Include="DiffList.h">
+      <Filter>Header Files</Filter>
+    </ClInclude>
+    <ClInclude Include="DiffThread.h">
+      <Filter>Header Files</Filter>
+    </ClInclude>
+    <ClInclude Include="DiffWrapper.h">
+      <Filter>Header Files</Filter>
+    </ClInclude>
+    <ClInclude Include="DirCmpReport.h">
+      <Filter>Header Files</Filter>
+    </ClInclude>
+    <ClInclude Include="DirItem.h">
+      <Filter>Header Files</Filter>
+    </ClInclude>
+    <ClInclude Include="DirReportTypes.h">
+      <Filter>Header Files</Filter>
+    </ClInclude>
+    <ClInclude Include="DirScan.h">
+      <Filter>Header Files</Filter>
+    </ClInclude>
+    <ClInclude Include="DirTravel.h">
+      <Filter>Header Files</Filter>
+    </ClInclude>
+    <ClInclude Include="dllpstub.h">
+      <Filter>Header Files</Filter>
+    </ClInclude>
+    <ClInclude Include="Environment.h">
+      <Filter>Header Files</Filter>
+    </ClInclude>
+    <ClInclude Include="Exceptions.h">
+      <Filter>Header Files</Filter>
+    </ClInclude>
+    <ClInclude Include="FileFilter.h">
+      <Filter>Header Files</Filter>
+    </ClInclude>
+    <ClInclude Include="FileFilterHelper.h">
+      <Filter>Header Files</Filter>
+    </ClInclude>
+    <ClInclude Include="FileFilterMgr.h">
+      <Filter>Header Files</Filter>
+    </ClInclude>
+    <ClInclude Include="FileFlags.h">
+      <Filter>Header Files</Filter>
+    </ClInclude>
+    <ClInclude Include="FileLocation.h">
+      <Filter>Header Files</Filter>
+    </ClInclude>
+    <ClInclude Include="FileTextEncoding.h">
+      <Filter>Header Files</Filter>
+    </ClInclude>
+    <ClInclude Include="FileTextStats.h">
+      <Filter>Header Files</Filter>
+    </ClInclude>
+    <ClInclude Include="FileTransform.h">
+      <Filter>Header Files</Filter>
+    </ClInclude>
+    <ClInclude Include="FileVersion.h">
+      <Filter>Header Files</Filter>
+    </ClInclude>
+    <ClInclude Include="FilterList.h">
+      <Filter>Header Files</Filter>
+    </ClInclude>
+    <ClInclude Include="FolderCmp.h">
+      <Filter>Header Files</Filter>
+    </ClInclude>
+    <ClInclude Include="IAbortable.h">
+      <Filter>Header Files</Filter>
+    </ClInclude>
+    <ClInclude Include="IntToIntMap.h">
+      <Filter>Header Files</Filter>
+    </ClInclude>
+    <ClInclude Include="locality.h">
+      <Filter>Header Files</Filter>
+    </ClInclude>
+    <ClInclude Include="markdown.h">
+      <Filter>Header Files</Filter>
+    </ClInclude>
+    <ClInclude Include="MergeCmdLineInfo.h">
+      <Filter>Header Files</Filter>
+    </ClInclude>
+    <ClInclude Include="MovedLines.h">
+      <Filter>Header Files</Filter>
+    </ClInclude>
+    <ClInclude Include="OptionsDef.h">
+      <Filter>Header Files</Filter>
+    </ClInclude>
+    <ClInclude Include="PatchHTML.h">
+      <Filter>Header Files</Filter>
+    </ClInclude>
+    <ClInclude Include="PathContext.h">
+      <Filter>Header Files</Filter>
+    </ClInclude>
+    <ClInclude Include="paths.h">
+      <Filter>Header Files</Filter>
+    </ClInclude>
+    <ClInclude Include="PluginManager.h">
+      <Filter>Header Files</Filter>
+    </ClInclude>
+    <ClInclude Include="Plugins.h">
+      <Filter>Header Files</Filter>
+    </ClInclude>
+    <ClInclude Include="ProjectFile.h">
+      <Filter>Header Files</Filter>
+    </ClInclude>
+    <ClInclude Include="stringdiffs.h">
+      <Filter>Header Files</Filter>
+    </ClInclude>
+    <ClInclude Include="stringdiffsi.h">
+      <Filter>Header Files</Filter>
+    </ClInclude>
+    <ClInclude Include="TempFile.h">
+      <Filter>Header Files</Filter>
+    </ClInclude>
+    <ClInclude Include="StdAfx.h">
+      <Filter>MFCGui\Main\Header Files</Filter>
+    </ClInclude>
+    <ClInclude Include="Resource.h">
+      <Filter>MFCGui\Main\Header Files</Filter>
+    </ClInclude>
+    <ClInclude Include="Merge.h">
+      <Filter>MFCGui\Main\Header Files</Filter>
+    </ClInclude>
+    <ClInclude Include="MergeApp.h">
+      <Filter>Header Files</Filter>
+    </ClInclude>
+    <ClInclude Include="Diff3.h">
+      <Filter>Header Files</Filter>
+    </ClInclude>
+    <ClInclude Include="OptionsFont.h">
+      <Filter>Header Files</Filter>
+    </ClInclude>
+    <ClInclude Include="OptionsSyntaxColors.h">
+      <Filter>Header Files</Filter>
+    </ClInclude>
+    <ClInclude Include="OptionsDiffColors.h">
+      <Filter>Header Files</Filter>
+    </ClInclude>
+    <ClInclude Include="OptionsDiffOptions.h">
+      <Filter>Header Files</Filter>
+    </ClInclude>
+    <ClInclude Include="OptionsDirColors.h">
+      <Filter>Header Files</Filter>
+    </ClInclude>
+    <ClInclude Include="JumpList.h">
+      <Filter>Header Files</Filter>
+    </ClInclude>
+    <ClInclude Include="OptionsCustomColors.h">
+      <Filter>Header Files</Filter>
+    </ClInclude>
+    <ClInclude Include="IMergeDoc.h">
+      <Filter>Header Files</Filter>
+    </ClInclude>
+    <ClInclude Include="Merge7zFormatMergePluginImpl.h">
+      <Filter>Header Files</Filter>
+    </ClInclude>
+    <ClInclude Include="Merge7zFormatRegister.h">
+      <Filter>Header Files</Filter>
+    </ClInclude>
+    <ClInclude Include="DirViewColItems.h">
+      <Filter>Header Files</Filter>
+    </ClInclude>
+    <ClInclude Include="DirActions.h">
+      <Filter>Header Files</Filter>
+    </ClInclude>
+    <ClInclude Include="Constants.h">
+      <Filter>Header Files</Filter>
+    </ClInclude>
+    <ClInclude Include="OptionsInit.h">
+      <Filter>Header Files</Filter>
+    </ClInclude>
+    <ClInclude Include="..\Externals\boost\boost\config.hpp">
+      <Filter>Boost</Filter>
+    </ClInclude>
+    <ClInclude Include="..\Externals\boost\boost\config\compiler\visualc.hpp">
+      <Filter>Boost\config\compiler</Filter>
+    </ClInclude>
+    <ClInclude Include="..\Externals\boost\boost\config\select_compiler_config.hpp">
+      <Filter>Boost\config</Filter>
+    </ClInclude>
+    <ClInclude Include="..\Version.h">
+      <Filter>Header Files</Filter>
+    </ClInclude>
+    <ClInclude Include="TestMain.h">
+      <Filter>MergeTest</Filter>
+    </ClInclude>
+    <ClInclude Include="Win_VersionHelper.h">
+      <Filter>Header Files</Filter>
+    </ClInclude>
+    <ClInclude Include="Merge7zFormatShellImpl.h">
+      <Filter>Header Files</Filter>
+    </ClInclude>
+    <ClInclude Include="pch.h">
+      <Filter>Header Files</Filter>
+    </ClInclude>
+    <ClInclude Include="Common\BCMenu.h">
+      <Filter>MFCGui\Common\Header Files</Filter>
+    </ClInclude>
+    <ClInclude Include="Common\Bitmap.h">
+      <Filter>MFCGui\Common\Header Files</Filter>
+    </ClInclude>
+    <ClInclude Include="Common\CMoveConstraint.h">
+      <Filter>MFCGui\Common\Header Files</Filter>
+    </ClInclude>
+    <ClInclude Include="Common\ColorButton.h">
+      <Filter>MFCGui\Common\Header Files</Filter>
+    </ClInclude>
+    <ClInclude Include="Common\LanguageSelect.h">
+      <Filter>MFCGui\Common\Header Files</Filter>
+    </ClInclude>
+    <ClInclude Include="Common\memdc.h">
+      <Filter>MFCGui\Common\Header Files</Filter>
+    </ClInclude>
+    <ClInclude Include="Common\MessageBoxDialog.h">
+      <Filter>MFCGui\Common\Header Files</Filter>
+    </ClInclude>
+    <ClInclude Include="Common\scbarcf.h">
+      <Filter>MFCGui\Common\Header Files</Filter>
+    </ClInclude>
+    <ClInclude Include="Common\scbarg.h">
+      <Filter>MFCGui\Common\Header Files</Filter>
+    </ClInclude>
+    <ClInclude Include="Common\sizecbar.h">
+      <Filter>MFCGui\Common\Header Files</Filter>
+    </ClInclude>
+    <ClInclude Include="Common\SortHeaderCtrl.h">
+      <Filter>MFCGui\Common\Header Files</Filter>
+    </ClInclude>
+    <ClInclude Include="Common\SplitterWndEx.h">
+      <Filter>MFCGui\Common\Header Files</Filter>
+    </ClInclude>
+    <ClInclude Include="Common\SuperComboBox.h">
+      <Filter>MFCGui\Common\Header Files</Filter>
+    </ClInclude>
+    <ClInclude Include="AboutDlg.h">
+      <Filter>MFCGui\Dialogs\Header Files</Filter>
+    </ClInclude>
+    <ClInclude Include="CompareStatisticsDlg.h">
+      <Filter>MFCGui\Dialogs\Header Files</Filter>
+    </ClInclude>
+    <ClInclude Include="ConfirmFolderCopyDlg.h">
+      <Filter>MFCGui\Dialogs\Header Files</Filter>
+    </ClInclude>
+    <ClInclude Include="DirCmpReportDlg.h">
+      <Filter>MFCGui\Dialogs\Header Files</Filter>
+    </ClInclude>
+    <ClInclude Include="DirColsDlg.h">
+      <Filter>MFCGui\Dialogs\Header Files</Filter>
+    </ClInclude>
+    <ClInclude Include="FileFiltersDlg.h">
+      <Filter>MFCGui\Dialogs\Header Files</Filter>
+    </ClInclude>
+    <ClInclude Include="LineFiltersDlg.h">
+      <Filter>MFCGui\Dialogs\Header Files</Filter>
+    </ClInclude>
+    <ClInclude Include="LoadSaveCodepageDlg.h">
+      <Filter>MFCGui\Dialogs\Header Files</Filter>
+    </ClInclude>
+    <ClInclude Include="PatchDlg.h">
+      <Filter>MFCGui\Dialogs\Header Files</Filter>
+    </ClInclude>
+    <ClInclude Include="PluginsListDlg.h">
+      <Filter>MFCGui\Dialogs\Header Files</Filter>
+    </ClInclude>
+    <ClInclude Include="Common\PreferencesDlg.h">
+      <Filter>MFCGui\Dialogs\Header Files</Filter>
+    </ClInclude>
+    <ClInclude Include="SaveClosingDlg.h">
+      <Filter>MFCGui\Dialogs\Header Files</Filter>
+    </ClInclude>
+    <ClInclude Include="SelectPluginDlg.h">
+      <Filter>MFCGui\Dialogs\Header Files</Filter>
+    </ClInclude>
+    <ClInclude Include="SharedFilterDlg.h">
+      <Filter>MFCGui\Dialogs\Header Files</Filter>
+    </ClInclude>
+    <ClInclude Include="TestFilterDlg.h">
+      <Filter>MFCGui\Dialogs\Header Files</Filter>
+    </ClInclude>
+    <ClInclude Include="WMGotoDlg.h">
+      <Filter>MFCGui\Dialogs\Header Files</Filter>
+    </ClInclude>
+    <ClInclude Include="PropArchive.h">
+      <Filter>MFCGui\PropertyPages\Header Files</Filter>
+    </ClInclude>
+    <ClInclude Include="PropBackups.h">
+      <Filter>MFCGui\PropertyPages\Header Files</Filter>
+    </ClInclude>
+    <ClInclude Include="PropCodepage.h">
+      <Filter>MFCGui\PropertyPages\Header Files</Filter>
+    </ClInclude>
+    <ClInclude Include="PropCompare.h">
+      <Filter>MFCGui\PropertyPages\Header Files</Filter>
+    </ClInclude>
+    <ClInclude Include="PropCompareBinary.h">
+      <Filter>MFCGui\PropertyPages\Header Files</Filter>
+    </ClInclude>
+    <ClInclude Include="PropCompareFolder.h">
+      <Filter>MFCGui\PropertyPages\Header Files</Filter>
+    </ClInclude>
+    <ClInclude Include="PropCompareImage.h">
+      <Filter>MFCGui\PropertyPages\Header Files</Filter>
+    </ClInclude>
+    <ClInclude Include="PropDirColors.h">
+      <Filter>MFCGui\PropertyPages\Header Files</Filter>
+    </ClInclude>
+    <ClInclude Include="PropEditor.h">
+      <Filter>MFCGui\PropertyPages\Header Files</Filter>
+    </ClInclude>
+    <ClInclude Include="PropGeneral.h">
+      <Filter>MFCGui\PropertyPages\Header Files</Filter>
+    </ClInclude>
+    <ClInclude Include="PropMarkerColors.h">
+      <Filter>MFCGui\PropertyPages\Header Files</Filter>
+    </ClInclude>
+    <ClInclude Include="PropRegistry.h">
+      <Filter>MFCGui\PropertyPages\Header Files</Filter>
+    </ClInclude>
+    <ClInclude Include="PropShell.h">
+      <Filter>MFCGui\PropertyPages\Header Files</Filter>
+    </ClInclude>
+    <ClInclude Include="PropSyntaxColors.h">
+      <Filter>MFCGui\PropertyPages\Header Files</Filter>
+    </ClInclude>
+    <ClInclude Include="PropTextColors.h">
+      <Filter>MFCGui\PropertyPages\Header Files</Filter>
+    </ClInclude>
+    <ClInclude Include="Common\ClipBoard.h">
+      <Filter>Common\Header Files</Filter>
+    </ClInclude>
+    <ClInclude Include="Common\coretools.h">
+      <Filter>Common\Header Files</Filter>
+    </ClInclude>
+    <ClInclude Include="Common\lwdisp.h">
+      <Filter>Common\Header Files</Filter>
+    </ClInclude>
+    <ClInclude Include="Common\ExConverter.h">
+      <Filter>Common\Header Files</Filter>
+    </ClInclude>
+    <ClInclude Include="Common\UniFile.h">
+      <Filter>Common\Header Files</Filter>
+    </ClInclude>
+    <ClInclude Include="Common\UnicodeString.h">
+      <Filter>Common\Header Files</Filter>
+    </ClInclude>
+    <ClInclude Include="Common\unicoder.h">
+      <Filter>Common\Header Files</Filter>
+    </ClInclude>
+    <ClInclude Include="Common\ShellFileOperations.h">
+      <Filter>Common\Header Files</Filter>
+    </ClInclude>
+    <ClInclude Include="Common\RegOptionsMgr.h">
+      <Filter>Common\Header Files</Filter>
+    </ClInclude>
+    <ClInclude Include="Common\RegKey.h">
+      <Filter>Common\Header Files</Filter>
+    </ClInclude>
+    <ClInclude Include="Common\PidlContainer.h">
+      <Filter>Common\Header Files</Filter>
+    </ClInclude>
+    <ClInclude Include="common\OptionsMgr.h">
+      <Filter>Common\Header Files</Filter>
+    </ClInclude>
+    <ClInclude Include="Common\varprop.h">
+      <Filter>Common\Header Files</Filter>
+    </ClInclude>
+    <ClInclude Include="Common\multiformatText.h">
+      <Filter>Common\Header Files</Filter>
+    </ClInclude>
+    <ClInclude Include="Common\VersionInfo.h">
+      <Filter>Common\Header Files</Filter>
+    </ClInclude>
+    <ClInclude Include="Common\ShellContextMenu.h">
+      <Filter>Common\Header Files</Filter>
+    </ClInclude>
+    <ClInclude Include="xdiff_gnudiff_compat.h">
+      <Filter>Header Files</Filter>
+    </ClInclude>
+    <ClInclude Include="DirSelectFilesDlg.h">
+      <Filter>MFCGui\Dialogs\Header Files</Filter>
+    </ClInclude>
+    <ClInclude Include="Concurrent.h">
+      <Filter>Header Files</Filter>
+    </ClInclude>
+    <ClInclude Include="PropMergeColors.h">
+      <Filter>MFCGui\PropertyPages\Header Files</Filter>
+    </ClInclude>
+    <ClInclude Include="PropColorSchemes.h">
+      <Filter>MFCGui\PropertyPages\Header Files</Filter>
+    </ClInclude>
+    <ClInclude Include="PropCompareTable.h">
+      <Filter>MFCGui\PropertyPages\Header Files</Filter>
+    </ClInclude>
+    <ClInclude Include="OpenTableDlg.h">
+      <Filter>MFCGui\Dialogs\Header Files</Filter>
+    </ClInclude>
+    <ClInclude Include="WildcardDropList.h">
+      <Filter>MFCGui\PropertyPages\Header Files</Filter>
+    </ClInclude>
+    <ClInclude Include="LineFiltersList.h">
+      <Filter>Header Files</Filter>
+    </ClInclude>
+    <ClInclude Include="SubstitutionFiltersDlg.h">
+      <Filter>MFCGui\Dialogs\Header Files</Filter>
+    </ClInclude>
+    <ClInclude Include="SubstitutionList.h">
+      <Filter>Header Files</Filter>
+    </ClInclude>
+    <ClInclude Include="SubstitutionFiltersList.h">
+      <Filter>Header Files</Filter>
+    </ClInclude>
+    <ClInclude Include="PropEditorSyntax.h">
+      <Filter>MFCGui\PropertyPages\Header Files</Filter>
+    </ClInclude>
+    <ClInclude Include="OptionsEditorSyntax.h">
+      <Filter>Header Files</Filter>
+    </ClInclude>
+    <ClInclude Include="Common\Shell.h">
+      <Filter>Common\Header Files</Filter>
+    </ClInclude>
+    <ClInclude Include="Common\IniOptionsMgr.h">
+      <Filter>Common\Header Files</Filter>
+    </ClInclude>
+    <ClInclude Include="WinMergePluginBase.h">
+      <Filter>Header Files</Filter>
+    </ClInclude>
+    <ClInclude Include="PropMessageBoxes.h">
+      <Filter>MFCGui\PropertyPages\Header Files</Filter>
+    </ClInclude>
+    <ClInclude Include="PropProject.h">
+      <Filter>MFCGui\PropertyPages\Header Files</Filter>
+    </ClInclude>
+    <ClInclude Include="OptionsProject.h">
+      <Filter>Header Files</Filter>
+    </ClInclude>
+    <ClInclude Include="HexMergeDoc.h">
+      <Filter>MFCGui\MDIChild\BinaryCompare\Header Files</Filter>
+    </ClInclude>
+    <ClInclude Include="HexMergeFrm.h">
+      <Filter>MFCGui\MDIChild\BinaryCompare\Header Files</Filter>
+    </ClInclude>
+    <ClInclude Include="HexMergeView.h">
+      <Filter>MFCGui\MDIChild\BinaryCompare\Header Files</Filter>
+    </ClInclude>
+    <ClInclude Include="MergeEditView.h">
+      <Filter>MFCGui\MDIChild\TextTableCompare\Header Files</Filter>
+    </ClInclude>
+    <ClInclude Include="MergeDoc.h">
+      <Filter>MFCGui\MDIChild\TextTableCompare\Header Files</Filter>
+    </ClInclude>
+    <ClInclude Include="MergeEditFrm.h">
+      <Filter>MFCGui\MDIChild\TextTableCompare\Header Files</Filter>
+    </ClInclude>
+    <ClInclude Include="MergeEditSplitterView.h">
+      <Filter>MFCGui\MDIChild\TextTableCompare\Header Files</Filter>
+    </ClInclude>
+    <ClInclude Include="MergeEditStatus.h">
+      <Filter>MFCGui\MDIChild\TextTableCompare\Header Files</Filter>
+    </ClInclude>
+    <ClInclude Include="DirCompProgressBar.h">
+      <Filter>MFCGui\MDIChild\FolderCompare\Header Files</Filter>
+    </ClInclude>
+    <ClInclude Include="DirDoc.h">
+      <Filter>MFCGui\MDIChild\FolderCompare\Header Files</Filter>
+    </ClInclude>
+    <ClInclude Include="DirFrame.h">
+      <Filter>MFCGui\MDIChild\FolderCompare\Header Files</Filter>
+    </ClInclude>
+    <ClInclude Include="DirView.h">
+      <Filter>MFCGui\MDIChild\FolderCompare\Header Files</Filter>
+    </ClInclude>
+    <ClInclude Include="OpenDoc.h">
+      <Filter>MFCGui\MDIChild\SelectFilesOrFolders\Header Files</Filter>
+    </ClInclude>
+    <ClInclude Include="OpenFrm.h">
+      <Filter>MFCGui\MDIChild\SelectFilesOrFolders\Header Files</Filter>
+    </ClInclude>
+    <ClInclude Include="OpenView.h">
+      <Filter>MFCGui\MDIChild\SelectFilesOrFolders\Header Files</Filter>
+    </ClInclude>
+    <ClInclude Include="heksedit.h">
+      <Filter>MFCGui\MDIChild\BinaryCompare\Header Files</Filter>
+    </ClInclude>
+    <ClInclude Include="DiffTextBuffer.h">
+      <Filter>MFCGui\MDIChild\TextTableCompare\Header Files</Filter>
+    </ClInclude>
+    <ClInclude Include="DiffViewBar.h">
+      <Filter>MFCGui\MDIChild\TextTableCompare\Header Files</Filter>
+    </ClInclude>
+    <ClInclude Include="GhostTextBuffer.h">
+      <Filter>MFCGui\MDIChild\TextTableCompare\Header Files</Filter>
+    </ClInclude>
+    <ClInclude Include="GhostTextView.h">
+      <Filter>MFCGui\MDIChild\TextTableCompare\Header Files</Filter>
+    </ClInclude>
+    <ClInclude Include="MergeLineFlags.h">
+      <Filter>MFCGui\MDIChild\TextTableCompare\Header Files</Filter>
+    </ClInclude>
+    <ClInclude Include="MergeStatusBar.h">
+      <Filter>MFCGui\MDIChild\TextTableCompare\Header Files</Filter>
+    </ClInclude>
+    <ClInclude Include="LocationBar.h">
+      <Filter>MFCGui\MDIChild\TextTableCompare\Header Files</Filter>
+    </ClInclude>
+    <ClInclude Include="LocationView.h">
+      <Filter>MFCGui\MDIChild\TextTableCompare\Header Files</Filter>
+    </ClInclude>
+    <ClInclude Include="MainFrm.h">
+      <Filter>MFCGui\Main\Header Files</Filter>
+    </ClInclude>
+    <ClInclude Include="7zCommon.h">
+      <Filter>MFCGui\MDIChild\FolderCompare\Header Files</Filter>
+    </ClInclude>
+    <ClInclude Include="DropHandler.h">
+      <Filter>MFCGui\Common\Header Files</Filter>
+    </ClInclude>
+    <ClInclude Include="FileOrFolderSelect.h">
+      <Filter>MFCGui\Common\Header Files</Filter>
+    </ClInclude>
+    <ClInclude Include="ImgMergeFrm.h">
+      <Filter>MFCGui\MDIChild\ImageCompare\Header Files</Filter>
+    </ClInclude>
+    <ClInclude Include="EncodingErrorBar.h">
+      <Filter>MFCGui\MDIChild\TextTableCompare\Header Files</Filter>
+    </ClInclude>
+    <ClInclude Include="FilepathEdit.h">
+      <Filter>MFCGui\Common\Header Files</Filter>
+    </ClInclude>
+    <ClInclude Include="IOptionsPanel.h">
+      <Filter>MFCGui\PropertyPages\Header Files</Filter>
+    </ClInclude>
+    <ClInclude Include="OptionsPanel.h">
+      <Filter>MFCGui\PropertyPages\Header Files</Filter>
+    </ClInclude>
+    <ClInclude Include="PatchTool.h">
+      <Filter>MFCGui\Dialogs\Header Files</Filter>
+    </ClInclude>
+    <ClInclude Include="TrDialogs.h">
+      <Filter>MFCGui\Dialogs\Header Files</Filter>
+    </ClInclude>
+    <ClInclude Include="MergeFrameCommon.h">
+      <Filter>MFCGui\MDIChild\Common\Header Files</Filter>
+    </ClInclude>
+    <ClInclude Include="EditorFilepathBar.h">
+      <Filter>MFCGui\MDIChild\Common\Header Files</Filter>
+    </ClInclude>
+    <ClInclude Include="Common\PropertyPageHost.h">
+      <Filter>MFCGui\PropertyPages\Header Files</Filter>
+    </ClInclude>
+    <ClInclude Include="IListCtrlImpl.h">
+      <Filter>MFCGui\MDIChild\FolderCompare\Header Files</Filter>
+    </ClInclude>
+    <ClInclude Include="WindowsManagerDialog.h">
+      <Filter>MFCGui\Main\Header Files</Filter>
+    </ClInclude>
+    <ClInclude Include="Common\MDITabBar.h">
+      <Filter>MFCGui\Main\Header Files</Filter>
+    </ClInclude>
+    <ClInclude Include="FileActionScript.h">
+      <Filter>MFCGui\MDIChild\FolderCompare\Header Files</Filter>
+    </ClInclude>
+    <ClInclude Include="HashCalc.h">
+      <Filter>Header Files</Filter>
+    </ClInclude>
+    <ClInclude Include="PropertySystem.h">
+      <Filter>Header Files</Filter>
+    </ClInclude>
+    <ClInclude Include="DirAdditionalPropertiesDlg.h">
+      <Filter>MFCGui\Dialogs\Header Files</Filter>
+    </ClInclude>
+    <ClInclude Include="DirItemIterator.h">
+      <Filter>Header Files</Filter>
+    </ClInclude>
+    <ClInclude Include="Common\IMDITab.h">
+      <Filter>MFCGui\Common\Header Files</Filter>
+    </ClInclude>
+    <ClInclude Include="ClipboardHistory.h">
+      <Filter>Header Files</Filter>
+    </ClInclude>
+    <ClInclude Include="WebPageDiffFrm.h">
+      <Filter>MFCGui\MDIChild\WebPageCompare\Header Files</Filter>
+    </ClInclude>
+    <ClInclude Include="PropCompareWebPage.h">
+      <Filter>MFCGui\PropertyPages\Header Files</Filter>
+    </ClInclude>
+    <ClInclude Include="..\Externals\crystaledit\editlib\utils\DpiAware.h">
+      <Filter>EditLib\Utils</Filter>
+    </ClInclude>
+    <ClInclude Include="..\Externals\crystaledit\editlib\utils\mfc_templ_defines.h">
+      <Filter>EditLib\Utils</Filter>
+    </ClInclude>
+    <ClInclude Include="..\Externals\crystaledit\editlib\utils\MDITileLayout.h">
+      <Filter>EditLib\Utils</Filter>
+    </ClInclude>
+    <ClInclude Include="..\Externals\crystaledit\editlib\utils\hqbitmap.h">
+      <Filter>EditLib\Utils</Filter>
+    </ClInclude>
+    <ClInclude Include="DirWatcher.h">
+      <Filter>Header Files</Filter>
+    </ClInclude>
+    <ClInclude Include="Common\cio.h">
+      <Filter>Common\Header Files</Filter>
+    </ClInclude>
+    <ClInclude Include="FileOpenFlags.h">
+      <Filter>Header Files</Filter>
+    </ClInclude>
+    <ClInclude Include="FileLoadResult.h">
+      <Filter>Header Files</Filter>
+    </ClInclude>
+    <ClInclude Include="MergeAppCOMClass.h">
+      <Filter>Header Files</Filter>
+    </ClInclude>
+    <ClInclude Include="..\Externals\googletest\googletest\include\gtest\gtest-printers.h">
+      <Filter>Header Files</Filter>
+    </ClInclude>
+    <ClInclude Include="..\Externals\googletest\googletest\include\gtest\gtest.h">
+      <Filter>Header Files</Filter>
+    </ClInclude>
+    <ClInclude Include="..\Externals\googletest\googletest\include\gtest\internal\gtest-port.h">
+      <Filter>Header Files</Filter>
+    </ClInclude>
+    <ClInclude Include="IDirDoc.h">
+      <Filter>Header Files</Filter>
+    </ClInclude>
+    <ClInclude Include="Common\DebugNew.h">
+      <Filter>Common\Header Files</Filter>
+    </ClInclude>
+    <ClInclude Include="PropEditorCompareMerge.h">
+      <Filter>MFCGui\PropertyPages\Header Files</Filter>
+    </ClInclude>
+    <ClInclude Include="InternalPlugins.h">
+      <Filter>Header Files</Filter>
+    </ClInclude>
+    <ClInclude Include="EditPluginDlg.h">
+      <Filter>MFCGui\Dialogs\Header Files</Filter>
+    </ClInclude>
+    <ClInclude Include="DirStatusBar.h">
+      <Filter>MFCGui\MDIChild\FolderCompare\Header Files</Filter>
+    </ClInclude>
+  </ItemGroup>
+  <ItemGroup>
+    <None Include="res\binarydiff.ico">
+      <Filter>Resource Files</Filter>
+    </None>
+    <None Include="res\both.bmp">
+      <Filter>Resource Files</Filter>
+    </None>
+    <None Include="res\equalbinary.ico">
+      <Filter>Resource Files</Filter>
+    </None>
+    <None Include="res\equalfile.ico">
+      <Filter>Resource Files</Filter>
+    </None>
+    <None Include="res\error.ico">
+      <Filter>Resource Files</Filter>
+    </None>
+    <None Include="res\fileskip.ico">
+      <Filter>Resource Files</Filter>
+    </None>
+    <None Include="res\folder.ico">
+      <Filter>Resource Files</Filter>
+    </None>
+    <None Include="res\folderskip.ico">
+      <Filter>Resource Files</Filter>
+    </None>
+    <None Include="res\folderup.ico">
+      <Filter>Resource Files</Filter>
+    </None>
+    <None Include="res\folderup_disable.ico">
+      <Filter>Resource Files</Filter>
+    </None>
+    <None Include="res\hand.cur">
+      <Filter>Resource Files</Filter>
+    </None>
+    <None Include="res\left.bmp">
+      <Filter>Resource Files</Filter>
+    </None>
+    <None Include="res\copy_left_to_browse.bmp">
+      <Filter>Resource Files</Filter>
+    </None>
+    <None Include="res\copy_left_to_right.bmp">
+      <Filter>Resource Files</Filter>
+    </None>
+    <None Include="res\lfile.ico">
+      <Filter>Resource Files</Filter>
+    </None>
+    <None Include="res\lfolder.ico">
+      <Filter>Resource Files</Filter>
+    </None>
+    <None Include="res\Merge.ico">
+      <Filter>Resource Files</Filter>
+    </None>
+    <None Include="res\Merge.rc2">
+      <Filter>Resource Files</Filter>
+    </None>
+    <None Include="res\MergeDir.ico">
+      <Filter>Resource Files</Filter>
+    </None>
+    <None Include="res\MergeDoc.ico">
+      <Filter>Resource Files</Filter>
+    </None>
+    <None Include="res\MergeProject.ico">
+      <Filter>Resource Files</Filter>
+    </None>
+    <None Include="res\mg_cur.cur">
+      <Filter>Resource Files</Filter>
+    </None>
+    <None Include="res\move_left_to_browse.bmp">
+      <Filter>Resource Files</Filter>
+    </None>
+    <None Include="res\move_right_to_browse.bmp">
+      <Filter>Resource Files</Filter>
+    </None>
+    <None Include="res\notequalfile.ico">
+      <Filter>Resource Files</Filter>
+    </None>
+    <None Include="res\rfile.ico">
+      <Filter>Resource Files</Filter>
+    </None>
+    <None Include="res\rfolder.ico">
+      <Filter>Resource Files</Filter>
+    </None>
+    <None Include="res\right.bmp">
+      <Filter>Resource Files</Filter>
+    </None>
+    <None Include="res\copy_right_to_browse.bmp">
+      <Filter>Resource Files</Filter>
+    </None>
+    <None Include="res\copy_right_to_left.bmp">
+      <Filter>Resource Files</Filter>
+    </None>
+    <None Include="res\sigma.ico">
+      <Filter>Resource Files</Filter>
+    </None>
+    <None Include="..\Docs\Users\ChangeLog.md">
+      <Filter>ChangeLogs</Filter>
+    </None>
+  </ItemGroup>
+  <ItemGroup>
+    <ResourceCompile Include="Merge.rc">
+      <Filter>MFCGui\Main\Source Files</Filter>
+    </ResourceCompile>
+    <ResourceCompile Include="Merge2.rc">
+      <Filter>Resource Files</Filter>
+    </ResourceCompile>
+  </ItemGroup>
+  <ItemGroup>
+    <Image Include="res\aborted.ico">
+      <Filter>Resource Files</Filter>
+    </Image>
+    <Image Include="res\all.bmp">
+      <Filter>Resource Files</Filter>
+    </Image>
+    <Image Include="res\binarydiff12.ico">
+      <Filter>Resource Files</Filter>
+    </Image>
+    <Image Include="res\binarydiff13.ico">
+      <Filter>Resource Files</Filter>
+    </Image>
+    <Image Include="res\binarydiff23.ico">
+      <Filter>Resource Files</Filter>
+    </Image>
+    <Image Include="res\cascade.bmp">
+      <Filter>Resource Files</Filter>
+    </Image>
+    <Image Include="res\change_pane.bmp">
+      <Filter>Resource Files</Filter>
+    </Image>
+    <Image Include="res\clear_bookmarks.bmp">
+      <Filter>Resource Files</Filter>
+    </Image>
+    <Image Include="res\close.bmp">
+      <Filter>Resource Files</Filter>
+    </Image>
+    <Image Include="res\compare.bmp">
+      <Filter>Resource Files</Filter>
+    </Image>
+    <Image Include="res\compare_left1_left2.bmp">
+      <Filter>Resource Files</Filter>
+    </Image>
+    <Image Include="res\compare_left1_right2.bmp">
+      <Filter>Resource Files</Filter>
+    </Image>
+    <Image Include="res\compare_left2_right1.bmp">
+      <Filter>Resource Files</Filter>
+    </Image>
+    <Image Include="res\compare_right1_right2.bmp">
+      <Filter>Resource Files</Filter>
+    </Image>
+    <Image Include="res\copy.bmp">
+      <Filter>Resource Files</Filter>
+    </Image>
+    <Image Include="res\customize_columns.bmp">
+      <Filter>Resource Files</Filter>
+    </Image>
+    <Image Include="res\cut.bmp">
+      <Filter>Resource Files</Filter>
+    </Image>
+    <Image Include="res\delete.bmp">
+      <Filter>Resource Files</Filter>
+    </Image>
+    <Image Include="res\equalbinary12.ico">
+      <Filter>Resource Files</Filter>
+    </Image>
+    <Image Include="res\equalbinary13.ico">
+      <Filter>Resource Files</Filter>
+    </Image>
+    <Image Include="res\equalbinary23.ico">
+      <Filter>Resource Files</Filter>
+    </Image>
+    <Image Include="res\equalfile12.ico">
+      <Filter>Resource Files</Filter>
+    </Image>
+    <Image Include="res\equalfile13.ico">
+      <Filter>Resource Files</Filter>
+    </Image>
+    <Image Include="res\equalfile23.ico">
+      <Filter>Resource Files</Filter>
+    </Image>
+    <Image Include="res\equalfolder.ico">
+      <Filter>Resource Files</Filter>
+    </Image>
+    <Image Include="res\equalimage.ico">
+      <Filter>Resource Files</Filter>
+    </Image>
+    <Image Include="res\equaltextfile.ico">
+      <Filter>Resource Files</Filter>
+    </Image>
+    <Image Include="res\equalwebpage.ico">
+      <Filter>Resource Files</Filter>
+    </Image>
+    <Image Include="res\exit.bmp">
+      <Filter>Resource Files</Filter>
+    </Image>
+    <Image Include="res\FileFilter.ico">
+      <Filter>Resource Files</Filter>
+    </Image>
+    <Image Include="res\fileunknown.ico">
+      <Filter>Resource Files</Filter>
+    </Image>
+    <Image Include="res\filters.bmp">
+      <Filter>Resource Files</Filter>
+    </Image>
+    <Image Include="res\from_left.bmp">
+      <Filter>Resource Files</Filter>
+    </Image>
+    <Image Include="res\from_right.bmp">
+      <Filter>Resource Files</Filter>
+    </Image>
+    <Image Include="res\go_to.bmp">
+      <Filter>Resource Files</Filter>
+    </Image>
+    <Image Include="res\help_contents.bmp">
+      <Filter>Resource Files</Filter>
+    </Image>
+    <Image Include="res\horizontally.bmp">
+      <Filter>Resource Files</Filter>
+    </Image>
+    <Image Include="res\copy_left_to_middle.bmp">
+      <Filter>Resource Files</Filter>
+    </Image>
+    <Image Include="res\LineFilter.ico">
+      <Filter>Resource Files</Filter>
+    </Image>
+    <Image Include="res\lmissing.ico">
+      <Filter>Resource Files</Filter>
+    </Image>
+    <Image Include="res\lmissingfolder.ico">
+      <Filter>Resource Files</Filter>
+    </Image>
+    <Image Include="res\logo.jpg">
+      <Filter>Resource Files</Filter>
+    </Image>
+    <Image Include="res\logo.png">
+      <Filter>Resource Files</Filter>
+    </Image>
+    <Image Include="res\mfile.ico">
+      <Filter>Resource Files</Filter>
+    </Image>
+    <Image Include="res\mfolder.ico">
+      <Filter>Resource Files</Filter>
+    </Image>
+    <Image Include="res\mg_icons.bmp">
+      <Filter>Resource Files</Filter>
+    </Image>
+    <Image Include="res\mg_icons.png">
+      <Filter>Resource Files</Filter>
+    </Image>
+    <Image Include="res\middle.bmp">
+      <Filter>Resource Files</Filter>
+    </Image>
+    <Image Include="res\copy_middle_to_browse.bmp">
+      <Filter>Resource Files</Filter>
+    </Image>
+    <Image Include="res\copy_middle_to_left.bmp">
+      <Filter>Resource Files</Filter>
+    </Image>
+    <Image Include="res\copy_middle_to_right.bmp">
+      <Filter>Resource Files</Filter>
+    </Image>
+    <Image Include="res\mmissing.ico">
+      <Filter>Resource Files</Filter>
+    </Image>
+    <Image Include="res\mmissingfolder.ico">
+      <Filter>Resource Files</Filter>
+    </Image>
+    <Image Include="res\move_middle_to_browse.bmp">
+      <Filter>Resource Files</Filter>
+    </Image>
+    <Image Include="res\new_hex.bmp">
+      <Filter>Resource Files</Filter>
+    </Image>
+    <Image Include="res\new_image.bmp">
+      <Filter>Resource Files</Filter>
+    </Image>
+    <Image Include="res\new_table.bmp">
+      <Filter>Resource Files</Filter>
+    </Image>
+    <Image Include="res\new_webpage.bmp">
+      <Filter>Resource Files</Filter>
+    </Image>
+    <Image Include="res\new3.bmp">
+      <Filter>Resource Files</Filter>
+    </Image>
+    <Image Include="res\new3_hex.bmp">
+      <Filter>Resource Files</Filter>
+    </Image>
+    <Image Include="res\new3_image.bmp">
+      <Filter>Resource Files</Filter>
+    </Image>
+    <Image Include="res\new3_table.bmp">
+      <Filter>Resource Files</Filter>
+    </Image>
+    <Image Include="res\new3_webpage.bmp">
+      <Filter>Resource Files</Filter>
+    </Image>
+    <Image Include="res\next_bookmark.bmp">
+      <Filter>Resource Files</Filter>
+    </Image>
+    <Image Include="res\notequalfile12.ico">
+      <Filter>Resource Files</Filter>
+    </Image>
+    <Image Include="res\notequalfile13.ico">
+      <Filter>Resource Files</Filter>
+    </Image>
+    <Image Include="res\notequalfile23.ico">
+      <Filter>Resource Files</Filter>
+    </Image>
+    <Image Include="res\notequalfolder.ico">
+      <Filter>Resource Files</Filter>
+    </Image>
+    <Image Include="res\notequalimage.ico">
+      <Filter>Resource Files</Filter>
+    </Image>
+    <Image Include="res\notequaltextfile.ico">
+      <Filter>Resource Files</Filter>
+    </Image>
+    <Image Include="res\notequalwebpage.ico">
+      <Filter>Resource Files</Filter>
+    </Image>
+    <Image Include="res\open_conflict.bmp">
+      <Filter>Resource Files</Filter>
+    </Image>
+    <Image Include="res\paste.bmp">
+      <Filter>Resource Files</Filter>
+    </Image>
+    <Image Include="res\patch.bmp">
+      <Filter>Resource Files</Filter>
+    </Image>
+    <Image Include="res\plugins.bmp">
+      <Filter>Resource Files</Filter>
+    </Image>
+    <Image Include="res\prev_bookmark.bmp">
+      <Filter>Resource Files</Filter>
+    </Image>
+    <Image Include="res\print.bmp">
+      <Filter>Resource Files</Filter>
+    </Image>
+    <Image Include="res\replace.bmp">
+      <Filter>Resource Files</Filter>
+    </Image>
+    <Image Include="res\report.bmp">
+      <Filter>Resource Files</Filter>
+    </Image>
+    <Image Include="res\copy_right_to_middle.bmp">
+      <Filter>Resource Files</Filter>
+    </Image>
+    <Image Include="res\rmissing.ico">
+      <Filter>Resource Files</Filter>
+    </Image>
+    <Image Include="res\rmissingfolder.ico">
+      <Filter>Resource Files</Filter>
+    </Image>
+    <Image Include="res\rotate2.ico">
+      <Filter>Resource Files</Filter>
+    </Image>
+    <Image Include="res\search.bmp">
+      <Filter>Resource Files</Filter>
+    </Image>
+    <Image Include="res\select_all.bmp">
+      <Filter>Resource Files</Filter>
+    </Image>
+    <Image Include="res\select_font.bmp">
+      <Filter>Resource Files</Filter>
+    </Image>
+    <Image Include="res\selected_lines_from_left.bmp">
+      <Filter>Resource Files</Filter>
+    </Image>
+    <Image Include="res\selected_lines_from_right.bmp">
+      <Filter>Resource Files</Filter>
+    </Image>
+    <Image Include="res\selected_lines_left_to_middle.bmp">
+      <Filter>Resource Files</Filter>
+    </Image>
+    <Image Include="res\selected_lines_left_to_right.bmp">
+      <Filter>Resource Files</Filter>
+    </Image>
+    <Image Include="res\selected_lines_middle_to_left.bmp">
+      <Filter>Resource Files</Filter>
+    </Image>
+    <Image Include="res\selected_lines_middle_to_right.bmp">
+      <Filter>Resource Files</Filter>
+    </Image>
+    <Image Include="res\selected_lines_right_to_left.bmp">
+      <Filter>Resource Files</Filter>
+    </Image>
+    <Image Include="res\selected_lines_right_to_middle.bmp">
+      <Filter>Resource Files</Filter>
+    </Image>
+    <Image Include="res\splash.jpg">
+      <Filter>Resource Files</Filter>
+    </Image>
+    <Image Include="res\SubstitutionFilter.ico">
+      <Filter>Resource Files</Filter>
+    </Image>
+    <Image Include="res\toggle_bookmark.bmp">
+      <Filter>Resource Files</Filter>
+    </Image>
+    <Image Include="res\ToolbarEnabled.bmp">
+      <Filter>Resource Files</Filter>
+    </Image>
+    <Image Include="res\ToolbarEnabled8bit.bmp">
+      <Filter>Resource Files</Filter>
+    </Image>
+    <Image Include="res\ToolbarEnabled32.bmp">
+      <Filter>Resource Files</Filter>
+    </Image>
+    <Image Include="res\treestate_collapsed.ico">
+      <Filter>Resource Files</Filter>
+    </Image>
+    <Image Include="res\treestate_expanded.ico">
+      <Filter>Resource Files</Filter>
+    </Image>
+    <Image Include="res\vertically.bmp">
+      <Filter>Resource Files</Filter>
+    </Image>
+    <Image Include="res\zoom_in.bmp">
+      <Filter>Resource Files</Filter>
+    </Image>
+    <Image Include="res\zoom_out.bmp">
+      <Filter>Resource Files</Filter>
+    </Image>
+    <Image Include="res\move_left_to_middle.bmp">
+      <Filter>Resource Files</Filter>
+    </Image>
+    <Image Include="res\move_left_to_right.bmp">
+      <Filter>Resource Files</Filter>
+    </Image>
+    <Image Include="res\move_middle_to_left.bmp">
+      <Filter>Resource Files</Filter>
+    </Image>
+    <Image Include="res\move_middle_to_right.bmp">
+      <Filter>Resource Files</Filter>
+    </Image>
+    <Image Include="res\move_right_to_left.bmp">
+      <Filter>Resource Files</Filter>
+    </Image>
+    <Image Include="res\move_right_to_middle.bmp">
+      <Filter>Resource Files</Filter>
+    </Image>
+  </ItemGroup>
+  <ItemGroup>
+    <Manifest Include="res\WinMerge.exe.manifest">
+      <Filter>Resource Files</Filter>
+    </Manifest>
+  </ItemGroup>
+  <ItemGroup>
+    <Xml Include="res\WinMergeU.VisualElementsManifest.xml">
+      <Filter>Resource Files</Filter>
+    </Xml>
+  </ItemGroup>
+  <ItemGroup>
+    <Manifest Include="WinMergeU.manifest" />
+    <Midl Include="MergeAppLib.idl">
+      <Filter>Source Files</Filter>
+    </Midl>
+  </ItemGroup>
 </Project>