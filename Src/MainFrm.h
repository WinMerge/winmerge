--- conflicted
+++ resolved
@@ -426,10 +426,6 @@
 	afx_msg LRESULT OnChildFrameRemoved(WPARAM wParam, LPARAM lParam);
 	afx_msg LRESULT OnChildFrameActivate(WPARAM wParam, LPARAM lParam);
 	afx_msg LRESULT OnChildFrameActivated(WPARAM wParam, LPARAM lParam);
-<<<<<<< HEAD
-	afx_msg void OnCommandBarMenuItem(UINT nID);
-=======
->>>>>>> 9b05201c
 	afx_msg void OnUpdateCommandBarMenuItem(CCmdUI* pCmdUI);
 	//}}AFX_MSG
 	DECLARE_MESSAGE_MAP()
