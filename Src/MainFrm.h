/////////////////////////////////////////////////////////////////////////////
//    WinMerge:  an interactive diff/merge utility
//    Copyright (C) 1997  Dean P. Grimm
//    SPDX-License-Identifier: GPL-2.0-or-later
/////////////////////////////////////////////////////////////////////////////
/** 
 * @file  MainFrm.h
 *
 * @brief Declaration file for CMainFrame
 *
 */
#pragma once

#include <vector>
#include <memory>
#include <optional>
#include "MDITabBar.h"
#include "PathContext.h"
#include "OptionsDef.h"
#include "OptionsMgr.h"
<<<<<<< HEAD
#include "utils/DpiAware.h"
#include "utils/MDITileLayout.h"
=======
#include "FileOpenFlags.h"
>>>>>>> f62b2e5b

class BCMenu;
class CDirView;
class COpenDoc;
struct IDirDoc;
class CDirDoc;
class CMergeDoc;
class CHexMergeDoc;
class CMergeEditView;
class SyntaxColors;
class LineFiltersList;
class TempFile;
struct FileLocation;
class DropHandler;
class CMainFrame;
class CImgMergeFrame;
class CWebPageDiffFrame;
class DirWatcher;

typedef std::shared_ptr<TempFile> TempFilePtr;

// typed lists (homogenous pointer lists)
typedef CTypedPtrList<CPtrList, COpenDoc *> OpenDocList;
typedef CTypedPtrList<CPtrList, CMergeDoc *> MergeDocList;
typedef CTypedPtrList<CPtrList, CDirDoc *> DirDocList;
typedef CTypedPtrList<CPtrList, CHexMergeDoc *> HexMergeDocList;

class PackingInfo;
class PrediffingInfo;
class CLanguageSelect;
struct IMergeDoc;

CMainFrame * GetMainFrame(); // access to the singleton main frame object

/**
 * @brief Frame class containing save-routines etc
 */
class CMainFrame : public DpiAware::CDpiAwareWnd<CMDIFrameWnd>
{
	friend CLanguageSelect;
	DECLARE_DYNAMIC(CMainFrame)
public:
	/**
	 * @brief Frame/View/Document types.
	 */
	enum FRAMETYPE
	{
		FRAME_FOLDER, /**< Folder compare frame. */
		FRAME_FILE, /**< File compare frame. */
		FRAME_HEXFILE, /**< Hex file compare frame. */
		FRAME_IMGFILE, /**< Image file compare frame. */
		FRAME_WEBPAGE, /**< Web page compare frame. */
		FRAME_OTHER, /**< No frame? */
	};

	struct OpenFileParams
	{
		virtual ~OpenFileParams() {}
	};

	struct OpenTextFileParams : public OpenFileParams
	{
		virtual ~OpenTextFileParams() {}
		int m_line = -1;
		int m_char = -1;
		String m_fileExt;
		String m_strSaveAsPath; /**< "3rd path" where output saved if given */
	};

	struct OpenTableFileParams : public OpenTextFileParams
	{
		virtual ~OpenTableFileParams() {}
		std::optional<tchar_t> m_tableDelimiter;
		std::optional<tchar_t> m_tableQuote;
		std::optional<bool> m_tableAllowNewlinesInQuotes;
	};

	struct OpenBinaryFileParams : public OpenFileParams
	{
		virtual ~OpenBinaryFileParams() {}
		int m_address = -1;
		String m_strSaveAsPath; /**< "3rd path" where output saved if given */
	};

	struct OpenImageFileParams : public OpenFileParams
	{
		virtual ~OpenImageFileParams() {}
		int m_x = -1;
		int m_y = -1;
		String m_strSaveAsPath; /**< "3rd path" where output saved if given */
	};

	struct OpenWebPageParams : public OpenFileParams
	{
		virtual ~OpenWebPageParams() {}
	};

	struct OpenAutoFileParams : public OpenTableFileParams, public OpenBinaryFileParams, public OpenImageFileParams
	{
		virtual ~OpenAutoFileParams() {}
	};

	struct OpenFolderParams : public OpenFileParams
	{
		virtual ~OpenFolderParams() {}
		std::vector<String> m_hiddenItems;
	};

	CMainFrame();

// Attributes
public:	
	bool m_bShowErrors; /**< Show folder compare error items? */
	LOGFONT m_lfDiff; /**< MergeView user-selected font */
	LOGFONT m_lfDir; /**< DirView user-selected font */
	static const tchar_t szClassName[];

// Operations
public:
	HMENU NewDirViewMenu();
	HMENU NewMergeViewMenu();
	HMENU NewHexMergeViewMenu();
	HMENU NewImgMergeViewMenu();
	HMENU NewWebPageDiffViewMenu();
	HMENU NewOpenViewMenu();
	HMENU NewDefaultMenu(int ID = 0);
	HMENU GetPrediffersSubmenu(HMENU mainMenu);
	void UpdatePrediffersMenu();

	bool DoFileOrFolderOpen(const PathContext *pFiles = nullptr,
		const fileopenflags_t dwFlags[] = nullptr, const String strDesc[] = nullptr,
		const String& sReportFile = _T(""), std::optional<bool> bRecurse = false, IDirDoc *pDirDoc = nullptr,
		const PackingInfo * infoUnpacker = nullptr, const PrediffingInfo * infoPrediffer = nullptr,
		UINT nID = 0, const OpenFileParams *pOpenParams = nullptr);
	bool DoFileOpen(UINT nID, const PathContext* pFiles,
		const fileopenflags_t dwFlags[] = nullptr, const String strDesc[] = nullptr,
		const String& sReportFile = _T(""),
		const PackingInfo* infoUnpacker = nullptr, const PrediffingInfo * infoPrediffer = nullptr,
		const OpenFileParams *pOpenParams = nullptr);
	bool DoFileNew(UINT nID, int nPanes,
		const fileopenflags_t dwFlags[] = nullptr, const String strDesc[] = nullptr,
		const PrediffingInfo * infoPrediffer = nullptr,
		const OpenFileParams *pOpenParams = nullptr);
	bool DoOpenConflict(const String& conflictFile, const String strDesc[] = nullptr, bool checked = false);
	bool DoOpenClipboard(UINT nID = 0, int nBuffers = 2, const fileopenflags_t dwFlags[] = nullptr, const String strDesc[] = nullptr,
		const PackingInfo* infoUnpacker = nullptr, const PrediffingInfo * infoPrediffer = nullptr,
		const OpenFileParams* pOpenParams = nullptr);
	bool DoSelfCompare(UINT nID, const String& file, const String strDesc[] = nullptr,
		const PackingInfo* infoUnpacker = nullptr, const PrediffingInfo * infoPrediffer = nullptr,
		const OpenFileParams* pOpenParams = nullptr);
	bool ShowAutoMergeDoc(UINT nID, IDirDoc * pDirDoc, int nFiles, const FileLocation fileloc[],
		const fileopenflags_t dwFlags[], const String strDesc[], const String& sReportFile = _T(""),
		const PackingInfo * infoUnpacker = nullptr, const PrediffingInfo * infoPrediffer = nullptr,
		const OpenFileParams *pOpenParams = nullptr);
	bool ShowMergeDoc(UINT nID, IDirDoc * pDirDoc, int nFiles, const FileLocation fileloc[],
		const fileopenflags_t dwFlags[], const String strDesc[], const String& sReportFile = _T(""),
		const PackingInfo * infoUnpacker = nullptr, const PrediffingInfo * infoPrediffer = nullptr,
		const OpenFileParams *pOpenParams = nullptr);
	bool ShowTextOrTableMergeDoc(std::optional<bool> table, IDirDoc * pDirDoc, int nFiles, const FileLocation fileloc[],
		const fileopenflags_t dwFlags[], const String strDesc[], const String& sReportFile = _T(""),
		const PackingInfo * infoUnpacker = nullptr, const PrediffingInfo * infoPrediffer = nullptr,
		const OpenTextFileParams *pOpenParams = nullptr);
	bool ShowTextMergeDoc(IDirDoc * pDirDoc, int nFiles, const FileLocation fileloc[],
		const fileopenflags_t dwFlags[], const String strDesc[], const String& sReportFile = _T(""),
		const PackingInfo * infoUnpacker = nullptr, const PrediffingInfo * infoPrediffer = nullptr,
		const OpenTextFileParams *pOpenParams = nullptr);
	bool ShowTextMergeDoc(IDirDoc* pDirDoc, int nBuffers, const String text[],
		const String strDesc[], const String& strFileExt, const OpenTextFileParams *pOpenParams = nullptr);
	bool ShowTableMergeDoc(IDirDoc * pDirDoc, int nFiles, const FileLocation fileloc[],
		const fileopenflags_t dwFlags[], const String strDesc[], const String& sReportFile = _T(""),
		const PackingInfo * infoUnpacker = nullptr, const PrediffingInfo * infoPrediffer = nullptr,
		const OpenTextFileParams *pOpenParams = nullptr);
	bool ShowHexMergeDoc(IDirDoc * pDirDoc, int nFiles, const FileLocation fileloc[],
		const fileopenflags_t dwFlags[], const String strDesc[], const String& sReportFile = _T(""),
		const PackingInfo * infoUnpacker = nullptr, const PrediffingInfo * infoPrediffer = nullptr,
		const OpenBinaryFileParams *pOpenParams = nullptr);
	bool ShowImgMergeDoc(IDirDoc * pDirDoc, int nFiles, const FileLocation fileloc[],
		const fileopenflags_t dwFlags[], const String strDesc[], const String& sReportFile = _T(""),
		const PackingInfo * infoUnpacker = nullptr, const PrediffingInfo * infoPrediffer = nullptr,
		const OpenImageFileParams *pOpenParams = nullptr);
	bool ShowWebDiffDoc(IDirDoc * pDirDoc, int nFiles, const FileLocation fileloc[],
		const fileopenflags_t dwFlags[], const String strDesc[], const String& sReportFile = _T(""),
		const PackingInfo * infoUnpacker = nullptr, const PrediffingInfo * infoPrediffer = nullptr,
		const OpenWebPageParams *pOpenParams = nullptr);

	void UpdateResources();
	void ApplyDiffOptions();
	void SelectFilter();
	void StartFlashing();
	bool AskCloseConfirmation();
	static FRAMETYPE GetFrameType(const CFrameWnd * pFrame);
	static void UpdateDocTitle();
	static void ReloadMenu();
	static void AppendPluginMenus(CMenu* pMenu, const String& filteredFilenames,
		const std::vector<std::wstring>& events, bool addAllMenu, unsigned baseId);
	static String GetPluginPipelineByMenuId(unsigned idSearch, const std::vector<std::wstring>& events, unsigned baseId);
	DropHandler *GetDropHandler() const { return m_pDropHandler; }
	const CTypedPtrArray<CPtrArray, CMDIChildWnd*>& GetChildArray() const { return m_arrChild; }
	IMergeDoc* GetActiveIMergeDoc();
<<<<<<< HEAD
	MDITileLayout::LayoutManager& GetLayoutManager() { return m_layoutManager; };
=======
	DirWatcher* GetDirWatcher() { return m_pDirWatcher.get(); }
	void WatchDocuments(IMergeDoc* pMergeDoc);
	void UnwatchDocuments(IMergeDoc* pMergeDoc);
	CToolBar* GetToolbar() { return &m_wndToolBar; }
	static void WaitAndDoMessageLoop(bool& completed, int ms);
>>>>>>> f62b2e5b

// Overrides
	virtual void GetMessageString(UINT nID, CString& rMessage) const;
	// ClassWizard generated virtual function overrides
	//{{AFX_VIRTUAL(CMainFrame)
public:
	virtual void ActivateFrame(int nCmdShow = -1);
	virtual BOOL PreTranslateMessage(MSG* pMsg);
	virtual void OnUpdateFrameTitle(BOOL bAddToTitle);
	virtual BOOL PreCreateWindow(CREATESTRUCT& cs);

	//}}AFX_VIRTUAL

// Implementation methods
protected:
	virtual ~CMainFrame();

// Public implementation data
public:
	bool m_bFirstTime; /**< If first time frame activated, get  pos from reg */

// Implementation data
protected:
	// control bar embedded members
	CStatusBar  m_wndStatusBar;
	CReBar m_wndReBar;
	CToolBar m_wndToolBar;
	CMDITabBar m_wndTabBar;
	CTypedPtrArray<CPtrArray, CMDIChildWnd*> m_arrChild;
	MDITileLayout::LayoutManager m_layoutManager;

	// Tweak MDI client window behavior
	class CMDIClient : public DpiAware::CDpiAwareWnd<CWnd>
	{
		static UINT_PTR const m_nRedrawTimer = 1612;
		virtual LRESULT WindowProc(UINT message, WPARAM wParam, LPARAM lParam)
		{
			switch (message)
			{
			case WM_MDICREATE:
			case WM_MDIACTIVATE:
			{
				// To reduce flicker in maximized state, disable drawing while messing with MDI child frames
				BOOL bMaximized;
				HWND hwndActive = reinterpret_cast<HWND>(SendMessage(WM_MDIGETACTIVE, 0, reinterpret_cast<LPARAM>(&bMaximized)));
				if ((bMaximized || (message == WM_MDICREATE && !hwndActive)) &&
					SetTimer(m_nRedrawTimer, USER_TIMER_MINIMUM, nullptr))
				{
					SetRedraw(FALSE);
				}
				break;
			}
			case WM_TIMER:
				if (wParam == m_nRedrawTimer)
				{
					KillTimer(m_nRedrawTimer);
					SetRedraw(TRUE);
					RedrawWindow(NULL, NULL, RDW_ALLCHILDREN | RDW_INVALIDATE);
				}
				break;
			case WM_SIZE:
				if (AfxGetMainWnd())
					GetMainFrame()->GetLayoutManager().NotifyMainResized();
				break;
			case WM_DPICHANGED_BEFOREPARENT:
				UpdateDpi();
				break;
			}
			return CWnd::WindowProc(message, wParam, lParam);
		}
	} m_wndMDIClient;

	enum
	{
		MENU_DEFAULT,
		MENU_MERGEVIEW,
		MENU_DIRVIEW,
		MENU_HEXMERGEVIEW,
		MENU_IMGMERGEVIEW,
		MENU_WEBPAGEDIFFVIEW,
		MENU_OPENVIEW,
		MENU_COUNT, // Add new items before this item
	};
	/**
	 * Menu frames - for which frame(s) the menu is.
	 */
	enum
	{
		MENU_MAINFRM = 0x000001,
		MENU_FILECMP = 0x000002,
		MENU_FOLDERCMP = 0x000004,
		MENU_ALL = MENU_MAINFRM | MENU_FILECMP | MENU_FOLDERCMP
	};
	enum
	{
		AUTO_RELOAD_MODIFIED_FILES_DISABLED,
		AUTO_RELOAD_MODIFIED_FILES_ONWINDOWACTIVATED,
		AUTO_RELOAD_MODIFIED_FILES_IMMEDIATELY
	};

	/**
	 * A structure attaching a menu item, icon and menu types to apply to.
	 */
	struct MENUITEM_ICON
	{
		int menuitemID;   /**< Menu item's ID. */
		int iconResID;    /**< Icon's resource ID. */
		int menusToApply; /**< For which menus to apply. */
	};

	static const MENUITEM_ICON m_MenuIcons[];

	std::unique_ptr<BCMenu> m_pMenus[MENU_COUNT]; /**< Menus for different views */
	std::unique_ptr<BCMenu> m_pImageMenu;
	std::unique_ptr<BCMenu> m_pWebPageMenu;
	std::vector<TempFilePtr> m_tempFiles; /**< List of possibly needed temp files. */
	DropHandler *m_pDropHandler;
	std::unique_ptr<DirWatcher> m_pDirWatcher;


// Generated message map functions
protected:
	//{{AFX_MSG(CMainFrame)
	afx_msg void OnMeasureItem(int nIDCtl, LPMEASUREITEMSTRUCT lpMeasureItemStruct);
	afx_msg LRESULT OnMenuChar(UINT nChar, UINT nFlags, CMenu* pMenu) ;
	afx_msg void OnInitMenuPopup(CMenu* pPopupMenu, UINT nIndex, BOOL bSysMenu);
	afx_msg int OnCreate(LPCREATESTRUCT lpCreateStruct);
	afx_msg void OnFileOpen();
	afx_msg void OnHelpGnulicense();
	afx_msg void OnOptions();
	afx_msg void OnViewSelectfont();
	afx_msg void OnViewUsedefaultfont();
	afx_msg void OnHelpContents();
	afx_msg void OnClose();
	afx_msg void OnToolsGeneratePatch();
	afx_msg void OnDropFiles(const std::vector<String>& files);
	afx_msg void OnUpdatePluginUnpackMode(CCmdUI* pCmdUI);
	afx_msg void OnPluginUnpackMode(UINT nID);
	afx_msg void OnUpdatePluginPrediffMode(CCmdUI* pCmdUI);
	afx_msg void OnPluginPrediffMode(UINT nID);
	afx_msg void OnUpdatePluginRelatedMenu(CCmdUI* pCmdUI);
	afx_msg void OnReloadPlugins();
	afx_msg void OnSaveConfigData();
	template <int nFiles, unsigned nID>
	afx_msg void OnFileNew() { DoFileNew(nID, nFiles); }
	afx_msg void OnToolsFilters();
	afx_msg void OnViewStatusBar();
	afx_msg void OnUpdateViewTabBar(CCmdUI* pCmdUI);
	afx_msg void OnViewTabBar();
	afx_msg void OnUpdateResizePanes(CCmdUI* pCmdUI);
	afx_msg void OnResizePanes();
	afx_msg void OnFileOpenProject();
	afx_msg LRESULT OnCopyData(WPARAM wParam, LPARAM lParam);
	afx_msg LRESULT OnUser1(WPARAM wParam, LPARAM lParam);
	afx_msg void OnWindowCloseAll();
	afx_msg void OnUpdateWindowCloseAll(CCmdUI* pCmdUI);
	afx_msg void OnSaveProject();
	afx_msg void OnActivateApp(BOOL bActive, DWORD dwThreadID);
	afx_msg void OnToolbarSize(UINT id);
	afx_msg void OnUpdateToolbarSize(CCmdUI* pCmdUI);
	afx_msg BOOL OnToolTipText(UINT, NMHDR* pNMHDR, LRESULT* pResult);
	afx_msg void OnHelpReleasenotes();
	afx_msg void OnHelpTranslations();
	afx_msg void OnFileOpenConflict();
	afx_msg void OnFileOpenClipboard();
	afx_msg void OnPluginsList();
	afx_msg void OnUpdatePluginName(CCmdUI* pCmdUI);
	afx_msg void OnUpdateStatusNum(CCmdUI* pCmdUI);
	afx_msg void OnToolbarButtonDropDown(NMHDR* pNMHDR, LRESULT* pResult);
	afx_msg void OnDiffWhitespace(UINT nID);
	afx_msg void OnUpdateDiffWhitespace(CCmdUI* pCmdUI);
	afx_msg void OnDiffIgnoreBlankLines();
	afx_msg void OnUpdateDiffIgnoreBlankLines(CCmdUI* pCmdUI);
	afx_msg void OnDiffIgnoreCase();
	afx_msg void OnUpdateDiffIgnoreCase(CCmdUI* pCmdUI);
	afx_msg void OnDiffIgnoreNumbers();
	afx_msg void OnUpdateDiffIgnoreNumbers(CCmdUI* pCmdUI);
	afx_msg void OnDiffIgnoreEOL();
	afx_msg void OnUpdateDiffIgnoreEOL(CCmdUI* pCmdUI);
	afx_msg void OnDiffIgnoreCP();
	afx_msg void OnUpdateDiffIgnoreCP(CCmdUI* pCmdUI);
	afx_msg void OnDiffIgnoreComments();
	afx_msg void OnUpdateDiffIgnoreComments(CCmdUI* pCmdUI);
	afx_msg void OnIncludeSubfolders();
	afx_msg void OnUpdateIncludeSubfolders(CCmdUI* pCmdUI);
	afx_msg void OnCompareMethod(UINT nID);
	afx_msg void OnUpdateCompareMethod(CCmdUI* pCmdUI);
	afx_msg void OnMRUs(UINT nID);
	afx_msg void OnUpdateNoMRUs(CCmdUI* pCmdUI);
	afx_msg void OnFirstFile();
	afx_msg void OnUpdateFirstFile(CCmdUI* pCmdUI);
	afx_msg void OnPrevFile();
	afx_msg void OnUpdatePrevFile(CCmdUI* pCmdUI);
	afx_msg void OnNextFile();
	afx_msg void OnUpdateNextFile(CCmdUI* pCmdUI);
	afx_msg void OnLastFile();
	afx_msg void OnUpdateLastFile(CCmdUI* pCmdUI);
	afx_msg void OnTimer(UINT_PTR nIDEvent);
	afx_msg void OnDestroy();
	afx_msg void OnAccelQuit();
	afx_msg LRESULT OnDpiChanged(WPARAM wParam, LPARAM lParam);
	afx_msg BOOL OnMDIWindowCmd(UINT nID);
	afx_msg LRESULT OnChildFrameAdded(WPARAM wParam, LPARAM lParam);
	afx_msg LRESULT OnChildFrameRemoved(WPARAM wParam, LPARAM lParam);
	afx_msg LRESULT OnChildFrameActivate(WPARAM wParam, LPARAM lParam);
	afx_msg LRESULT OnChildFrameActivated(WPARAM wParam, LPARAM lParam);
	//}}AFX_MSG
	DECLARE_MESSAGE_MAP()

private:
	void addToMru(const tchar_t* szItem, const tchar_t* szRegSubKey, UINT nMaxItems = 20);
	OpenDocList &GetAllOpenDocs();
	MergeDocList &GetAllMergeDocs();
	DirDocList &GetAllDirDocs();
	HexMergeDocList &GetAllHexMergeDocs();
	std::vector<CImgMergeFrame *> GetAllImgMergeFrames();
	std::vector<CWebPageDiffFrame *> GetAllWebPageDiffFrames();
	void UpdateFont(FRAMETYPE frame);
	BOOL CreateToolbar();
	CMergeEditView * GetActiveMergeEditView();
	void LoadToolbarImages();
	HMENU NewMenu( int view, int ID );
	bool CompareFilesIfFilesAreLarge(IDirDoc* pDirDoc, int nFiles, const FileLocation ifileloc[]);
};<|MERGE_RESOLUTION|>--- conflicted
+++ resolved
@@ -18,12 +18,9 @@
 #include "PathContext.h"
 #include "OptionsDef.h"
 #include "OptionsMgr.h"
-<<<<<<< HEAD
+#include "FileOpenFlags.h"
 #include "utils/DpiAware.h"
 #include "utils/MDITileLayout.h"
-=======
-#include "FileOpenFlags.h"
->>>>>>> f62b2e5b
 
 class BCMenu;
 class CDirView;
@@ -223,15 +220,12 @@
 	DropHandler *GetDropHandler() const { return m_pDropHandler; }
 	const CTypedPtrArray<CPtrArray, CMDIChildWnd*>& GetChildArray() const { return m_arrChild; }
 	IMergeDoc* GetActiveIMergeDoc();
-<<<<<<< HEAD
-	MDITileLayout::LayoutManager& GetLayoutManager() { return m_layoutManager; };
-=======
 	DirWatcher* GetDirWatcher() { return m_pDirWatcher.get(); }
 	void WatchDocuments(IMergeDoc* pMergeDoc);
 	void UnwatchDocuments(IMergeDoc* pMergeDoc);
 	CToolBar* GetToolbar() { return &m_wndToolBar; }
 	static void WaitAndDoMessageLoop(bool& completed, int ms);
->>>>>>> f62b2e5b
+	MDITileLayout::LayoutManager& GetLayoutManager() { return m_layoutManager; };
 
 // Overrides
 	virtual void GetMessageString(UINT nID, CString& rMessage) const;
