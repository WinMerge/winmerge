--- conflicted
+++ resolved
@@ -387,12 +387,6 @@
 	afx_msg void OnActivateApp(BOOL bActive, DWORD dwThreadID);
 	afx_msg void OnNcCalcSize(BOOL bCalcValidRects, NCCALCSIZE_PARAMS FAR* lpncsp);
 	afx_msg void OnSize(UINT nType, int cx, int cy);
-<<<<<<< HEAD
-	afx_msg void OnMouseMove(UINT nFlags, CPoint point);
-	afx_msg void OnMouseLeave();
-	afx_msg void OnNcMouseMove(UINT nHitTest, CPoint point);
-=======
->>>>>>> 83d635ad
 	afx_msg void OnToolbarSize(UINT id);
 	afx_msg void OnUpdateToolbarSize(CCmdUI* pCmdUI);
 	afx_msg BOOL OnToolTipText(UINT, NMHDR* pNMHDR, LRESULT* pResult);
