--- conflicted
+++ resolved
@@ -166,12 +166,10 @@
 	LONG GetActiveOperations() const { return m_nActiveOperations; }
 	//@}
 
-<<<<<<< HEAD
-	CFont *GetGUIFont(int dpi) const;
-=======
 	void AddZombieThread(CWinThread* pThread);
 	bool WaitZombieThreads();
->>>>>>> f62b2e5b
+	
+	CFont *GetGUIFont(int dpi) const;
 
 	//{{AFX_MSG(CMergeApp)
 	afx_msg BOOL OnOpenRecentFile(UINT nID);
