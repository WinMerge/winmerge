/**
 * @file  Wrap_DiffUtils.cpp
 *
 * @brief Implementation file for Wrap_DiffUtils class.
 */

#include "pch.h"
#include "diff.h"
#include "Wrap_DiffUtils.h"
#include <map>
#include <algorithm>
#include <cassert>
#include <sstream>
#include <vector>
#include "DiffContext.h"
#include "Exceptions.h"
#include "FilterList.h"
#include "CompareOptions.h"
#include "coretools.h"
#include "DiffList.h"
#include "DiffWrapper.h"
#include "xdiff_gnudiff_compat.h"
#include "unicoder.h"
#include "DiffFileData.h"

namespace CompareEngines
{
static void CopyTextStats(const file_data * inf, FileTextStats * myTextStats);

/**
 * @brief Default constructor.
 */
DiffUtils::DiffUtils()
		:  m_pDiffWrapper(new ::CDiffWrapper)
		, m_ndiffs(0)
		, m_ntrivialdiffs(0)
{
}

/**
 * @brief Default destructor.
 */
DiffUtils::~DiffUtils()
{
}

/**
 * @brief Set compare options from general compare options.
 * @param [in ]options General compare options.
 */
void DiffUtils::SetCompareOptions(const CompareOptions& options)
{
	DIFFOPTIONS doptions;
	static_cast<const DiffutilsOptions&>(options).GetAsDiffOptions(doptions);
	m_pDiffWrapper->SetOptions(&doptions);
}

/**
 * @brief Clear current filters list.
 * Don't delete the list as it points to external list.
 */
void DiffUtils::ClearFilterList()
{
	m_pDiffWrapper->SetFilterList(static_cast<std::shared_ptr<FilterList>>(nullptr));
}

/**
 * @brief Set line filters list to use.
 * @param [in] list List of line filters.
 */
void DiffUtils::SetFilterList(std::shared_ptr<FilterList> list)
{
	m_pDiffWrapper->SetFilterList(list);
}

void DiffUtils::SetSubstitutionList(std::shared_ptr<SubstitutionList> list)
{
	m_pDiffWrapper->SetSubstitutionList(list);
}

void DiffUtils::ClearSubstitutionList()
{
	m_pDiffWrapper->SetSubstitutionList(nullptr);
}

void DiffUtils::SetCodepage(int codepage)
{
	m_pDiffWrapper->SetCodepage(codepage);
}

/**
 * @brief Compare two files (as earlier specified).
 * @return DIFFCODE as a result of compare.
 */
int DiffUtils::CompareFiles(DiffFileData* diffData)
{
	int bin_flag = 0;
	int bin_file = 0; // bitmap for binary files

	// Do the actual comparison (generating a change script)
	struct change *script = nullptr;
	bool success = m_pDiffWrapper->Diff2Files(&script, diffData, & bin_flag, & bin_file);
	if (!success)
	{
		return DIFFCODE::FILE | DIFFCODE::TEXT | DIFFCODE::CMPERR;
	}
	unsigned code = DIFFCODE::FILE | DIFFCODE::TEXT | DIFFCODE::SAME;

	// make sure to start counting diffs at 0
	// (usually it is -1 at this point, for unknown)
	m_ndiffs = 0;
	m_ntrivialdiffs = 0;

	if (script != nullptr)
	{
		const bool usefilters = m_pDiffWrapper->GetOptions().m_filterCommentsLines ||
			(m_pDiffWrapper->GetFilterList() && m_pDiffWrapper->GetFilterList()->HasRegExps()) ||
			(m_pDiffWrapper->GetSubstitutionList() && m_pDiffWrapper->GetSubstitutionList()->HasRegExps());
	
		PostFilterContext ctxt{};
		String Ext = ucr::toTString(diffData->m_inf[0].name);
		size_t PosOfDot = Ext.rfind('.');
		if (PosOfDot != String::npos)
			Ext.erase(0, PosOfDot + 1);

		m_pDiffWrapper->SetFilterCommentsSourceDef(Ext);

		struct change *next = script;

		while (next != nullptr)
		{
			/* Find a set of changes that belong together.  */
			struct change *thisob = next;
			struct change *end = find_change(next);

			/* Disconnect them from the rest of the changes,
			making them a hunk, and remember the rest for next iteration.  */
			next = end->link;
			end->link = nullptr;
#ifdef _DEBUG
			debug_script(thisob);
#endif

			{
				/* Determine range of line numbers involved in each file.  */
				int first0 = 0, last0 = 0, first1 = 0, last1 = 0, deletes = 0, inserts = 0;
<<<<<<< HEAD
				analyze_hunk (thisob, &first0, &last0, &first1, &last1, &deletes, &inserts, m_inf);

				/* Reconnect the script so it will all be freed properly.  */
				end->link = next;

				if (deletes!=0 || inserts!=0 || thisob->trivial!=0)
				{
					OP_TYPE op = (deletes == 0 && inserts == 0) ? OP_TRIVIAL : OP_DIFF;

					if (op != OP_TRIVIAL && usefilters)
					{
						m_pDiffWrapper->PostFilter(ctxt, thisob, m_inf);
=======
				analyze_hunk (thisob, &first0, &last0, &first1, &last1, &deletes, &inserts, diffData->m_inf);
				if (deletes!=0 || inserts!=0 || thisob->trivial!=0)
				{
					/* Print the lines that the first file has.  */
					int trans_a0 = 0, trans_b0 = 0, trans_a1 = 0, trans_b1 = 0;
					translate_range(&diffData->m_inf[0], first0, last0, &trans_a0, &trans_b0);
					translate_range(&diffData->m_inf[1], first1, last1, &trans_a1, &trans_b1);
	
					//Determine quantity of lines in this block for both sides
					int QtyLinesLeft = (trans_b0 - trans_a0) + 1;
					int QtyLinesRight = (trans_b1 - trans_a1) + 1;
					if (usefilters)
					{
						OP_TYPE op = OP_NONE;
						if (deletes == 0 && inserts == 0)
							op = OP_TRIVIAL;
						else
							op = OP_DIFF;
						m_pDiffWrapper->PostFilter(ctxt, trans_a0 - 1, QtyLinesLeft, trans_a1 - 1, QtyLinesRight, op, diffData->m_inf);
						if(op == OP_TRIVIAL)
						{
							thisob->trivial = 1;
						}
>>>>>>> ea8dd300
					}
				}
			}
		}
	}


	// Free change script (which we don't want)
	if (script != nullptr)
	{
		struct change *p, *e;
		for (e = script; e; e = p)
		{
			if (!e->trivial)
				++m_ndiffs;
			else
				++m_ntrivialdiffs;
			p = e->link;
			free(e);
		}
		if (m_ndiffs > 0)
			code = code & ~DIFFCODE::SAME | DIFFCODE::DIFF;
	}

	// diff_2_files set bin_flag to -1 if different binary
	// diff_2_files set bin_flag to +1 if same binary

	if (bin_flag != 0)
	{
		// Clear text-flag, set binary flag
		// We don't know diff counts for binary files
		code = code & ~DIFFCODE::TEXT;
		switch (bin_file)
		{
		case BINFILE_SIDE1:
			code |= DIFFCODE::BIN | DIFFCODE::BINSIDE1;
			break;
		case BINFILE_SIDE2:
			code |= DIFFCODE::BIN | DIFFCODE::BINSIDE2;
			break;
		case BINFILE_SIDE1 | BINFILE_SIDE2:
			code |= DIFFCODE::BIN | DIFFCODE::BINSIDE1 | DIFFCODE::BINSIDE2;
			break;
		default:
			std::ostringstream ss;
			ss << "Invalid bin_file value: " << bin_file;
			throw ss.str();
			break;
		}
		m_ndiffs = CDiffContext::DIFFS_UNKNOWN;
	}

	if (bin_flag < 0)
	{
		// Clear same-flag, set diff-flag
		code = code & ~DIFFCODE::SAME | DIFFCODE::DIFF;
	}

	return code;
}

/**
 * @brief Compare two files using diffutils.
 *
 * Compare two files (in DiffFileData param) using diffutils. Run diffutils
 * inside SEH so we can trap possible error and exceptions. If error or
 * execption is trapped, return compare failure.
 * @param [out] diffs Pointer to list of change structs where diffdata is stored.
 * @param [in] depth Depth in folder compare (we use 0).
 * @param [out] bin_status used to return binary status from compare.
 * @param [in] bMovedBlocks If `true` moved blocks are analyzed.
 * @param [out] bin_file Returns which file was binary file as bitmap.
    So if first file is binary, first bit is set etc. Can be `nullptr` if binary file
    info is not needed (faster compare since diffutils don't bother checking
    second file if first is binary).
 * @return `true` when compare succeeds, `false` if error happened during compare.
 */
bool DiffUtils::Diff2Files(struct change ** diffs, DiffFileData *diffData,
		int * bin_status, int * bin_file) const
{
	return m_pDiffWrapper->Diff2Files(diffs, diffData, bin_status, bin_file);
}

/**
 * @brief Copy text stat results from diffutils back into the FileTextStats structure
 */
static void CopyTextStats(const file_data * inf, FileTextStats * myTextStats)
{
	myTextStats->ncrlfs = inf->count_crlfs;
	myTextStats->ncrs = inf->count_crs;
	myTextStats->nlfs = inf->count_lfs;
	myTextStats->nzeros = inf->count_zeros;
}

/**
 * @brief Return diff counts for last compare.
 * @param [out] diffs Count of real differences.
 * @param [out] trivialDiffs Count of ignored differences.
 */
void DiffUtils::GetDiffCounts(int & diffs, int & trivialDiffs) const
{
	diffs = m_ndiffs;
	trivialDiffs = m_ntrivialdiffs;
}


} // namespace CompareEngines<|MERGE_RESOLUTION|>--- conflicted
+++ resolved
@@ -144,8 +144,7 @@
 			{
 				/* Determine range of line numbers involved in each file.  */
 				int first0 = 0, last0 = 0, first1 = 0, last1 = 0, deletes = 0, inserts = 0;
-<<<<<<< HEAD
-				analyze_hunk (thisob, &first0, &last0, &first1, &last1, &deletes, &inserts, m_inf);
+				analyze_hunk (thisob, &first0, &last0, &first1, &last1, &deletes, &inserts, diffData->m_inf);
 
 				/* Reconnect the script so it will all be freed properly.  */
 				end->link = next;
@@ -156,32 +155,7 @@
 
 					if (op != OP_TRIVIAL && usefilters)
 					{
-						m_pDiffWrapper->PostFilter(ctxt, thisob, m_inf);
-=======
-				analyze_hunk (thisob, &first0, &last0, &first1, &last1, &deletes, &inserts, diffData->m_inf);
-				if (deletes!=0 || inserts!=0 || thisob->trivial!=0)
-				{
-					/* Print the lines that the first file has.  */
-					int trans_a0 = 0, trans_b0 = 0, trans_a1 = 0, trans_b1 = 0;
-					translate_range(&diffData->m_inf[0], first0, last0, &trans_a0, &trans_b0);
-					translate_range(&diffData->m_inf[1], first1, last1, &trans_a1, &trans_b1);
-	
-					//Determine quantity of lines in this block for both sides
-					int QtyLinesLeft = (trans_b0 - trans_a0) + 1;
-					int QtyLinesRight = (trans_b1 - trans_a1) + 1;
-					if (usefilters)
-					{
-						OP_TYPE op = OP_NONE;
-						if (deletes == 0 && inserts == 0)
-							op = OP_TRIVIAL;
-						else
-							op = OP_DIFF;
-						m_pDiffWrapper->PostFilter(ctxt, trans_a0 - 1, QtyLinesLeft, trans_a1 - 1, QtyLinesRight, op, diffData->m_inf);
-						if(op == OP_TRIVIAL)
-						{
-							thisob->trivial = 1;
-						}
->>>>>>> ea8dd300
+						m_pDiffWrapper->PostFilter(ctxt, thisob, diffData->m_inf);
 					}
 				}
 			}
