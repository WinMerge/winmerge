--- conflicted
+++ resolved
@@ -19,11 +19,8 @@
 #include "TimeSizeCompare.h"
 #include "TFile.h"
 #include "FileFilterHelper.h"
-<<<<<<< HEAD
 #include "PropertySystem.h"
 #include "FilterEngine/FilterExpression.h"
-=======
->>>>>>> 37a06d63
 #include "Logger.h"
 #include "I18n.h"
 #include "DebugNew.h"
@@ -470,25 +467,6 @@
 		throw "Invalid compare type, DiffFileData can't handle it";
 	}
 
-<<<<<<< HEAD
-	if (m_pCtxt->m_pPropertySystem)
-	{
-		size_t numprops = m_pCtxt->m_pPropertySystem->GetCanonicalNames().size();
-		PathContext tFiles;
-		m_pCtxt->GetComparePaths(di, tFiles);
-		for (int i = 0; i < nDirs; ++i)
-		{
-			auto& properties = di.diffFileInfo[i].m_pAdditionalProperties;
-			if (properties)
-				continue; // already have properties
-			properties.reset(new PropertyValues());
-			if (di.diffcode.exists(i))
-				m_pCtxt->m_pPropertySystem->GetPropertyValues(tFiles[i], *properties);
-			else
-				properties->Resize(numprops);
-		}
-	}
-
 	if ((code & DIFFCODE::COMPAREFLAGS) == DIFFCODE::SAME && m_pCtxt->m_pAdditionalCompareExpression)
 	{
 		m_pCtxt->m_pAdditionalCompareExpression->errorCode = FilterErrorCode::FILTER_ERROR_NO_ERROR;
@@ -507,7 +485,5 @@
 		}
 	}
 
-=======
->>>>>>> 37a06d63
 	return code;
 }
