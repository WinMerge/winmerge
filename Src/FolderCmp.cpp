--- conflicted
+++ resolved
@@ -465,26 +465,5 @@
 		throw "Invalid compare type, DiffFileData can't handle it";
 	}
 
-<<<<<<< HEAD
-	if (m_pCtxt->m_pPropertySystem)
-	{
-		size_t numprops = m_pCtxt->m_pPropertySystem->GetCanonicalNames().size();
-		PathContext tFiles;
-		m_pCtxt->GetComparePaths(di, tFiles);
-		for (int i = 0; i < nDirs; ++i)
-		{
-			auto& properties = di.diffFileInfo[i].m_pAdditionalProperties;
-			if (properties)
-				continue; // already have properties
-			properties.reset(new PropertyValues());
-			if (di.diffcode.exists(i))
-				m_pCtxt->m_pPropertySystem->GetPropertyValues(tFiles[i], *properties);
-			else
-				properties->Resize(numprops);
-		}
-	}
-
-=======
->>>>>>> fafdf721
 	return code;
 }
