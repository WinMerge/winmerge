/** 
 * @file  MergeFrameCommon.h
 *
 * @brief interface of the CMergeFrameCommon class
 *
 */
#pragma once

<<<<<<< HEAD
#include "utils/DpiAware.h"

class CMergeFrameCommon: public DpiAware::CDpiAwareWnd<CMDIChildWnd>
=======
#include "UnicodeString.h"
#include "PathContext.h"

class PrediffingInfo;
class PackingInfo;

class CMergeFrameCommon: public CMDIChildWnd
>>>>>>> 9b0998ae
{
	DECLARE_DYNCREATE(CMergeFrameCommon)
public:
	CMergeFrameCommon(int nIdenticalIcon  = -1, int nDifferentIcon = -1);
	bool IsActivated() const { return m_bActivated; }
	void ActivateFrame(int nCmdShow);
	void SetLastCompareResult(int nResult);
	static void ShowIdenticalMessage(const PathContext& paths, bool bIdenticalAll, std::function<int (LPCTSTR, UINT, UINT)> funcMessageBox);
	static String GetTitleString(const PathContext& paths, const String desc[], const PackingInfo *pInfoUnpacker, const PrediffingInfo *pInfoPrediffer, bool hasTrivialDiffs = false);
	static String GetTooltipString(const PathContext& paths, const String desc[], const PackingInfo *pInfoUnpacker, const PrediffingInfo *pInfoPrediffer, bool hasTrivialDiffs = false);
	static void ChangeMergeMenuText(int srcPane, int dstPane, CCmdUI* pCmdUI);
	static std::pair<int, int> MenuIDtoXY(UINT nID, int nActivePane, int nBuffers);
	void SaveWindowState();
	void SetSharedMenu(HMENU hMenu) { m_hMenuShared = hMenu; }
	void RemoveBarBorder();
	virtual BOOL PreCreateWindow(CREATESTRUCT& cs);
	virtual BOOL IsTabbedMDIChild()
	{
		return TRUE; // https://stackoverflow.com/questions/35553955/getting-rid-of-3d-look-of-mdi-frame-window
	}
protected:
	int m_nLastSplitPos[2];
private:
	bool m_bActivated;
	HICON m_hCurrent;
	HICON m_hIdentical;
	HICON m_hDifferent;

protected:
	virtual ~CMergeFrameCommon();

protected:
	//{{AFX_MSG(CMergeFrameCommon)
	afx_msg void OnGetMinMaxInfo(MINMAXINFO* lpMMI);
	afx_msg void OnSize(UINT nType, int cx, int cy);
	afx_msg void OnDestroy();
	afx_msg void OnMDIActivate(BOOL bActivate, CWnd* pActivateWnd, CWnd* pDeactivateWnd);
	//}}AFX_MSG
	DECLARE_MESSAGE_MAP()
};
<|MERGE_RESOLUTION|>--- conflicted
+++ resolved
@@ -1,61 +1,56 @@
-/** 
- * @file  MergeFrameCommon.h
- *
- * @brief interface of the CMergeFrameCommon class
- *
- */
-#pragma once
-
-<<<<<<< HEAD
-#include "utils/DpiAware.h"
-
-class CMergeFrameCommon: public DpiAware::CDpiAwareWnd<CMDIChildWnd>
-=======
-#include "UnicodeString.h"
-#include "PathContext.h"
-
-class PrediffingInfo;
-class PackingInfo;
-
-class CMergeFrameCommon: public CMDIChildWnd
->>>>>>> 9b0998ae
-{
-	DECLARE_DYNCREATE(CMergeFrameCommon)
-public:
-	CMergeFrameCommon(int nIdenticalIcon  = -1, int nDifferentIcon = -1);
-	bool IsActivated() const { return m_bActivated; }
-	void ActivateFrame(int nCmdShow);
-	void SetLastCompareResult(int nResult);
-	static void ShowIdenticalMessage(const PathContext& paths, bool bIdenticalAll, std::function<int (LPCTSTR, UINT, UINT)> funcMessageBox);
-	static String GetTitleString(const PathContext& paths, const String desc[], const PackingInfo *pInfoUnpacker, const PrediffingInfo *pInfoPrediffer, bool hasTrivialDiffs = false);
-	static String GetTooltipString(const PathContext& paths, const String desc[], const PackingInfo *pInfoUnpacker, const PrediffingInfo *pInfoPrediffer, bool hasTrivialDiffs = false);
-	static void ChangeMergeMenuText(int srcPane, int dstPane, CCmdUI* pCmdUI);
-	static std::pair<int, int> MenuIDtoXY(UINT nID, int nActivePane, int nBuffers);
-	void SaveWindowState();
-	void SetSharedMenu(HMENU hMenu) { m_hMenuShared = hMenu; }
-	void RemoveBarBorder();
-	virtual BOOL PreCreateWindow(CREATESTRUCT& cs);
-	virtual BOOL IsTabbedMDIChild()
-	{
-		return TRUE; // https://stackoverflow.com/questions/35553955/getting-rid-of-3d-look-of-mdi-frame-window
-	}
-protected:
-	int m_nLastSplitPos[2];
-private:
-	bool m_bActivated;
-	HICON m_hCurrent;
-	HICON m_hIdentical;
-	HICON m_hDifferent;
-
-protected:
-	virtual ~CMergeFrameCommon();
-
-protected:
-	//{{AFX_MSG(CMergeFrameCommon)
-	afx_msg void OnGetMinMaxInfo(MINMAXINFO* lpMMI);
-	afx_msg void OnSize(UINT nType, int cx, int cy);
-	afx_msg void OnDestroy();
-	afx_msg void OnMDIActivate(BOOL bActivate, CWnd* pActivateWnd, CWnd* pDeactivateWnd);
-	//}}AFX_MSG
-	DECLARE_MESSAGE_MAP()
-};
+/** 
+ * @file  MergeFrameCommon.h
+ *
+ * @brief interface of the CMergeFrameCommon class
+ *
+ */
+#pragma once
+
+#include "UnicodeString.h"
+#include "PathContext.h"
+#include "utils/DpiAware.h"
+
+class PrediffingInfo;
+class PackingInfo;
+
+class CMergeFrameCommon: public DpiAware::CDpiAwareWnd<CMDIChildWnd>
+{
+	DECLARE_DYNCREATE(CMergeFrameCommon)
+public:
+	CMergeFrameCommon(int nIdenticalIcon  = -1, int nDifferentIcon = -1);
+	bool IsActivated() const { return m_bActivated; }
+	void ActivateFrame(int nCmdShow);
+	void SetLastCompareResult(int nResult);
+	static void ShowIdenticalMessage(const PathContext& paths, bool bIdenticalAll, std::function<int (LPCTSTR, UINT, UINT)> funcMessageBox);
+	static String GetTitleString(const PathContext& paths, const String desc[], const PackingInfo *pInfoUnpacker, const PrediffingInfo *pInfoPrediffer, bool hasTrivialDiffs = false);
+	static String GetTooltipString(const PathContext& paths, const String desc[], const PackingInfo *pInfoUnpacker, const PrediffingInfo *pInfoPrediffer, bool hasTrivialDiffs = false);
+	static void ChangeMergeMenuText(int srcPane, int dstPane, CCmdUI* pCmdUI);
+	static std::pair<int, int> MenuIDtoXY(UINT nID, int nActivePane, int nBuffers);
+	void SaveWindowState();
+	void SetSharedMenu(HMENU hMenu) { m_hMenuShared = hMenu; }
+	void RemoveBarBorder();
+	virtual BOOL PreCreateWindow(CREATESTRUCT& cs);
+	virtual BOOL IsTabbedMDIChild()
+	{
+		return TRUE; // https://stackoverflow.com/questions/35553955/getting-rid-of-3d-look-of-mdi-frame-window
+	}
+protected:
+	int m_nLastSplitPos[2];
+private:
+	bool m_bActivated;
+	HICON m_hCurrent;
+	HICON m_hIdentical;
+	HICON m_hDifferent;
+
+protected:
+	virtual ~CMergeFrameCommon();
+
+protected:
+	//{{AFX_MSG(CMergeFrameCommon)
+	afx_msg void OnGetMinMaxInfo(MINMAXINFO* lpMMI);
+	afx_msg void OnSize(UINT nType, int cx, int cy);
+	afx_msg void OnDestroy();
+	afx_msg void OnMDIActivate(BOOL bActivate, CWnd* pActivateWnd, CWnd* pDeactivateWnd);
+	//}}AFX_MSG
+	DECLARE_MESSAGE_MAP()
+};