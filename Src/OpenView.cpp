/////////////////////////////////////////////////////////////////////////////
//    WinMerge:  an interactive diff/merge utility
//    Copyright (C) 1997-2000  Thingamahoochie Software
//    Author: Dean Grimm
//    SPDX-License-Identifier: GPL-2.0-or-later
/////////////////////////////////////////////////////////////////////////////
/** 
 * @file  OpenView.cpp
 *
 * @brief Implementation of the COpenView class
 */

#include "stdafx.h"
#include "OpenView.h"
#include <vector>
#include <sys/stat.h>
#include "UnicodeString.h"
#include "Merge.h"
#include "OpenDoc.h"
#include "ProjectFile.h"
#include "paths.h"
#include "SelectPluginDlg.h"
#include "OptionsDef.h"
#include "MainFrm.h"
#include "OptionsMgr.h"
#include "FileOrFolderSelect.h"
#include "7zCommon.h"
#include "Constants.h"
#include "Bitmap.h"
#include "DropHandler.h"
#include "FileFilterHelper.h"
#include "Plugins.h"
#include "BCMenu.h"
#include "LanguageSelect.h"
#include "Win_VersionHelper.h"
#include "OptionsProject.h"

#ifdef _DEBUG
#define new DEBUG_NEW
#endif

#ifndef BCN_DROPDOWN
#define BCN_DROPDOWN            (BCN_FIRST + 0x0002)
#endif

// Timer ID and timeout for delaying path validity check
const UINT IDT_CHECKFILES = 1;
const UINT IDT_RETRY = 2;
const UINT CHECKFILES_TIMEOUT = 1000; // milliseconds
const int RETRY_MAX = 3;

/** @brief Location for Open-dialog specific help to open. */
static TCHAR OpenDlgHelpLocation[] = _T("::/htmlhelp/Open_paths.html");

// COpenView

IMPLEMENT_DYNCREATE(COpenView, CFormView)

BEGIN_MESSAGE_MAP(COpenView, DpiAware::CDpiAwareWnd<CFormView>)
	//{{AFX_MSG_MAP(COpenView)
	ON_CONTROL_RANGE(BN_CLICKED, IDC_PATH0_BUTTON, IDC_PATH2_BUTTON, OnPathButton)
	ON_BN_CLICKED(IDC_SWAP01_BUTTON, (OnSwapButton<IDC_PATH0_COMBO, IDC_PATH1_COMBO>))
	ON_BN_CLICKED(IDC_SWAP12_BUTTON, (OnSwapButton<IDC_PATH1_COMBO, IDC_PATH2_COMBO>))
	ON_BN_CLICKED(IDC_SWAP02_BUTTON, (OnSwapButton<IDC_PATH0_COMBO, IDC_PATH2_COMBO>))
	ON_CONTROL_RANGE(CBN_SELCHANGE, IDC_PATH0_COMBO, IDC_PATH2_COMBO, OnSelchangePathCombo)
	ON_CONTROL_RANGE(CBN_EDITCHANGE, IDC_PATH0_COMBO, IDC_PATH2_COMBO, OnEditEvent)
	ON_CONTROL_RANGE(BN_CLICKED, IDC_SELECT_UNPACKER, IDC_SELECT_PREDIFFER, OnSelectPlugin)
	ON_CBN_SELENDCANCEL(IDC_PATH0_COMBO, UpdateButtonStates)
	ON_CBN_SELENDCANCEL(IDC_PATH1_COMBO, UpdateButtonStates)
	ON_CBN_SELENDCANCEL(IDC_PATH2_COMBO, UpdateButtonStates)
	ON_NOTIFY_RANGE(CBEN_BEGINEDIT, IDC_PATH0_COMBO, IDC_PATH2_COMBO, OnSetfocusPathCombo)
	ON_NOTIFY_RANGE(CBEN_DRAGBEGIN, IDC_PATH0_COMBO, IDC_PATH2_COMBO, OnDragBeginPathCombo)
	ON_WM_TIMER()
	ON_BN_CLICKED(IDC_SELECT_FILTER, OnSelectFilter)
	ON_BN_CLICKED(IDC_OPTIONS, OnOptions)
	ON_NOTIFY(BCN_DROPDOWN, IDC_OPTIONS, (OnDropDown<IDC_OPTIONS, IDR_POPUP_PROJECT_DIFF_OPTIONS>))
	ON_COMMAND_RANGE(ID_PROJECT_DIFF_OPTIONS_WHITESPACE_COMPARE, ID_PROJECT_DIFF_OPTIONS_WHITESPACE_IGNOREALL, OnDiffWhitespace)
	ON_UPDATE_COMMAND_UI_RANGE(ID_PROJECT_DIFF_OPTIONS_WHITESPACE_COMPARE, ID_PROJECT_DIFF_OPTIONS_WHITESPACE_IGNOREALL, OnUpdateDiffWhitespace)
	ON_COMMAND(ID_PROJECT_DIFF_OPTIONS_IGNORE_BLANKLINES, OnDiffIgnoreBlankLines)
	ON_UPDATE_COMMAND_UI(ID_PROJECT_DIFF_OPTIONS_IGNORE_BLANKLINES, OnUpdateDiffIgnoreBlankLines)
	ON_COMMAND(ID_PROJECT_DIFF_OPTIONS_IGNORE_CASE, OnDiffIgnoreCase)
	ON_UPDATE_COMMAND_UI(ID_PROJECT_DIFF_OPTIONS_IGNORE_CASE, OnUpdateDiffIgnoreCase)
	ON_COMMAND(ID_PROJECT_DIFF_OPTIONS_IGNORE_EOL, OnDiffIgnoreEOL)
	ON_UPDATE_COMMAND_UI(ID_PROJECT_DIFF_OPTIONS_IGNORE_EOL, OnUpdateDiffIgnoreEOL)
	ON_COMMAND(ID_PROJECT_DIFF_OPTIONS_IGNORE_NUMBERS, OnDiffIgnoreNumbers)
	ON_UPDATE_COMMAND_UI(ID_PROJECT_DIFF_OPTIONS_IGNORE_NUMBERS, OnUpdateDiffIgnoreNumbers)
	ON_COMMAND(ID_PROJECT_DIFF_OPTIONS_IGNORE_CODEPAGE, OnDiffIgnoreCP)
	ON_UPDATE_COMMAND_UI(ID_PROJECT_DIFF_OPTIONS_IGNORE_CODEPAGE, OnUpdateDiffIgnoreCP)
	ON_COMMAND(ID_PROJECT_DIFF_OPTIONS_IGNORE_COMMENTS, OnDiffIgnoreComments)
	ON_UPDATE_COMMAND_UI(ID_PROJECT_DIFF_OPTIONS_IGNORE_COMMENTS, OnUpdateDiffIgnoreComments)
	ON_COMMAND_RANGE(ID_PROJECT_DIFF_OPTIONS_COMPMETHOD_FULL_CONTENTS, ID_PROJECT_DIFF_OPTIONS_COMPMETHOD_SIZE, OnCompareMethod)
	ON_UPDATE_COMMAND_UI_RANGE(ID_PROJECT_DIFF_OPTIONS_COMPMETHOD_FULL_CONTENTS, ID_PROJECT_DIFF_OPTIONS_COMPMETHOD_SIZE, OnUpdateCompareMethod)
	ON_WM_ACTIVATE()
	ON_COMMAND(ID_LOAD_PROJECT, OnLoadProject)
	ON_COMMAND(ID_SAVE_PROJECT, OnSaveProject)
	ON_COMMAND(ID_FILE_SAVE, OnSaveProject)
	ON_NOTIFY(BCN_DROPDOWN, ID_SAVE_PROJECT, (OnDropDown<ID_SAVE_PROJECT, IDR_POPUP_PROJECT>))
	ON_COMMAND(IDOK, OnOK)
	ON_NOTIFY(BCN_DROPDOWN, IDOK, (OnDropDown<IDOK, IDR_POPUP_COMPARE>))
	ON_COMMAND(IDCANCEL, OnCancel)
	ON_COMMAND(ID_HELP, OnHelp)
	ON_COMMAND(ID_EDIT_COPY, OnEditAction<WM_COPY>)
	ON_COMMAND(ID_EDIT_PASTE, OnEditAction<WM_PASTE>)
	ON_COMMAND(ID_EDIT_CUT, OnEditAction<WM_CUT>)
	ON_COMMAND(ID_EDIT_UNDO, OnEditAction<WM_UNDO>)
	ON_COMMAND(ID_EDIT_SELECT_ALL, (OnEditAction<EM_SETSEL, 0, -1>))
	ON_COMMAND_RANGE(ID_MERGE_COMPARE_TEXT, ID_MERGE_COMPARE_WEBPAGE, OnCompare)
	ON_UPDATE_COMMAND_UI_RANGE(ID_MERGE_COMPARE_TEXT, ID_MERGE_COMPARE_WEBPAGE, OnUpdateCompare)
	ON_COMMAND_RANGE(ID_UNPACKERS_FIRST, ID_UNPACKERS_LAST, OnCompare)
	ON_COMMAND_RANGE(ID_OPEN_WITH_UNPACKER, ID_OPEN_WITH_UNPACKER, OnCompare)
	ON_MESSAGE(WM_USER + 1, OnUpdateStatus)
	ON_MESSAGE(WM_DPICHANGED_BEFOREPARENT, OnDpiChangedBeforeParent)
	ON_WM_PAINT()
	ON_WM_LBUTTONUP()
	ON_WM_MOUSEMOVE()
	ON_WM_WINDOWPOSCHANGING()
	ON_WM_WINDOWPOSCHANGED()
	ON_WM_NCHITTEST()
	ON_WM_DESTROY()
	//}}AFX_MSG_MAP
END_MESSAGE_MAP()

// COpenView construction/destruction

COpenView::COpenView()
	: DpiAware::CDpiAwareWnd<CFormView>(COpenView::IDD)
	, m_pUpdateButtonStatusThread(nullptr)
	, m_bRecurse(false)
	, m_pDropHandler(nullptr)
	, m_dwFlags()
	, m_bAutoCompleteReady()
	, m_bReadOnly {false, false, false}
	, m_hIconRotate(theApp.LoadIcon(IDI_ROTATE2))
	, m_hCursorNo(LoadCursor(nullptr, IDC_NO))
	, m_retryCount(0)
	, m_nIgnoreWhite(0)
	, m_bIgnoreBlankLines(false)
	, m_bIgnoreCase(false)
	, m_bIgnoreEol(false)
	, m_bIgnoreNumbers(false)
	, m_bIgnoreCodepage(false)
	, m_bFilterCommentsLines(false)
	, m_nCompareMethod(0)
{
	// CWnd::EnableScrollBarCtrl() called inside CScrollView::UpdateBars() is quite slow.
	// Therefore, set m_bInsideUpdate = TRUE so that CScrollView::UpdateBars() does almost nothing.
	m_bInsideUpdate = TRUE;
}

COpenView::~COpenView()
{
	TerminateThreadIfRunning();
}

void COpenView::DoDataExchange(CDataExchange* pDX)
{
	__super::DoDataExchange(pDX);
	//{{AFX_DATA_MAP(COpenView)
	DDX_Control(pDX, IDC_EXT_COMBO, m_ctlExt);
	DDX_Control(pDX, IDC_PATH0_COMBO, m_ctlPath[0]);
	DDX_Control(pDX, IDC_PATH1_COMBO, m_ctlPath[1]);
	DDX_Control(pDX, IDC_PATH2_COMBO, m_ctlPath[2]);
	DDX_Control(pDX, IDC_UNPACKER_COMBO, m_ctlUnpackerPipeline);
	DDX_Control(pDX, IDC_PREDIFFER_COMBO, m_ctlPredifferPipeline);
	DDX_CBStringExact(pDX, IDC_PATH0_COMBO, m_strPath[0]);
	DDX_CBStringExact(pDX, IDC_PATH1_COMBO, m_strPath[1]);
	DDX_CBStringExact(pDX, IDC_PATH2_COMBO, m_strPath[2]);
	DDX_Check(pDX, IDC_PATH0_READONLY, m_bReadOnly[0]);
	DDX_Check(pDX, IDC_PATH1_READONLY, m_bReadOnly[1]);
	DDX_Check(pDX, IDC_PATH2_READONLY, m_bReadOnly[2]);
	DDX_Check(pDX, IDC_RECURS_CHECK, m_bRecurse);
	DDX_CBStringExact(pDX, IDC_EXT_COMBO, m_strExt);
	DDX_CBStringExact(pDX, IDC_UNPACKER_COMBO, m_strUnpackerPipeline);
	DDX_CBStringExact(pDX, IDC_PREDIFFER_COMBO, m_strPredifferPipeline);
	//}}AFX_DATA_MAP
}

BOOL COpenView::PreCreateWindow(CREATESTRUCT& cs)
{
	// TODO: Modify the Window class or styles here by modifying
	//  the CREATESTRUCT cs
	cs.style &= ~WS_BORDER;
	cs.dwExStyle &= ~WS_EX_CLIENTEDGE;
	return __super::PreCreateWindow(cs);
}

void COpenView::OnInitialUpdate()
{
	if (!IsVista_OrGreater())
	{
		// fallback for XP 
		SendDlgItemMessage(IDC_OPTIONS, BM_SETSTYLE, BS_PUSHBUTTON, TRUE);
		SendDlgItemMessage(ID_SAVE_PROJECT, BM_SETSTYLE, BS_PUSHBUTTON, TRUE);
		SendDlgItemMessage(IDOK, BM_SETSTYLE, BS_PUSHBUTTON, TRUE);
	}

	m_sizeOrig = GetTotalSize();

	theApp.TranslateDialog(m_hWnd);

	if (!LoadImageFromResource(m_image, MAKEINTRESOURCE(IDR_LOGO), _T("IMAGE")))
	{
		// FIXME: LoadImageFromResource() seems to fail when running on Wine 5.0.
		m_image.Create(1, 1, 24, 0);
	}

	__super::OnInitialUpdate();

	// set caption to "swap paths" button
	LOGFONT lf;
	GetDlgItem(IDC_SWAP01_BUTTON)->GetFont()->GetObject(sizeof(lf), &lf);
	lf.lfCharSet = SYMBOL_CHARSET;
	lstrcpy(lf.lfFaceName, _T("Wingdings"));
	m_fontSwapButton.CreateFontIndirect(&lf);
	const int ids[] = {IDC_SWAP01_BUTTON, IDC_SWAP12_BUTTON, IDC_SWAP02_BUTTON};
	for (int i = 0; i < sizeof(ids)/sizeof(ids[0]); ++i)
	{
		GetDlgItem(ids[i])->SetFont(&m_fontSwapButton);
		SetDlgItemText(ids[i], _T("\xf4"));
	}

	m_constraint.InitializeCurrentSize(this);
	m_constraint.InitializeSpecificSize(this, m_sizeOrig.cx, m_sizeOrig.cy);
	m_constraint.SetMaxSizePixels(-1, m_sizeOrig.cy);
	m_constraint.SetScrollScale(this, 1.0, 1.0);
	m_constraint.SetSizeGrip(prdlg::CMoveConstraint::SG_NONE);
	m_constraint.DisallowHeightGrowth();
	//m_constraint.SubclassWnd(); // install subclassing

	m_constraint.LoadPosition(_T("ResizeableDialogs"), _T("OpenView"), false); // persist size via registry
	m_constraint.UpdateSizes();

	COpenDoc *pDoc = GetDocument();

	CString strTitle;
	GetWindowText(strTitle);
	pDoc->SetTitle(strTitle);

	m_files = pDoc->m_files;
	m_bRecurse = pDoc->m_bRecurse;
	m_strExt = pDoc->m_strExt;
	m_strUnpackerPipeline = pDoc->m_strUnpackerPipeline;
	m_strPredifferPipeline = pDoc->m_strPredifferPipeline;
	m_dwFlags[0] = pDoc->m_dwFlags[0];
	m_dwFlags[1] = pDoc->m_dwFlags[1];
	m_dwFlags[2] = pDoc->m_dwFlags[2];

	m_ctlPath[0].SetFileControlStates();
	m_ctlPath[1].SetFileControlStates(true);
	m_ctlPath[2].SetFileControlStates(true);
	m_ctlUnpackerPipeline.SetFileControlStates(true);
	m_ctlPredifferPipeline.SetFileControlStates(true);

	for (int file = 0; file < m_files.GetSize(); file++)
	{
		m_strPath[file] = m_files[file];
		m_ctlPath[file].SetWindowText(m_files[file].c_str());
		m_bReadOnly[file] = (m_dwFlags[file] & FFILEOPEN_READONLY) != 0;
	}

	m_ctlPath[0].AttachSystemImageList();
	m_ctlPath[1].AttachSystemImageList();
	m_ctlPath[2].AttachSystemImageList();
	LoadComboboxStates();

	m_ctlUnpackerPipeline.SetWindowText(m_strUnpackerPipeline.c_str());
	m_ctlPredifferPipeline.SetWindowText(m_strPredifferPipeline.c_str());

	bool bDoUpdateData = true;
	for (auto& strPath: m_strPath)
	{
		if (!strPath.empty())
			bDoUpdateData = false;
	}
	UpdateData(bDoUpdateData);

	auto* pGlobalFileFilter = theApp.GetGlobalFileFilter();
	String filterNameOrMask = pGlobalFileFilter->GetFilterNameOrMask();
	bool bMask = pGlobalFileFilter->IsUsingMask();

	if (!bMask)
	{
		String filterPrefix = _("[F] ");
		filterNameOrMask = filterPrefix + filterNameOrMask;
	}

	int ind = m_ctlExt.FindStringExact(0, filterNameOrMask.c_str());
	if (ind != CB_ERR)
		m_ctlExt.SetCurSel(ind);
	else
	{
		ind = m_ctlExt.InsertString(0, filterNameOrMask.c_str());
		if (ind != CB_ERR)
			m_ctlExt.SetCurSel(ind);
		else
			LogErrorString(_T("Failed to add string to filters combo list!"));
	}

	if (!GetOptionsMgr()->GetBool(OPT_VERIFY_OPEN_PATHS))
	{
		EnableDlgItem(IDOK, true);
		EnableDlgItem(IDC_UNPACKER_COMBO, true);
		EnableDlgItem(IDC_SELECT_UNPACKER, true);
	}

	UpdateButtonStates();

	bool bOverwriteRecursive = false;
	if (m_dwFlags[0] & FFILEOPEN_PROJECT || m_dwFlags[1] & FFILEOPEN_PROJECT)
		bOverwriteRecursive = true;
	if (m_dwFlags[0] & FFILEOPEN_CMDLINE || m_dwFlags[1] & FFILEOPEN_CMDLINE)
		bOverwriteRecursive = true;
	if (!bOverwriteRecursive)
		m_bRecurse = GetOptionsMgr()->GetBool(OPT_CMP_INCLUDE_SUBDIRS);

	m_nIgnoreWhite = GetOptionsMgr()->GetInt(OPT_CMP_IGNORE_WHITESPACE);
	m_bIgnoreBlankLines = GetOptionsMgr()->GetBool(OPT_CMP_IGNORE_BLANKLINES);
	m_bIgnoreCase = GetOptionsMgr()->GetBool(OPT_CMP_IGNORE_CASE);
	m_bIgnoreEol = GetOptionsMgr()->GetBool(OPT_CMP_IGNORE_EOL);
	m_bIgnoreNumbers = GetOptionsMgr()->GetBool(OPT_CMP_IGNORE_NUMBERS);
	m_bIgnoreCodepage = GetOptionsMgr()->GetBool(OPT_CMP_IGNORE_CODEPAGE);
	m_bFilterCommentsLines = GetOptionsMgr()->GetBool(OPT_CMP_FILTER_COMMENTLINES);
	m_nCompareMethod = GetOptionsMgr()->GetInt(OPT_CMP_METHOD);

	UpdateData(FALSE);
	SetStatus(IDS_OPEN_FILESDIRS);

	m_pDropHandler = new DropHandler(std::bind(&COpenView::OnDropFiles, this, std::placeholders::_1));
	RegisterDragDrop(m_hWnd, m_pDropHandler);
}

void COpenView::OnUpdate(CView* pSender, LPARAM lHint, CObject* pHint)
{
	m_bRecurse = GetDocument()->m_bRecurse;

	m_nIgnoreWhite = GetOptionsMgr()->GetInt(OPT_CMP_IGNORE_WHITESPACE);
	m_bIgnoreBlankLines = GetOptionsMgr()->GetBool(OPT_CMP_IGNORE_BLANKLINES);
	m_bIgnoreCase = GetOptionsMgr()->GetBool(OPT_CMP_IGNORE_CASE);
	m_bIgnoreEol = GetOptionsMgr()->GetBool(OPT_CMP_IGNORE_EOL);
	m_bIgnoreNumbers = GetOptionsMgr()->GetBool(OPT_CMP_IGNORE_NUMBERS);
	m_bIgnoreCodepage = GetOptionsMgr()->GetBool(OPT_CMP_IGNORE_CODEPAGE);
	m_bFilterCommentsLines = GetOptionsMgr()->GetBool(OPT_CMP_FILTER_COMMENTLINES);
	m_nCompareMethod = GetOptionsMgr()->GetInt(OPT_CMP_METHOD);

	UpdateData(FALSE);
}

// COpenView diagnostics

#ifdef _DEBUG
COpenDoc* COpenView::GetDocument() const // non-debug version is inline
{
	ASSERT(m_pDocument->IsKindOf(RUNTIME_CLASS(COpenDoc)));
	return (COpenDoc*)m_pDocument;
}
#endif //_DEBUG

/////////////////////////////////////////////////////////////////////////////
// COpenView message handlers

void COpenView::OnPaint()
{
	CPaintDC dc(this);
	CRect rc;
	GetClientRect(&rc);

	// Draw the logo image
	CSize size{ m_image.GetWidth(), m_image.GetHeight() };
	CRect rcImage(0, 0, size.cx * GetSystemMetrics(SM_CXSMICON) / 16, size.cy * GetSystemMetrics(SM_CYSMICON) / 16);
	m_image.Draw(dc.m_hDC, rcImage, Gdiplus::InterpolationModeBicubic);
	// And extend it to the Right boundary
	dc.PatBlt(rcImage.Width(), 0, rc.Width() - rcImage.Width(), rcImage.Height(), PATCOPY);

	// Draw the resize gripper in the Lower Right corner.
	CRect rcGrip = rc;
	rcGrip.left = rc.right - GetSystemMetrics(SM_CXVSCROLL);
	rcGrip.top = rc.bottom - GetSystemMetrics(SM_CYHSCROLL);
	dc.DrawFrameControl(&rcGrip, DFC_SCROLL, DFCS_SCROLLSIZEGRIP);

	// Draw a line to separate the Status Line
	CPen newPen(PS_SOLID, 1, RGB(208, 208, 208));	// a very light gray
	CPen* oldpen = (CPen*)dc.SelectObject(&newPen);

	CRect rcStatus;
	GetDlgItem(IDC_OPEN_STATUS)->GetWindowRect(&rcStatus);
	ScreenToClient(&rcStatus);
	dc.MoveTo(0, rcStatus.top - 3);
	dc.LineTo(rc.right, rcStatus.top - 3);
	dc.SelectObject(oldpen);

	__super::OnPaint();
}

void COpenView::OnLButtonUp(UINT nFlags, CPoint point)
{
	if (::GetCapture() == m_hWnd)
	{
		if (CWnd *const pwndHit = ChildWindowFromPoint(point,
			CWP_SKIPINVISIBLE | CWP_SKIPDISABLED | CWP_SKIPTRANSPARENT))
		{
			switch (int const id1 = pwndHit->GetDlgCtrlID())
			{
			case IDC_PATH0_COMBO:
			case IDC_PATH1_COMBO:
			case IDC_PATH2_COMBO:
				int id2 = 0;
				CWnd *pwndChild = GetFocus();
				if (pwndChild && IsChild(pwndChild) && !pwndHit->IsChild(pwndChild)) do
				{
					id2 = pwndChild->GetDlgCtrlID();
					pwndChild = pwndChild->GetParent();
				} while (pwndChild != this);
				switch (id2)
				{
				case IDC_PATH0_COMBO:
				case IDC_PATH1_COMBO:
				case IDC_PATH2_COMBO:
					String s1, s2;
					GetDlgItemText(id1, s1);
					GetDlgItemText(id2, s2);
					SetDlgItemText(id1, s2);
					SetDlgItemText(id2, s1);
					pwndHit->SetFocus();
					break;
				}
				break;
			}
		}
		ReleaseCapture();
	}
}

void COpenView::OnMouseMove(UINT nFlags, CPoint point)
{
	if (::GetCapture() == m_hWnd)
	{
		if (CWnd *const pwndHit = ChildWindowFromPoint(point,
			CWP_SKIPINVISIBLE | CWP_SKIPDISABLED | CWP_SKIPTRANSPARENT))
		{
			switch (pwndHit->GetDlgCtrlID())
			{
			case IDC_PATH0_COMBO:
			case IDC_PATH1_COMBO:
			case IDC_PATH2_COMBO:
				if (!pwndHit->IsChild(GetFocus()))
				{
					SetCursor(m_hIconRotate);
					break;
				}
				[[fallthrough]];
			default:
				SetCursor(m_hCursorNo);
				break;
			}
		}
	}
}

void COpenView::OnWindowPosChanging(WINDOWPOS* lpwndpos)
{
	if ((lpwndpos->flags & (SWP_NOMOVE | SWP_NOSIZE)) == 0)
	{
		CFrameWnd *const pFrameWnd = GetParentFrame();
		if (pFrameWnd == GetTopLevelFrame()->GetActiveFrame() || GetMainFrame()->GetLayoutManager().GetTileLayoutEnabled())
		{
			CRect rc;
			pFrameWnd->GetClientRect(&rc);
			lpwndpos->flags |= SWP_FRAMECHANGED | SWP_SHOWWINDOW;
			lpwndpos->cy = m_sizeOrig.cy;
			if (lpwndpos->flags & SWP_NOOWNERZORDER)
			{
				lpwndpos->x = rc.right - (lpwndpos->x + lpwndpos->cx);
				lpwndpos->cx = rc.right - 2 * lpwndpos->x;
				lpwndpos->y = (rc.bottom - lpwndpos->cy) / 2;
				if (lpwndpos->y < 0)
					lpwndpos->y = 0;
			}
			else if (pFrameWnd->IsZoomed() || GetMainFrame()->GetLayoutManager().GetTileLayoutEnabled())
			{
				lpwndpos->cx = m_totalLog.cx;
				lpwndpos->y = (rc.bottom - lpwndpos->cy) / 2;
				if (lpwndpos->y < 0)
					lpwndpos->y = 0;
			}
			if (lpwndpos->cx > rc.Width())
				lpwndpos->cx = rc.Width();
			if (lpwndpos->cx < m_sizeOrig.cx)
				lpwndpos->cx = m_sizeOrig.cx;
			lpwndpos->x = (rc.right - lpwndpos->cx) / 2;
			if (lpwndpos->x < 0)
				lpwndpos->x = 0;
		}
	}
}

void COpenView::OnWindowPosChanged(WINDOWPOS* lpwndpos)
{
	if (lpwndpos->flags & SWP_FRAMECHANGED)
	{
		m_constraint.UpdateSizes();
		CFrameWnd *const pFrameWnd = GetParentFrame();
		if (pFrameWnd == GetTopLevelFrame()->GetActiveFrame())
		{
			m_constraint.Persist(true, false);
<<<<<<< HEAD
			if (!GetMainFrame()->GetLayoutManager().GetTileLayoutEnabled())
			{
				WINDOWPLACEMENT wp;
				wp.length = sizeof wp;
				pFrameWnd->GetWindowPlacement(&wp);
				CRect rc;
				GetWindowRect(&rc);
				pFrameWnd->CalcWindowRect(&rc, CWnd::adjustOutside);
				wp.rcNormalPosition.right = wp.rcNormalPosition.left + rc.Width();
				wp.rcNormalPosition.bottom = wp.rcNormalPosition.top + rc.Height();
				pFrameWnd->SetWindowPlacement(&wp);
			}
=======
			WINDOWPLACEMENT wp = {};
			wp.length = sizeof wp;
			pFrameWnd->GetWindowPlacement(&wp);
			CRect rc;
			GetWindowRect(&rc);
			pFrameWnd->CalcWindowRect(&rc, CWnd::adjustOutside);
			wp.rcNormalPosition.right = wp.rcNormalPosition.left + rc.Width();
			wp.rcNormalPosition.bottom = wp.rcNormalPosition.top + rc.Height();
			pFrameWnd->SetWindowPlacement(&wp);
>>>>>>> 9b0998ae
		}
	}
	__super::OnWindowPosChanged(lpwndpos);
}

void COpenView::OnDestroy()
{
	if (m_pDropHandler != nullptr)
		RevokeDragDrop(m_hWnd);

	__super::OnDestroy();
}

LRESULT COpenView::OnNcHitTest(CPoint point)
{
	if (GetParentFrame()->IsZoomed() || GetMainFrame()->GetLayoutManager().GetTileLayoutEnabled())
	{
		CRect rc;
		GetWindowRect(&rc);
		rc.left = rc.right - GetSystemMetrics(SM_CXVSCROLL);
		rc.top = rc.bottom - GetSystemMetrics(SM_CYHSCROLL);
		if (PtInRect(&rc, point))
			return HTRIGHT;
	}
	return __super::OnNcHitTest(point);
}

/** 
 * @brief Called when "Browse..." button is selected for N path.
 */
void COpenView::OnPathButton(UINT nId)
{
	const int index = nId - IDC_PATH0_BUTTON;
	String s;
	String sfolder;
	UpdateData(TRUE); 

	paths::PATH_EXISTENCE existence = paths::DoesPathExist(m_strPath[index]);
	switch (existence)
	{
	case paths::IS_EXISTING_DIR:
		sfolder = m_strPath[index];
		break;
	case paths::IS_EXISTING_FILE:
		sfolder = paths::GetPathOnly(m_strPath[index]);
		break;
	case paths::DOES_NOT_EXIST:
		if (!m_strPath[index].empty())
			sfolder = paths::GetParentPath(m_strPath[index]);
		break;
	default:
		_RPTF0(_CRT_ERROR, "Invalid return value from paths::DoesPathExist()");
		break;
	}

	if (SelectFileOrFolder(GetSafeHwnd(), s, sfolder.c_str()))
	{
		m_strPath[index] = s;
		m_strBrowsePath[index] = std::move(s);
		UpdateData(FALSE);
		UpdateButtonStates();
	}	
}

void COpenView::OnSwapButton(int id1, int id2)
{
	String s1, s2;
	GetDlgItemText(id1, s1);
	GetDlgItemText(id2, s2);
	std::swap(s1, s2);
	SetDlgItemText(id1, s1);
	SetDlgItemText(id2, s2);
}

template<int id1, int id2>
void COpenView::OnSwapButton() 
{
	OnSwapButton(id1, id2);
}

void COpenView::OnCompare(UINT nID)
{
	int pathsType; // enum from paths::PATH_EXISTENCE in paths.h
	const String filterPrefix = _("[F] ");
	auto* pGlobalFileFilter = theApp.GetGlobalFileFilter();

	UpdateData(TRUE);
	TrimPaths();

	int nFiles = 0;
	for (auto& strPath : m_strPath)
	{
		if (nFiles >= 1 && strPath.empty())
			break;
		m_files.SetSize(nFiles + 1);
		m_files[nFiles] = strPath;
		m_dwFlags[nFiles] &= ~FFILEOPEN_READONLY;
		m_dwFlags[nFiles] |= m_bReadOnly[nFiles] ? FFILEOPEN_READONLY : 0;
		nFiles++;
	}
	// If left path is a project-file, load it
	String ext;
	paths::SplitFilename(m_strPath[0], nullptr, nullptr, &ext);
	if (nFiles == 1)
	{
		if (strutils::compare_nocase(ext, ProjectFile::PROJECTFILE_EXT) == 0)
		{
			theApp.LoadAndOpenProjectFile(m_strPath[0]);
		}
		else if (!paths::IsDirectory(m_strPath[0]))
		{
			PackingInfo tmpPackingInfo(m_strUnpackerPipeline);
			if (ID_UNPACKERS_FIRST <= nID && nID <= ID_UNPACKERS_LAST)
				tmpPackingInfo.SetPluginPipeline(CMainFrame::GetPluginPipelineByMenuId(nID, FileTransform::UnpackerEventNames, ID_UNPACKERS_FIRST));
			PrediffingInfo tmpPrediffingInfo(m_strPredifferPipeline);
			GetMainFrame()->DoSelfCompare(nID, m_strPath[0], nullptr, &tmpPackingInfo, &tmpPrediffingInfo);
		}
		return;
	}

	pathsType = paths::GetPairComparability(m_files, IsArchiveFile);

	if (pathsType == paths::DOES_NOT_EXIST &&
		!std::any_of(m_files.begin(), m_files.end(), [](const auto& path) { return paths::IsURL(path); }))
	{
		LangMessageBox(IDS_ERROR_INCOMPARABLE, MB_ICONSTOP);
		return;
	}

	for (int index = 0; index < nFiles; index++)
	{
		// If user has edited path by hand, expand environment variables
		bool bExpand = false;
		if (strutils::compare_nocase(m_strBrowsePath[index], m_files[index]) != 0)
			bExpand = true;

		if (!paths::IsURLorCLSID(m_files[index]))
		{
			m_files[index] = paths::GetLongPath(m_files[index], bExpand);
	
			// Add trailing '\' for directories if its missing
			if (paths::DoesPathExist(m_files[index]) == paths::IS_EXISTING_DIR && !IsArchiveFile(m_files[index]))
				m_files[index] = paths::AddTrailingSlash(m_files[index]);
			m_strPath[index] = m_files[index];
		}
	}

	UpdateData(FALSE);
	KillTimer(IDT_CHECKFILES);
	KillTimer(IDT_RETRY);

	String filter(strutils::trim_ws(m_strExt));

	// If prefix found from start..
	if (filter.substr(0, filterPrefix.length()) == filterPrefix)
	{
		// Remove prefix + space
		filter.erase(0, filterPrefix.length());
		if (!pGlobalFileFilter->SetFilter(filter))
		{
			// If filtername is not found use default *.* mask
			pGlobalFileFilter->SetFilter(_T("*.*"));
			filter = _T("*.*");
		}
		GetOptionsMgr()->SaveOption(OPT_FILEFILTER_CURRENT, filter);
	}
	else
	{
		bool bFilterSet = pGlobalFileFilter->SetFilter(filter);
		if (!bFilterSet)
			m_strExt = pGlobalFileFilter->GetFilterNameOrMask();
		GetOptionsMgr()->SaveOption(OPT_FILEFILTER_CURRENT, filter);
	}

	SaveComboboxStates();
	GetOptionsMgr()->SaveOption(OPT_CMP_INCLUDE_SUBDIRS, m_bRecurse);
	LoadComboboxStates();

	GetOptionsMgr()->SaveOption(OPT_CMP_IGNORE_WHITESPACE, m_nIgnoreWhite);
	GetOptionsMgr()->SaveOption(OPT_CMP_IGNORE_BLANKLINES, m_bIgnoreBlankLines);
	GetOptionsMgr()->SaveOption(OPT_CMP_IGNORE_CASE, m_bIgnoreCase);
	GetOptionsMgr()->SaveOption(OPT_CMP_IGNORE_EOL, m_bIgnoreEol);
	GetOptionsMgr()->SaveOption(OPT_CMP_IGNORE_NUMBERS, m_bIgnoreNumbers);
	GetOptionsMgr()->SaveOption(OPT_CMP_IGNORE_CODEPAGE, m_bIgnoreCodepage);
	GetOptionsMgr()->SaveOption(OPT_CMP_FILTER_COMMENTLINES, m_bFilterCommentsLines);
	GetOptionsMgr()->SaveOption(OPT_CMP_METHOD, m_nCompareMethod);

	m_constraint.Persist(true, false);

	COpenDoc *pDoc = GetDocument();
	pDoc->m_files = m_files;
	pDoc->m_bRecurse = m_bRecurse;
	pDoc->m_strExt = m_strExt;
	pDoc->m_strUnpackerPipeline = m_strUnpackerPipeline;
	pDoc->m_strPredifferPipeline = m_strPredifferPipeline;
	pDoc->m_dwFlags[0] = m_dwFlags[0];
	pDoc->m_dwFlags[1] = m_dwFlags[1];
	pDoc->m_dwFlags[2] = m_dwFlags[2];

	if (GetOptionsMgr()->GetBool(OPT_CLOSE_WITH_OK))
		GetParentFrame()->PostMessage(WM_CLOSE);

	// Copy the values in pDoc as it will be invalid when COpenFrame is closed. 
	PackingInfo tmpPackingInfo(pDoc->m_strUnpackerPipeline);
	PrediffingInfo tmpPrediffingInfo(m_strPredifferPipeline);
	PathContext tmpPathContext(pDoc->m_files);
	std::array<DWORD, 3> dwFlags = pDoc->m_dwFlags;
	bool recurse = pDoc->m_bRecurse;
	std::unique_ptr<CMainFrame::OpenFolderParams> pOpenFolderParams;
	if (!pDoc->m_hiddenItems.empty())
	{
		pOpenFolderParams = std::make_unique<CMainFrame::OpenFolderParams>();
		pOpenFolderParams->m_hiddenItems = pDoc->m_hiddenItems;
	}
	if (nID == IDOK)
	{
		GetMainFrame()->DoFileOrFolderOpen(
			&tmpPathContext, dwFlags.data(),
			nullptr, _T(""), recurse, nullptr, &tmpPackingInfo, &tmpPrediffingInfo, 0, pOpenFolderParams.get());
	}
	else if (ID_UNPACKERS_FIRST <= nID && nID <= ID_UNPACKERS_LAST)
	{
		tmpPackingInfo.SetPluginPipeline(CMainFrame::GetPluginPipelineByMenuId(nID, FileTransform::UnpackerEventNames, ID_UNPACKERS_FIRST));
		GetMainFrame()->DoFileOrFolderOpen(
			&tmpPathContext, dwFlags.data(),
			nullptr, _T(""), recurse, nullptr, &tmpPackingInfo, &tmpPrediffingInfo, 0, pOpenFolderParams.get());
	}
	else if (nID == ID_OPEN_WITH_UNPACKER)
	{
		CSelectPluginDlg dlg(pDoc->m_strUnpackerPipeline, tmpPathContext[0], 
			CSelectPluginDlg::PluginType::Unpacker, false, this);
		if (dlg.DoModal() == IDOK)
		{
			tmpPackingInfo.SetPluginPipeline(dlg.GetPluginPipeline());
			GetMainFrame()->DoFileOrFolderOpen(
				&tmpPathContext, dwFlags.data(),
				nullptr, _T(""), recurse, nullptr, &tmpPackingInfo, &tmpPrediffingInfo, 0, pOpenFolderParams.get());
		}
	}
	else
	{
		GetMainFrame()->DoFileOpen(nID, &tmpPathContext, dwFlags.data(), nullptr, _T(""), &tmpPackingInfo, &tmpPrediffingInfo, pOpenFolderParams.get());
	}
}

void COpenView::OnUpdateCompare(CCmdUI *pCmdUI)
{
	bool bFile = GetDlgItem(IDC_UNPACKER_COMBO)->IsWindowEnabled();
	if (!bFile)
	{
		UpdateData(true);
		PathContext paths = PathContext(std::vector<String>(&m_strPath[0], &m_strPath[m_strPath[2].empty() ? 2 : 3]));
		bFile = std::all_of(paths.begin(), paths.end(), [](const String& path) {
				return paths::DoesPathExist(path) == paths::IS_EXISTING_FILE;
			});
	}
	pCmdUI->Enable(bFile);
}

/** 
 * @brief Called when dialog is closed with "OK".
 *
 * Checks that paths are valid and sets filters.
 */
void COpenView::OnOK() 
{
	OnCompare(IDOK);
}

/** 
 * @brief Called when dialog is closed via Cancel.
 *
 * Open-dialog is closed when `Cancel` button is selected or the
 * `Esc` key is pressed.  Save combobox states, since user may have
 * removed items from them (with `shift-del`) and doesn't want them 
 * to re-appear.
 * This is *not* called when the program is terminated, even if the 
 * dialog is visible at the time.
 */
void COpenView::OnCancel()
{
	SaveComboboxStates();
	AfxGetMainWnd()->PostMessage(WM_COMMAND, ID_FILE_CLOSE);
}

/** 
 * @brief Called when Open-button for project file is selected.
 */
void COpenView::OnLoadProject()
{
	UpdateData(TRUE);

	String fileName = AskProjectFileName(true);
	if (fileName.empty())
		return;

	ProjectFile project;
	if (!theApp.LoadProjectFile(fileName, project))
		return;
	if (project.Items().size() == 0)
		return;
	PathContext paths;
	ProjectFileItem& projItem = *project.Items().begin();
	bool bRecurse = m_bRecurse;
	projItem.GetPaths(paths, bRecurse);
	if (Options::Project::Get(GetOptionsMgr(), Options::Project::Operation::Load, Options::Project::Item::IncludeSubfolders))
		m_bRecurse = bRecurse;
	if (paths.GetSize() < 3)
	{
		m_strPath[0] = paths[0];
		m_strPath[1] = paths[1];
		m_strPath[2].clear();
		m_bReadOnly[0] = projItem.GetLeftReadOnly();
		m_bReadOnly[1] = projItem.GetRightReadOnly();
		m_bReadOnly[2] = false;
	}
	else
	{
		m_strPath[0] = paths[0];
		m_strPath[1] = paths[1];
		m_strPath[2] = paths[2];
		m_bReadOnly[0] = projItem.GetLeftReadOnly();
		m_bReadOnly[1] = projItem.GetMiddleReadOnly();
		m_bReadOnly[2] = projItem.GetRightReadOnly();
	}
	if (Options::Project::Get(GetOptionsMgr(), Options::Project::Operation::Load, Options::Project::Item::FileFilter) && projItem.HasFilter())
		m_strExt = projItem.GetFilter();
	if (Options::Project::Get(GetOptionsMgr(), Options::Project::Operation::Load, Options::Project::Item::Plugin))
	{
		if (projItem.HasUnpacker())
			m_strUnpackerPipeline = projItem.GetUnpacker();
		if (projItem.HasPrediffer())
			m_strPredifferPipeline = projItem.GetPrediffer();
	}

	if (projItem.HasWindowType())
		GetDocument()->m_nWindowType = projItem.GetWindowType();
	if (projItem.HasTableDelimiter())
		GetDocument()->m_cTableDelimiter = projItem.GetTableDelimiter();
	if (projItem.HasTableQuote())
		GetDocument()->m_cTableQuote = projItem.GetTableQuote();
	if (projItem.HasTableAllowNewLinesInQuotes())
		GetDocument()->m_bTableAllowNewLinesInQuotes = projItem.GetTableAllowNewLinesInQuotes();

	if (Options::Project::Get(GetOptionsMgr(), Options::Project::Operation::Load, Options::Project::Item::CompareOptions))
	{
		if (projItem.HasIgnoreWhite())
			m_nIgnoreWhite = projItem.GetIgnoreWhite();
		if (projItem.HasIgnoreBlankLines())
			m_bIgnoreBlankLines = projItem.GetIgnoreBlankLines();
		if (projItem.HasIgnoreCase())
			m_bIgnoreCase = projItem.GetIgnoreCase();
		if (projItem.HasIgnoreEol())
			m_bIgnoreEol = projItem.GetIgnoreEol();
		if (projItem.HasIgnoreNumbers())
			m_bIgnoreNumbers = projItem.GetIgnoreNumbers();
		if (projItem.HasIgnoreCodepage())
			m_bIgnoreCodepage = projItem.GetIgnoreCodepage();
		if (projItem.HasFilterCommentsLines())
			m_bFilterCommentsLines = projItem.GetFilterCommentsLines();
		if (projItem.HasCompareMethod())
			m_nCompareMethod = projItem.GetCompareMethod();
	}

	if ((Options::Project::Get(GetOptionsMgr(), Options::Project::Operation::Load, Options::Project::Item::HiddenItems)) && projItem.HasHiddenItems())
	{
		GetDocument()->m_hiddenItems = projItem.GetHiddenItems();
	}
	UpdateData(FALSE);
	UpdateButtonStates();
	LangMessageBox(IDS_PROJFILE_LOAD_SUCCESS, MB_ICONINFORMATION);
}

/** 
 * @brief Called when Save-button for project file is selected.
 */
void COpenView::OnSaveProject()
{
	UpdateData(TRUE);

	String fileName = AskProjectFileName(false);
	if (fileName.empty())
		return;

	ProjectFile project;
	ProjectFileItem projItem;

	bool bSaveFileFilter = Options::Project::Get(GetOptionsMgr(), Options::Project::Operation::Save, Options::Project::Item::FileFilter);
	bool bSaveIncludeSubfolders = Options::Project::Get(GetOptionsMgr(), Options::Project::Operation::Save, Options::Project::Item::IncludeSubfolders);
	bool bSavePlugin = Options::Project::Get(GetOptionsMgr(), Options::Project::Operation::Save, Options::Project::Item::Plugin);
	bool bSaveCompareOptions = Options::Project::Get(GetOptionsMgr(), Options::Project::Operation::Save, Options::Project::Item::CompareOptions);
	bool bSaveHiddenItems = Options::Project::Get(GetOptionsMgr(), Options::Project::Operation::Save, Options::Project::Item::HiddenItems);

	projItem.SetSaveFilter(bSaveFileFilter);
	projItem.SetSaveSubfolders(bSaveIncludeSubfolders);
	projItem.SetSaveUnpacker(bSavePlugin);
	projItem.SetSavePrediffer(bSavePlugin);
	projItem.SetSaveIgnoreWhite(bSaveCompareOptions);
	projItem.SetSaveIgnoreBlankLines(bSaveCompareOptions);
	projItem.SetSaveIgnoreCase(bSaveCompareOptions);
	projItem.SetSaveIgnoreEol(bSaveCompareOptions);
	projItem.SetSaveIgnoreNumbers(bSaveCompareOptions);
	projItem.SetSaveIgnoreCodepage(bSaveCompareOptions);
	projItem.SetSaveFilterCommentsLines(bSaveCompareOptions);
	projItem.SetSaveCompareMethod(bSaveCompareOptions);
	projItem.SetSaveHiddenItems(bSaveHiddenItems);

	if (!m_strPath[0].empty())
		projItem.SetLeft(m_strPath[0], &m_bReadOnly[0]);
	if (!GetDocument()->m_strDesc[0].empty())
		projItem.SetLeftDesc(GetDocument()->m_strDesc[0]);
	if (m_strPath[2].empty())
	{
		if (!m_strPath[1].empty())
			projItem.SetRight(m_strPath[1], &m_bReadOnly[1]);
		if (!GetDocument()->m_strDesc[1].empty())
			projItem.SetRightDesc(GetDocument()->m_strDesc[1]);
	}
	else
	{
		if (!m_strPath[1].empty())
			projItem.SetMiddle(m_strPath[1], &m_bReadOnly[1]);
		if (!m_strPath[2].empty())
			projItem.SetRight(m_strPath[2], &m_bReadOnly[2]);
		if (!GetDocument()->m_strDesc[1].empty())
			projItem.SetMiddleDesc(GetDocument()->m_strDesc[1]);
		if (!GetDocument()->m_strDesc[2].empty())
			projItem.SetRightDesc(GetDocument()->m_strDesc[2]);
	}
	if (bSaveFileFilter && !m_strExt.empty())
	{
		// Remove possbile prefix from the filter name
		String prefix = _("[F] ");
		String strExt = m_strExt;
		size_t ind = strExt.find(prefix, 0);
		if (ind == 0)
		{
			strExt.erase(0, prefix.length());
		}
		strExt = strutils::trim_ws_begin(strExt);
		projItem.SetFilter(strExt);
	}
	if (bSaveIncludeSubfolders)
		projItem.SetSubfolders(m_bRecurse);
	if (bSavePlugin)
	{
		if (!m_strUnpackerPipeline.empty())
			projItem.SetUnpacker(m_strUnpackerPipeline);
		if (!m_strPredifferPipeline.empty())
			projItem.SetPrediffer(m_strPredifferPipeline);
	}
	if (GetDocument()->m_nWindowType != -1)
		projItem.SetWindowType(GetDocument()->m_nWindowType);
	if (GetDocument()->m_nWindowType == 2 /* table */)
	{
		projItem.SetTableDelimiter(GetDocument()->m_cTableDelimiter);
		projItem.SetTableQuote(GetDocument()->m_cTableQuote);
		projItem.SetTableAllowNewLinesInQuotes(GetDocument()->m_bTableAllowNewLinesInQuotes);
	}

	if (bSaveCompareOptions)
	{
		projItem.SetIgnoreWhite(m_nIgnoreWhite);
		projItem.SetIgnoreBlankLines(m_bIgnoreBlankLines);
		projItem.SetIgnoreCase(m_bIgnoreCase);
		projItem.SetIgnoreEol(m_bIgnoreEol);
		projItem.SetIgnoreNumbers(m_bIgnoreNumbers);
		projItem.SetIgnoreCodepage(m_bIgnoreCodepage);
		projItem.SetFilterCommentsLines(m_bFilterCommentsLines);
		projItem.SetCompareMethod(m_nCompareMethod);
	}

	if (bSaveHiddenItems)
		projItem.SetHiddenItems(GetDocument()->m_hiddenItems);

	project.Items().push_back(projItem);

	if (!theApp.SaveProjectFile(fileName, project))
		return;

	LangMessageBox(IDS_PROJFILE_SAVE_SUCCESS, MB_ICONINFORMATION);
}

void COpenView::DropDown(NMHDR* pNMHDR, LRESULT* pResult, UINT nID, UINT nPopupID)
{
	CRect rcButton;
	GetDlgItem(nID)->GetWindowRect(&rcButton);
	BCMenu menu;
	VERIFY(menu.LoadMenu(nPopupID));
	theApp.TranslateMenu(menu.m_hMenu);
	CMenu* pPopup = menu.GetSubMenu(0);
	if (pPopup != nullptr)
	{
		if (nID == IDOK && GetDlgItem(IDC_UNPACKER_COMBO)->IsWindowEnabled())
		{
			UpdateData(TRUE);
			String tmpPath[3];
			for (int i = 0; i < 3; i++)
				tmpPath[i] = m_strPath[i].empty() ? _T("|.|") : m_strPath[i];
			String filteredFilenames = strutils::join(std::begin(tmpPath), std::end(tmpPath), _T("|"));
			CMainFrame::AppendPluginMenus(pPopup, filteredFilenames, FileTransform::UnpackerEventNames, true, ID_UNPACKERS_FIRST);
		}
		pPopup->TrackPopupMenu(TPM_LEFTALIGN | TPM_RIGHTBUTTON,
			rcButton.left, rcButton.bottom, GetMainFrame());
	}
	*pResult = 0;
}

template<UINT id, UINT popupid>
void COpenView::OnDropDown(NMHDR *pNMHDR, LRESULT *pResult)
{
	DropDown(pNMHDR, pResult, id, popupid);
}

/** 
 * @brief Allow user to select a file to open/save.
 */
String COpenView::AskProjectFileName(bool bOpen)
{
	// get the default projects path
	String strProjectFileName;
	String strProjectPath = GetOptionsMgr()->GetString(OPT_PROJECTS_PATH);

	if (!::SelectFile(GetSafeHwnd(), strProjectFileName, bOpen, strProjectPath.c_str(),
			_T(""), _("WinMerge Project Files (*.WinMerge)|*.WinMerge||"), _T(".WinMerge")))
		return _T("");

	if (strProjectFileName.empty())
		return _T("");

	// get the path part from the filename
	strProjectPath = paths::GetParentPath(strProjectFileName);
	// store this as the new project path
	GetOptionsMgr()->SaveOption(OPT_PROJECTS_PATH, strProjectPath);
	return strProjectFileName;
}

/** 
 * @brief Load File- and filter-combobox states.
 */
void COpenView::LoadComboboxStates()
{
	m_ctlPath[0].LoadState(_T("Files\\Left"));
	m_ctlPath[1].LoadState(_T("Files\\Right"));
	m_ctlPath[2].LoadState(_T("Files\\Option"));
	m_ctlExt.LoadState(_T("Files\\Ext"));
	m_ctlUnpackerPipeline.LoadState(_T("Files\\Unpacker"));
	m_ctlPredifferPipeline.LoadState(_T("Files\\Prediffer"));
}

/** 
 * @brief Save File- and filter-combobox states.
 */
void COpenView::SaveComboboxStates()
{
	m_ctlPath[0].SaveState(_T("Files\\Left"));
	m_ctlPath[1].SaveState(_T("Files\\Right"));
	m_ctlPath[2].SaveState(_T("Files\\Option"));
	m_ctlExt.SaveState(_T("Files\\Ext"));
	m_ctlUnpackerPipeline.SaveState(_T("Files\\Unpacker"));
	m_ctlPredifferPipeline.SaveState(_T("Files\\Prediffer"));
}

struct UpdateButtonStatesThreadParams
{
	HWND m_hWnd;
	PathContext m_paths;
};

static UINT UpdateButtonStatesThread(LPVOID lpParam)
{
	MSG msg;
	BOOL bRet;

	CoInitialize(nullptr);
	CAssureScriptsForThread scriptsForRescan;

	while( (bRet = GetMessage( &msg, nullptr, 0, 0 )) != 0)
	{ 
		if (bRet == -1)
			break;
		if (msg.message != WM_USER + 2)
			continue;

		bool bIsaFolderCompare = true;
		bool bIsaFileCompare = true;
		bool bInvalid[3] = {false, false, false};
		paths::PATH_EXISTENCE pathType[3] = {paths::DOES_NOT_EXIST, paths::DOES_NOT_EXIST, paths::DOES_NOT_EXIST};
		int iStatusMsgId = IDS_OPEN_FILESDIRS;

		UpdateButtonStatesThreadParams *pParams = reinterpret_cast<UpdateButtonStatesThreadParams *>(msg.wParam);
		PathContext paths = pParams->m_paths;
		HWND hWnd = pParams->m_hWnd;
		delete pParams;

		// Check if we have project file as left side path
		bool bProject = false;
		String ext;
		paths::SplitFilename(paths[0], nullptr, nullptr, &ext);
		if (paths[1].empty() && strutils::compare_nocase(ext, ProjectFile::PROJECTFILE_EXT) == 0)
			bProject = true;

		if (!bProject)
		{
			for (int i = 0; i < paths.GetSize(); ++i)
			{
				pathType[i] = paths::DoesPathExist(paths[i], IsArchiveFile);
				if (pathType[i] == paths::DOES_NOT_EXIST)
				{
					if (paths::IsURL(paths[i]))
						pathType[i] = paths::IS_EXISTING_FILE;
					else
						bInvalid[i] = true;
				}
			}
		}

		// Enable buttons as appropriate
		if (GetOptionsMgr()->GetBool(OPT_VERIFY_OPEN_PATHS))
		{
			paths::PATH_EXISTENCE pathsType = pathType[0];

			if (paths.GetSize() <= 2)
			{
				if (bInvalid[0] && bInvalid[1])
					iStatusMsgId = IDS_OPEN_BOTHINVALID;
				else if (bInvalid[0])
					iStatusMsgId = IDS_OPEN_LEFTINVALID;
				else if (bInvalid[1])
				{
					if (pathType[0] == paths::IS_EXISTING_FILE && (paths.GetSize() == 1 || paths[1].empty()))
						iStatusMsgId = IDS_OPEN_FILESDIRS;
					else
						iStatusMsgId = IDS_OPEN_RIGHTINVALID2;
				}
				else if (!bInvalid[0] && !bInvalid[1])
				{
					if (pathType[0] != pathType[1])
						iStatusMsgId = IDS_OPEN_MISMATCH;
					else
						iStatusMsgId = IDS_OPEN_FILESDIRS;
				}
			}
			else
			{
				if (bInvalid[0] && bInvalid[1] && bInvalid[2])
					iStatusMsgId = IDS_OPEN_ALLINVALID;
				else if (!bInvalid[0] && bInvalid[1] && bInvalid[2])
					iStatusMsgId = IDS_OPEN_MIDDLERIGHTINVALID;
				else if (bInvalid[0] && !bInvalid[1] && bInvalid[2])
					iStatusMsgId = IDS_OPEN_LEFTRIGHTINVALID;
				else if (!bInvalid[0] && !bInvalid[1] && bInvalid[2])
					iStatusMsgId = IDS_OPEN_RIGHTINVALID3;
				else if (bInvalid[0] && bInvalid[1] && !bInvalid[2])
					iStatusMsgId = IDS_OPEN_LEFTMIDDLEINVALID;
				else if (!bInvalid[0] && bInvalid[1] && !bInvalid[2])
					iStatusMsgId = IDS_OPEN_MIDDLEINVALID;
				else if (bInvalid[0] && !bInvalid[1] && !bInvalid[2])
					iStatusMsgId = IDS_OPEN_LEFTINVALID;
				else if (!bInvalid[0] && !bInvalid[1] && !bInvalid[2])
				{
					if (pathType[0] != pathType[1] || pathType[0] != pathType[2])
						iStatusMsgId = IDS_OPEN_MISMATCH;
					else
						iStatusMsgId = IDS_OPEN_FILESDIRS;
				}
			}
			if (iStatusMsgId != IDS_OPEN_FILESDIRS)
				pathsType = paths::DOES_NOT_EXIST;
			bIsaFileCompare = (pathsType == paths::IS_EXISTING_FILE);
			bIsaFolderCompare = (pathsType == paths::IS_EXISTING_DIR);
			// Both will be `false` if incompatibilities or something is missing
			// Both will end up `true` if file validity isn't being checked
		}

		PostMessage(hWnd, WM_USER + 1, MAKEWPARAM(bIsaFolderCompare, bIsaFileCompare), MAKELPARAM(iStatusMsgId, bProject)); 
	}

	CoUninitialize();

	return 0;
}

/**
 * @brief Update any resources necessary after a GUI language change
 */
void COpenView::UpdateResources()
{
	theApp.m_pLangDlg->RetranslateDialog(m_hWnd, MAKEINTRESOURCE(IDD_OPEN));
}

/** 
 * @brief Enable/disable components based on validity of paths.
 */
void COpenView::UpdateButtonStates()
{
	UpdateData(TRUE); // load member variables from screen
	KillTimer(IDT_CHECKFILES);
	TrimPaths();
	
	if (m_pUpdateButtonStatusThread == nullptr)
	{
		m_pUpdateButtonStatusThread = AfxBeginThread(
			UpdateButtonStatesThread, nullptr, THREAD_PRIORITY_NORMAL, 0, CREATE_SUSPENDED);
		m_pUpdateButtonStatusThread->m_bAutoDelete = FALSE;
		m_pUpdateButtonStatusThread->ResumeThread();
		while (PostThreadMessage(m_pUpdateButtonStatusThread->m_nThreadID, WM_NULL, 0, 0) == FALSE)
			Sleep(1);
	}

	UpdateButtonStatesThreadParams *pParams = new UpdateButtonStatesThreadParams;
	pParams->m_hWnd = this->m_hWnd;
	pParams->m_paths = PathContext(std::vector<String>(&m_strPath[0], &m_strPath[m_strPath[2].empty() ? 2 : 3]));

	PostThreadMessage(m_pUpdateButtonStatusThread->m_nThreadID, WM_USER + 2, (WPARAM)pParams, 0);
}

void COpenView::TerminateThreadIfRunning()
{
	if (m_pUpdateButtonStatusThread == nullptr)
		return;

	PostThreadMessage(m_pUpdateButtonStatusThread->m_nThreadID, WM_QUIT, 0, 0);
	DWORD dwResult = WaitForSingleObject(m_pUpdateButtonStatusThread->m_hThread, 100);
	if (dwResult != WAIT_OBJECT_0)
	{
		m_pUpdateButtonStatusThread->SuspendThread();
		TerminateThread(m_pUpdateButtonStatusThread->m_hThread, 0);
	}
	delete m_pUpdateButtonStatusThread;
	m_pUpdateButtonStatusThread = nullptr;
}

/**
 * @brief Called when user changes selection in left/middle/right path's combo box.
 */
void COpenView::OnSelchangePathCombo(UINT nId) 
{
	const int index = nId - IDC_PATH0_COMBO;
	int sel = m_ctlPath[index].GetCurSel();
	if (sel != CB_ERR)
	{
		CString cstrPath;
		m_ctlPath[index].GetLBText(sel, cstrPath);
		m_strPath[index] = cstrPath;
		m_ctlPath[index].SetWindowText(cstrPath);
		UpdateData(TRUE);
	}
	UpdateButtonStates();
}

void COpenView::OnSetfocusPathCombo(UINT id, NMHDR *pNMHDR, LRESULT *pResult) 
{
	if (!m_bAutoCompleteReady[id - IDC_PATH0_COMBO])
	{
		int nSource = GetOptionsMgr()->GetInt(OPT_AUTO_COMPLETE_SOURCE);
		if (nSource > 0)
			m_ctlPath[id - IDC_PATH0_COMBO].SetAutoComplete(nSource);
		m_bAutoCompleteReady[id - IDC_PATH0_COMBO] = true;
	}
	*pResult = 0;
}

void COpenView::OnDragBeginPathCombo(UINT id, NMHDR *pNMHDR, LRESULT *pResult)
{
	m_ctlPath[id - IDC_PATH0_COMBO].SetFocus();
	SetCapture();
	*pResult = 0;
}

/**
 * @brief Called every time paths are edited.
 */
void COpenView::OnEditEvent(UINT nID)
{
	const int N = nID - IDC_PATH0_COMBO;
	if (CEdit *const edit = m_ctlPath[N].GetEditCtrl())
	{
		int const len = edit->GetWindowTextLength();
		if (edit->GetSel() == MAKEWPARAM(len, len))
		{
			CString text;
			edit->GetWindowText(text);
			// Remove any double quotes
			text.Remove('"');
			if (text.GetLength() != len)
			{
				edit->SetSel(0, len);
				edit->ReplaceSel(text);
			}
		}
	}
	// (Re)start timer to path validity check delay
	// If timer starting fails, update buttonstates immediately
	if (!SetTimer(IDT_CHECKFILES, CHECKFILES_TIMEOUT, nullptr))
		UpdateButtonStates();
}

/**
 * @brief Handle timer events.
 * Checks if paths are valid and sets control states accordingly.
 * @param [in] nIDEvent Timer ID that fired.
 */
void COpenView::OnTimer(UINT_PTR nIDEvent)
{
	if (nIDEvent == IDT_CHECKFILES || nIDEvent == IDT_RETRY)
		UpdateButtonStates();

	__super::OnTimer(nIDEvent);
}

/**
 * @brief Called when users selects plugin browse button.
 */
void COpenView::OnSelectPlugin(UINT nID)
{
	paths::PATH_EXISTENCE pathsType;
	UpdateData(TRUE);

	int nFiles = 0;
	for (auto& strPath: m_strPath)
	{
		if (nFiles == 2 && strPath.empty())
			break;
		m_files.SetSize(nFiles + 1);
		m_files[nFiles] = strPath;
		nFiles++;
	}
	PathContext tmpFiles = m_files;
	if (tmpFiles.GetSize() == 2 && tmpFiles[1].empty())
		tmpFiles[1] = tmpFiles[0];
	pathsType = paths::GetPairComparability(tmpFiles, IsArchiveFile);

	if (pathsType == paths::IS_EXISTING_DIR || (pathsType == paths::DOES_NOT_EXIST &&
		!std::any_of(m_files.begin(), m_files.end(), [](const auto& path) { return paths::IsURL(path); })))
		return;

	// let the user select a handler
	CSelectPluginDlg dlg(nID == IDC_SELECT_UNPACKER ? m_strUnpackerPipeline : m_strPredifferPipeline, m_files[0], 
		nID == IDC_SELECT_UNPACKER ? CSelectPluginDlg::PluginType::Unpacker : CSelectPluginDlg::PluginType::Prediffer, false, this);
	if (dlg.DoModal() == IDOK)
	{
		if (nID == IDC_SELECT_UNPACKER)
			m_strUnpackerPipeline = dlg.GetPluginPipeline();
		else
			m_strPredifferPipeline = dlg.GetPluginPipeline();
		UpdateData(FALSE);
	}
}

LRESULT COpenView::OnUpdateStatus(WPARAM wParam, LPARAM lParam)
{
	const bool bIsaFolderCompare = LOWORD(wParam) != 0;
	const bool bIsaFileCompare = HIWORD(wParam) != 0;
	const bool bProject = HIWORD(lParam) != 0;
	const int iStatusMsgId = LOWORD(lParam);

	EnableDlgItem(IDOK, bIsaFolderCompare || bIsaFileCompare || bProject);

	for (auto nID : { IDC_FILES_DIRS_GROUP4, IDC_UNPACKER_COMBO, IDC_SELECT_UNPACKER })
	{
		EnableDlgItem(nID, bIsaFileCompare);
	}

	if (GetOptionsMgr()->GetBool(OPT_VERIFY_OPEN_PATHS))
	{
		for (auto nID : { IDC_FILES_DIRS_GROUP5, IDC_PREDIFFER_COMBO, IDC_SELECT_PREDIFFER })
		{
			GetDlgItem(nID)->ShowWindow(bIsaFileCompare ? SW_SHOW : SW_HIDE);
			EnableDlgItem(nID, bIsaFileCompare);
		}

		for (auto nID : { IDC_FILES_DIRS_GROUP3, IDC_EXT_COMBO, IDC_SELECT_FILTER, IDC_RECURS_CHECK })
		{
			GetDlgItem(nID)->ShowWindow((bIsaFolderCompare || !bIsaFileCompare) ? SW_SHOW : SW_HIDE);
			EnableDlgItem(nID, bIsaFolderCompare);
		}
	}
	
	SetStatus(iStatusMsgId);

	if (iStatusMsgId != IDS_OPEN_FILESDIRS && m_retryCount <= RETRY_MAX)
	{
		if (m_retryCount == 0)
			SetTimer(IDT_RETRY, CHECKFILES_TIMEOUT, nullptr);
		m_retryCount++;
	}
	else
	{
		KillTimer(IDT_RETRY);
		m_retryCount = 0;
	}
	return 0;
}

LRESULT COpenView::OnDpiChangedBeforeParent(WPARAM wParam, LPARAM lParam)
{
	const int olddpi = m_dpi;
	CRect rc;
	GetWindowRect(&rc);
	__super::OnDpiChangedBeforeParent(wParam, lParam);
	rc.left = MulDiv(rc.left, m_dpi, olddpi);
	rc.right = MulDiv(rc.right, m_dpi, olddpi);
	rc.top = MulDiv(rc.top, m_dpi, olddpi);
	rc.bottom = MulDiv(rc.bottom, m_dpi, olddpi);
	DefWindowProc(WM_DPICHANGED, (WPARAM)m_dpi, (LPARAM)&rc);
	SetWindowPos(nullptr, 0, 0, rc.right - rc.left, rc.bottom - rc.top, SWP_NOMOVE | SWP_NOZORDER);
	return 0;
}

/**
 * @brief Sets the path status text.
 * The open dialog shows a status text of selected paths. This function
 * is used to set that status text.
 * @param [in] msgID Resource ID of status text to set.
 */
void COpenView::SetStatus(UINT msgID)
{
	String msg = theApp.LoadString(msgID);
	SetDlgItemText(IDC_OPEN_STATUS, msg);
}

/** 
 * @brief Called when "Select..." button for filters is selected.
 */
void COpenView::OnSelectFilter()
{
	String curFilter;
	auto* pGlobalFileFilter = theApp.GetGlobalFileFilter();

	const bool bUseMask = pGlobalFileFilter->IsUsingMask();
	GetDlgItemText(IDC_EXT_COMBO, curFilter);
	curFilter = strutils::trim_ws(curFilter);

	GetMainFrame()->SelectFilter();
	
	String filterNameOrMask = pGlobalFileFilter->GetFilterNameOrMask();
	if (pGlobalFileFilter->IsUsingMask())
	{
		// If we had filter chosen and now has mask we can overwrite filter
		if (!bUseMask || curFilter[0] != '*')
		{
			SetDlgItemText(IDC_EXT_COMBO, filterNameOrMask);
		}
	}
	else
	{
		String filterPrefix = _("[F] ");
		filterNameOrMask = filterPrefix + filterNameOrMask;
		SetDlgItemText(IDC_EXT_COMBO, filterNameOrMask);
	}
}

void COpenView::OnOptions()
{
	GetMainFrame()->PostMessage(WM_COMMAND, ID_OPTIONS);
}

/**
 * @brief Set "Whitespaces" setting.
 * @param [in] nID Menu ID of the selected item
 */
void COpenView::OnDiffWhitespace(UINT nID)
{
	assert(nID >= ID_PROJECT_DIFF_OPTIONS_WHITESPACE_COMPARE && nID <= ID_PROJECT_DIFF_OPTIONS_WHITESPACE_IGNOREALL);

	m_nIgnoreWhite = nID - ID_PROJECT_DIFF_OPTIONS_WHITESPACE_COMPARE;
}

/**
 * @brief Update "Whitespaces" state.
 * @param [in] pCmdUI UI component to update.
 */
void COpenView::OnUpdateDiffWhitespace(CCmdUI* pCmdUI)
{
	pCmdUI->SetRadio((pCmdUI->m_nID - ID_PROJECT_DIFF_OPTIONS_WHITESPACE_COMPARE) == static_cast<UINT>(m_nIgnoreWhite));
}

/**
 * @brief Toggle "Ignore blank lines" setting.
 */
void COpenView::OnDiffIgnoreBlankLines()
{
	m_bIgnoreBlankLines = !m_bIgnoreBlankLines;
}

/**
 * @brief Update "Ignore blank lines" state.
 * @param [in] pCmdUI UI component to update.
 */
void COpenView::OnUpdateDiffIgnoreBlankLines(CCmdUI* pCmdUI)
{
	pCmdUI->SetCheck(m_bIgnoreBlankLines);
}

/**
 * @brief Toggle "Ignore case" setting.
 */
void COpenView::OnDiffIgnoreCase()
{
	m_bIgnoreCase = !m_bIgnoreCase;
}

/**
 * @brief Update "Ignore case" state.
 * @param [in] pCmdUI UI component to update.
 */
void COpenView::OnUpdateDiffIgnoreCase(CCmdUI* pCmdUI)
{
	pCmdUI->SetCheck(m_bIgnoreCase);
}

/**
 * @brief Toggle "Ignore carriage return differences" setting.
 */
void COpenView::OnDiffIgnoreEOL()
{
	m_bIgnoreEol = !m_bIgnoreEol;
}

/**
 * @brief Update "Ignore carriage return differences" state.
 * @param [in] pCmdUI UI component to update.
 */
void COpenView::OnUpdateDiffIgnoreEOL(CCmdUI* pCmdUI)
{
	pCmdUI->SetCheck(m_bIgnoreEol);
}

/**
 * @brief Toggle "Ignore numbers" setting.
 */
void COpenView::OnDiffIgnoreNumbers()
{
	m_bIgnoreNumbers = !m_bIgnoreNumbers;
}

/**
 * @brief Update "Ignore numbers" state.
 * @param [in] pCmdUI UI component to update.
 */
void COpenView::OnUpdateDiffIgnoreNumbers(CCmdUI* pCmdUI)
{
	pCmdUI->SetCheck(m_bIgnoreNumbers);
}

/**
 * @brief Toggle "Ignore codepage differences" setting.
 */
void COpenView::OnDiffIgnoreCP()
{
	m_bIgnoreCodepage = !m_bIgnoreCodepage;
}

/**
 * @brief Update "Ignore codepage differences" state.
 * @param [in] pCmdUI UI component to update.
 */
void COpenView::OnUpdateDiffIgnoreCP(CCmdUI* pCmdUI)
{
	pCmdUI->SetCheck(m_bIgnoreCodepage);
}

/**
 * @brief Toggle "Ignore comment differences" setting.
 */
void COpenView::OnDiffIgnoreComments()
{
	m_bFilterCommentsLines = !m_bFilterCommentsLines;
}

/**
 * @brief Update "Ignore comment differences" state.
 * @param [in] pCmdUI UI component to update.
 */
void COpenView::OnUpdateDiffIgnoreComments(CCmdUI* pCmdUI)
{
	pCmdUI->SetCheck(m_bFilterCommentsLines);
}

/**
 * @brief Set "Compare method" setting.
 * @param [in] nID Menu ID of the selected item
 */
void COpenView::OnCompareMethod(UINT nID)
{
	assert(nID >= ID_PROJECT_DIFF_OPTIONS_COMPMETHOD_FULL_CONTENTS && nID <= ID_PROJECT_DIFF_OPTIONS_COMPMETHOD_SIZE);

	m_nCompareMethod = nID - ID_PROJECT_DIFF_OPTIONS_COMPMETHOD_FULL_CONTENTS;
}

/**
 * @brief Update "Compare method" state.
 * @param [in] pCmdUI UI component to update.
 */
void COpenView::OnUpdateCompareMethod(CCmdUI* pCmdUI)
{
	pCmdUI->SetRadio((pCmdUI->m_nID - ID_PROJECT_DIFF_OPTIONS_COMPMETHOD_FULL_CONTENTS) == static_cast<UINT>(m_nCompareMethod));
}

/** 
 * @brief Removes whitespaces from left and right paths
 * @note Assumes UpdateData(TRUE) is called before this function.
 */
void COpenView::TrimPaths()
{
	for (auto& strPath: m_strPath)
		strPath = strutils::trim_ws(strPath);
}

/** 
 * @brief Update control states when dialog is activated.
 *
 * Update control states when user re-activates dialog. User might have
 * switched for other program to e.g. update files/folders and then
 * swiches back to WinMerge. Its nice to see WinMerge detects updated
 * files/folders.
 */
void COpenView::OnActivate(UINT nState, CWnd* pWndOther, BOOL bMinimized)
{
	__super::OnActivate(nState, pWndOther, bMinimized);

	if (nState == WA_ACTIVE || nState == WA_CLICKACTIVE)
		UpdateButtonStates();
}

void COpenView::OnEditAction(int msg, WPARAM wParam, LPARAM lParam)
{
	CWnd *pCtl = GetFocus();
	if (pCtl != nullptr)
		pCtl->PostMessage(msg, wParam, lParam);
}

template <int MSG, int WPARAM, int LPARAM>
void COpenView::OnEditAction()
{
	OnEditAction(MSG, WPARAM, LPARAM);
}

/**
 * @brief Open help from mainframe when user presses F1.
 */
void COpenView::OnHelp()
{
	theApp.ShowHelp(OpenDlgHelpLocation);
}

/////////////////////////////////////////////////////////////////////////////
//
//	OnDropFiles code from CDropEdit
//	Copyright 1997 Chris Losinger
//
//	shortcut expansion code modified from :
//	CShortcut, 1996 Rob Warner
//

/**
 * @brief Drop paths(s) to the dialog.
 * One or two paths can be dropped to the dialog. The behaviour is:
 *   If 1 file:
 *     - drop to empty path edit box (check left first)
 *     - if both boxes have a path, drop to left path
 *   If two files:
 *    - overwrite both paths, empty or not
 * @param [in] dropInfo Dropped data, including paths.
 */
void COpenView::OnDropFiles(const std::vector<String>& files)
{
	const size_t fileCount = files.size();

	// Add dropped paths to the dialog
	UpdateData(TRUE);
	if (fileCount == 3)
	{
		m_strPath[0] = files[0];
		m_strPath[1] = files[1];
		m_strPath[2] = files[2];
		UpdateData(FALSE);
		UpdateButtonStates();
	}
	else if (fileCount == 2)
	{
		m_strPath[0] = files[0];
		m_strPath[1] = files[1];
		UpdateData(FALSE);
		UpdateButtonStates();
	}
	else if (fileCount == 1)
	{
		CPoint point;
		GetCursorPos(&point);
		ScreenToClient(&point);
		if (CWnd *const pwndHit = ChildWindowFromPoint(point,
			CWP_SKIPINVISIBLE | CWP_SKIPDISABLED | CWP_SKIPTRANSPARENT))
		{
			switch (int const id = pwndHit->GetDlgCtrlID())
			{
			case IDC_PATH0_COMBO:
			case IDC_PATH1_COMBO:
			case IDC_PATH2_COMBO:
				m_strPath[id - IDC_PATH0_COMBO] = files[0];
				break;
			default:
				if (m_strPath[0].empty())
					m_strPath[0] = files[0];
				else if (m_strPath[1].empty())
					m_strPath[1] = files[0];
				else if (m_strPath[2].empty())
					m_strPath[2] = files[0];
				else
					m_strPath[0] = files[0];
				break;
			}
		}
		UpdateData(FALSE);
		UpdateButtonStates();
	}
}<|MERGE_RESOLUTION|>--- conflicted
+++ resolved
@@ -502,11 +502,9 @@
 		if (pFrameWnd == GetTopLevelFrame()->GetActiveFrame())
 		{
 			m_constraint.Persist(true, false);
-<<<<<<< HEAD
 			if (!GetMainFrame()->GetLayoutManager().GetTileLayoutEnabled())
 			{
-				WINDOWPLACEMENT wp;
-				wp.length = sizeof wp;
+				WINDOWPLACEMENT wp { sizeof wp };
 				pFrameWnd->GetWindowPlacement(&wp);
 				CRect rc;
 				GetWindowRect(&rc);
@@ -515,17 +513,6 @@
 				wp.rcNormalPosition.bottom = wp.rcNormalPosition.top + rc.Height();
 				pFrameWnd->SetWindowPlacement(&wp);
 			}
-=======
-			WINDOWPLACEMENT wp = {};
-			wp.length = sizeof wp;
-			pFrameWnd->GetWindowPlacement(&wp);
-			CRect rc;
-			GetWindowRect(&rc);
-			pFrameWnd->CalcWindowRect(&rc, CWnd::adjustOutside);
-			wp.rcNormalPosition.right = wp.rcNormalPosition.left + rc.Width();
-			wp.rcNormalPosition.bottom = wp.rcNormalPosition.top + rc.Height();
-			pFrameWnd->SetWindowPlacement(&wp);
->>>>>>> 9b0998ae
 		}
 	}
 	__super::OnWindowPosChanged(lpwndpos);
