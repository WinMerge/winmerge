--- conflicted
+++ resolved
@@ -278,10 +278,7 @@
 public:
 	typedef enum { BYTEDIFF, WORDDIFF } DIFFLEVEL;
 	void Showlinediff(CMergeEditView *pView, bool bReversed = false);
-<<<<<<< HEAD
-=======
 	std::vector<WordDiff> GetWordDiffArrayInDiffBlock(int nDiff);
->>>>>>> b7818a0a
 	std::vector<WordDiff> GetWordDiffArray(int nLineIndex);
 	void ClearWordDiffCache(int nDiff = -1);
 private:
