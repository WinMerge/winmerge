/**
 * @file  MDITabBar.cpp
 *
 * @brief Implementation of the MDITabBar class
 */

#include "StdAfx.h"
#include "MDITabBar.h"
#include "IMDITab.h"
#include "cecolor.h"
#include "RoundedRectWithShadow.h"

#ifdef _DEBUG
#define new DEBUG_NEW
#endif

constexpr int RR_RADIUS = 3;
constexpr int RR_SHADOWWIDTH = 3;

/////////////////////////////////////////////////////////////////////////////
// CMDITabBar

IMPLEMENT_DYNAMIC(CMyTabCtrl, CTabCtrl)

BEGIN_MESSAGE_MAP(CMyTabCtrl, CTabCtrl)
	//{{AFX_MSG_MAP(CMyTabCtrl)
	ON_WM_MBUTTONDOWN()
	ON_WM_CONTEXTMENU()
	ON_WM_PAINT()
	ON_WM_ERASEBKGND()
	ON_NOTIFY_REFLECT_EX(TCN_SELCHANGE, OnSelchange)
	ON_WM_DRAWITEM_REFLECT()
	ON_WM_MOUSEMOVE()
	ON_WM_MOUSELEAVE()
	ON_WM_LBUTTONDOWN()
	ON_WM_LBUTTONUP()
	//}}AFX_MSG_MAP
END_MESSAGE_MAP()

IMPLEMENT_DYNAMIC(CMDITabBar, CControlBar)

BEGIN_MESSAGE_MAP(CMDITabBar, CControlBar)
	//{{AFX_MSG_MAP(CMDITabBar)
	ON_WM_SIZE()
	ON_WM_NCHITTEST()
	ON_WM_ERASEBKGND()
	ON_WM_PAINT()
	ON_WM_NCMOUSEMOVE()
	ON_WM_NCMOUSELEAVE()
	ON_WM_NCLBUTTONDBLCLK()
	ON_WM_NCLBUTTONDOWN()
	ON_WM_NCLBUTTONUP()
	ON_WM_NCRBUTTONDOWN()
	ON_WM_NCRBUTTONUP()
	//}}AFX_MSG_MAP
END_MESSAGE_MAP()

static int determineIconSize()
{
	return GetSystemMetrics(SM_CXSMICON);
}

BOOL CMyTabCtrl::Create(CMDIFrameWnd* pMainFrame, CWnd* pParent)
{
	if (!CTabCtrl::Create(WS_CHILD | WS_VISIBLE | TCS_OWNERDRAWFIXED, CRect(0, 0, 0, 0), pParent, 0))
		return FALSE;

	m_pMainFrame = pMainFrame;
	m_tooltips.Create(m_pMainFrame, TTS_NOPREFIX);
	m_tooltips.AddTool(this, _T(""));
	return TRUE;
}

/**
 * @brief Called before messages are translated.
 * Passes a mouse message to the ToolTip control for processing.
 * @param [in] pMsg Points to an MSG structure that contains the message to be chcecked
 */
BOOL CMyTabCtrl::PreTranslateMessage(MSG* pMsg)
{
	if (pMsg->message == WM_MOUSEMOVE)
		m_tooltips.RelayEvent(pMsg);

	// Call the parent method.
	return __super::PreTranslateMessage(pMsg);
}

void CMyTabCtrl::OnPaint() 
{
	CPaintDC dc(this);
	dc.SelectObject(GetFont());

	DRAWITEMSTRUCT dis;
	dis.hDC = dc.GetSafeHdc();

	CRect rcClient;
	GetClientRect(&rcClient);

	const int nCount = GetItemCount();
	if (nCount == 0)
	{
		dc.SetTextColor(GetSysColor(COLOR_WINDOWTEXT));
		TCHAR szBuf[256];
		AfxGetMainWnd()->GetWindowText(szBuf, sizeof(szBuf) / sizeof(szBuf[0]));
		dc.DrawText(szBuf, -1, &rcClient, DT_LEFT | DT_VCENTER | DT_SINGLELINE);
	}

	int nCurSel = GetCurSel();
	for (int i = nCount - 1; i >= 0; --i)
	{
		GetItemRect(i, &dis.rcItem);
		dis.itemID = i;
		dis.rcItem.top = rcClient.top;
		dis.rcItem.bottom = rcClient.bottom;
		dis.itemState = (i != nCurSel) ? 0 : ODS_SELECTED;
		DrawItem(&dis);
	}
}

BOOL CMyTabCtrl::OnEraseBkgnd(CDC* pDC)
{
	CRect rClient;
	GetClientRect(rClient);
	pDC->FillSolidRect(rClient, GetSysColor(COLOR_3DFACE));
	return TRUE;
}

/** 
 * @brief Called when tab selection is changed.
 */
BOOL CMyTabCtrl::OnSelchange(NMHDR* pNMHDR, LRESULT* pResult)
{
	TC_ITEM tci;
	tci.mask = TCIF_PARAM;
	GetItem(GetCurSel(), &tci);
	m_bInSelchange = true;
	m_pMainFrame->MDIActivate(FromHandle((HWND)tci.lParam));
	m_bInSelchange = false;

	return TRUE;
}

/**
 * @brief Show context menu and handle user selection.
 */
void CMyTabCtrl::OnContextMenu(CWnd *pWnd, CPoint point)
{
	CPoint ptClient = point;
	ScreenToClient(&ptClient);
	int index = GetItemIndexFromPoint(ptClient);
	if (index < 0)
		return;

	TCITEM tci;
	tci.mask = TCIF_PARAM;
	GetItem(index, &tci);
	CWnd* pMDIChild = FromHandle((HWND)tci.lParam);
	m_pMainFrame->MDIActivate(pMDIChild);
	CMenu* pPopup = pMDIChild->GetSystemMenu(FALSE);
	if (pPopup == nullptr) return;
	MENUITEMINFO mii = { sizeof MENUITEMINFO };
	if (!pPopup->GetMenuItemInfo(ID_CLOSE_OTHER_TABS, &mii, FALSE))
	{
		pPopup->AppendMenu(MF_SEPARATOR, 0, _T(""));
		pPopup->AppendMenu(MF_STRING, ID_TABBAR_AUTO_MAXWIDTH, _T(""));
		pPopup->AppendMenu(MF_SEPARATOR, 0, _T(""));
		pPopup->AppendMenu(MF_STRING, ID_CLOSE_OTHER_TABS, _T(""));
		pPopup->AppendMenu(MF_STRING, ID_CLOSE_RIGHT_TABS, _T(""));
		pPopup->AppendMenu(MF_STRING, ID_CLOSE_LEFT_TABS, _T(""));
	}
	pPopup->ModifyMenu(ID_TABBAR_AUTO_MAXWIDTH, MF_BYCOMMAND, ID_TABBAR_AUTO_MAXWIDTH, _("Enable &Auto Max Width").c_str());
	pPopup->ModifyMenu(ID_CLOSE_OTHER_TABS, MF_BYCOMMAND, ID_CLOSE_OTHER_TABS, _("Close &Other Tabs").c_str());
	pPopup->ModifyMenu(ID_CLOSE_RIGHT_TABS, MF_BYCOMMAND, ID_CLOSE_RIGHT_TABS, _("Close R&ight Tabs").c_str());
	pPopup->ModifyMenu(ID_CLOSE_LEFT_TABS, MF_BYCOMMAND, ID_CLOSE_LEFT_TABS, _("Close &Left Tabs").c_str());

	pPopup->CheckMenuItem(ID_TABBAR_AUTO_MAXWIDTH, m_bAutoMaxWidth ? MF_CHECKED : MF_UNCHECKED);
	// invoke context menu
	int command = pPopup->TrackPopupMenu(TPM_LEFTALIGN | TPM_RIGHTBUTTON | TPM_RETURNCMD, point.x, point.y,
		this);
	switch (command)
	{
	case ID_CLOSE_OTHER_TABS:
	case ID_CLOSE_RIGHT_TABS:
	case ID_CLOSE_LEFT_TABS: {
		int curcel = GetCurSel();
		int n = GetItemCount();
		TCITEM tci1;
		tci1.mask = TCIF_PARAM;
		for (int i = n - 1; i >= 0; --i)
		{
			if ((command == ID_CLOSE_OTHER_TABS && i == curcel) ||
				(command == ID_CLOSE_RIGHT_TABS && i <= curcel) ||
				(command == ID_CLOSE_LEFT_TABS  && i >= curcel))
				continue;
			GetItem(i, &tci1);
			CWnd* pMDIChild1 = FromHandle((HWND)tci1.lParam);
			pMDIChild1->SendMessage(WM_SYSCOMMAND, SC_CLOSE);
		}
		break;
	}
	case ID_TABBAR_AUTO_MAXWIDTH:
		m_bAutoMaxWidth = !m_bAutoMaxWidth;
		UpdateTabs();
		break;
	default:
		pMDIChild->SendMessage(WM_SYSCOMMAND, command);
	}
}

/**
 * @brief synchronize the tabs with all mdi client windows.
 */
void CMyTabCtrl::UpdateTabs()
{
	Invalidate();

	HWND hWndMDIActive = m_pMainFrame->MDIGetActive()->GetSafeHwnd();

	CMap<HWND, HWND, int, int> MDIFrameList;
	if (hWndMDIActive != nullptr) {
		for (CWnd *pFrame = m_pMainFrame->MDIGetActive()->GetParent()->GetTopWindow(); pFrame; pFrame = pFrame->GetNextWindow())
			MDIFrameList[pFrame->m_hWnd] = -1;
	}

	// Associate MDIFrameList with the index of the tab
	TC_ITEM tci;
	int item;
	for (item = GetItemCount() - 1; item >= 0 ; item--)
	{
		int dummy;
		tci.mask = TCIF_PARAM;
		GetItem(item, &tci);
		if (MDIFrameList.Lookup((HWND)tci.lParam, dummy))
		{
			MDIFrameList[(HWND)tci.lParam] = item;
			if (!m_bInSelchange && hWndMDIActive == (HWND)tci.lParam)
				SetCurSel(item);
		}
	}

	int nMaxTitleLength;
	if (m_bAutoMaxWidth)
		nMaxTitleLength = static_cast<int>(MDITABBAR_MAXTITLELENGTH - (MDIFrameList.GetCount() - 1) * 6);
	else
		nMaxTitleLength = MDITABBAR_MAXTITLELENGTH;
	if (nMaxTitleLength < MDITABBAR_MINTITLELENGTH)
		nMaxTitleLength = MDITABBAR_MINTITLELENGTH;

	// Update or insert tabs
	for (POSITION pos = MDIFrameList.GetStartPosition(); pos != nullptr; )
	{
		HWND hFrameWnd;
//~		int item;
		MDIFrameList.GetNextAssoc(pos, hFrameWnd, item);

		CString strTitle;
		CDocument *pDoc = ((CFrameWnd *)FromHandle(hFrameWnd))->GetActiveDocument();
		if (pDoc != nullptr)
			strTitle = pDoc->GetTitle();
		else
			FromHandle(hFrameWnd)->GetWindowText(strTitle);

		if (strTitle.GetLength() > nMaxTitleLength)
			strTitle = strTitle.Left(nMaxTitleLength - 3) + _T("...");

		// Escape the '&' to prevent it from being removed and underlining the next character in the string.
		strTitle.Replace(_T("&"), _T("&&"));

		if (item == -1)
		{
			tci.mask = TCIF_PARAM | TCIF_TEXT;
			tci.pszText = strTitle.LockBuffer();
			tci.lParam = (LPARAM)hFrameWnd;
			InsertItem(GetItemCount(), &tci);
			if (GetItemCount() == 1)
				m_pMainFrame->RecalcLayout();
			if (!m_bInSelchange && hWndMDIActive == (HWND)tci.lParam)
				SetCurSel(item);
		}
		else
		{
			TCHAR szText[256];
			szText[0] = '\0';
			tci.pszText = szText;
			tci.cchTextMax = static_cast<int>(std::size(szText));
			tci.mask = TCIF_TEXT;
			GetItem(item, &tci);
			if (tci.pszText && strTitle.Compare(tci.pszText) != 0)
			{
				tci.pszText = strTitle.LockBuffer();
				SetItem(item, &tci);
			}
		}
	}

	// Delete tabs
	for (item = GetItemCount() - 1; item >= 0 ; item--)
	{
		int dummy;
		tci.mask = TCIF_PARAM;
		GetItem(item, &tci);
		if (!MDIFrameList.Lookup((HWND)tci.lParam, dummy))
		{
			DeleteItem(item);
			if (GetItemCount() == 0)
				m_pMainFrame->RecalcLayout();
		}
	}

	m_nTooltipTabItemIndex = -1;
}

/**
 * @brief Called when middle mouse button is pressed.
 * This function closes the tab when the middle mouse button is pressed.
 */
void CMyTabCtrl::OnMButtonDown(UINT nFlags, CPoint point)
{
	int index = GetItemIndexFromPoint(point);
	if (index < 0)
		return;

	TCITEM tci;
	tci.mask = TCIF_PARAM;
	GetItem(index, &tci);
	CWnd* pMDIChild = FromHandle((HWND)tci.lParam);
	pMDIChild->SendMessage(WM_SYSCOMMAND, SC_CLOSE);
}

void CMyTabCtrl::DrawItem(LPDRAWITEMSTRUCT lpDrawItemStruct)
{
	TCHAR            szBuf[256];
	TCITEM           item;
	LPDRAWITEMSTRUCT lpDraw = (LPDRAWITEMSTRUCT)lpDrawItemStruct;

	item.mask       = TCIF_TEXT | TCIF_PARAM;
	item.pszText    = szBuf;
	item.cchTextMax = sizeof(szBuf) / sizeof(TCHAR);
	GetItem(lpDraw->itemID, &item);

	const int lpx = ::GetDeviceCaps(lpDraw->hDC, LOGPIXELSX);
	auto pointToPixel = [lpx](int point) { return MulDiv(point, lpx, 72); };
	const int r = pointToPixel(RR_RADIUS);
	const int sw = pointToPixel(RR_SHADOWWIDTH);

	CRect rc = lpDraw->rcItem;
	if (lpDraw->itemState & ODS_SELECTED)
	{
		const COLORREF clrShadow = CEColor::GetIntermediateColor(GetSysColor(COLOR_3DSHADOW), GetSysColor(COLOR_3DFACE), 0.5f);
		if (GetSysColor(COLOR_3DFACE) == GetSysColor(COLOR_WINDOW))
		{
			DrawRoundedRectWithShadow(lpDraw->hDC, rc.left + sw, rc.top + sw - 1, rc.Width() - sw * 2, rc.top - sw * 2 + 2, r, sw,
				GetSysColor(COLOR_HIGHLIGHT), clrShadow, GetSysColor(COLOR_3DFACE));
			SetTextColor(lpDraw->hDC, GetSysColor(COLOR_HIGHLIGHTTEXT));
		}
		else
		{
			DrawRoundedRectWithShadow(lpDraw->hDC, rc.left + sw, rc.top + sw - 1, rc.Width() - sw * 2, rc.Height() - sw * 2 + 2, r, sw,
				GetSysColor(COLOR_WINDOW), clrShadow, GetSysColor(COLOR_3DFACE));
			SetTextColor(lpDraw->hDC, GetSysColor(COLOR_WINDOWTEXT));
		}
	}
	else
	{
		SetTextColor(lpDraw->hDC, GetSysColor(COLOR_BTNTEXT));
	}
	CSize iconsize(determineIconSize(), determineIconSize());
	rc.left += sw * 2 + iconsize.cx;
	SetBkMode(lpDraw->hDC, TRANSPARENT);
	HWND hwndFrame = reinterpret_cast<HWND>(item.lParam);
	if (::IsWindow(hwndFrame))
	{
		HICON hIcon = (HICON)::SendMessage(hwndFrame, WM_GETICON, ICON_SMALL2, 0);
		if (hIcon == nullptr)
			hIcon = (HICON)GetClassLongPtr(hwndFrame, GCLP_HICONSM);
		if (hIcon != nullptr)
			DrawIconEx(lpDraw->hDC, rc.left - iconsize.cx, rc.top + (rc.Height() - iconsize.cy) / 2, hIcon, iconsize.cx, iconsize.cy, 0, nullptr, DI_NORMAL);
	}
	rc.left += sw;
	DrawText(lpDraw->hDC, szBuf, -1, &rc, DT_LEFT | DT_VCENTER | DT_SINGLELINE);

	int nItem = GetItemIndexFromPoint(m_rcCurrentCloseButtom.CenterPoint());
	if (static_cast<UINT>(nItem) == lpDraw->itemID)
	{
		CPoint pt;
		GetCursorPos(&pt);
		ScreenToClient(&pt);
		CRect rc1 = GetCloseButtonRect(nItem);
		DrawFrameControl(lpDraw->hDC, &rc1, DFC_CAPTION, 
			DFCS_CAPTIONCLOSE | DFCS_FLAT | (rc1.PtInRect(pt) ? DFCS_HOT : 0) |
			((m_bCloseButtonDown && rc1.PtInRect(pt)) ? DFCS_PUSHED : 0));
	}
}

void CMyTabCtrl::OnMouseMove(UINT nFlags, CPoint point)
{
	int nTabItemIndex = GetItemIndexFromPoint(point);
	CRect rc = GetCloseButtonRect(nTabItemIndex);
	if (rc != m_rcCurrentCloseButtom)
	{
		InvalidateRect(&rc);
		InvalidateRect(&m_rcCurrentCloseButtom);
	}
	m_rcCurrentCloseButtom = rc;
	if (!m_bMouseTracking)
	{
		TRACKMOUSEEVENT tme = { sizeof TRACKMOUSEEVENT };
		tme.dwFlags = TME_LEAVE;
		tme.hwndTrack = m_hWnd;
		TrackMouseEvent(&tme);
		m_bMouseTracking = true;
	}
	if (m_nDraggingTabItemIndex >= 0 && nTabItemIndex >= 0 && m_nDraggingTabItemIndex != nTabItemIndex)
	{
		CRect rectDraggingTab, rectDest;
		GetItemRect(m_nDraggingTabItemIndex, &rectDraggingTab);
		GetItemRect(nTabItemIndex, &rectDest);
		rectDest.right = rectDest.left + rectDraggingTab.Width();
		if (rectDest.PtInRect(point))
		{
			SwapTabs(m_nDraggingTabItemIndex, nTabItemIndex);
			m_nDraggingTabItemIndex = nTabItemIndex;
			m_rcCurrentCloseButtom = GetCloseButtonRect(nTabItemIndex);
			Invalidate();
		}
	}

	if (nTabItemIndex != m_nTooltipTabItemIndex)
		UpdateToolTips(nTabItemIndex);
}

void CMyTabCtrl::OnMouseLeave()
{
	TRACKMOUSEEVENT tme = { sizeof(TRACKMOUSEEVENT) };
	tme.dwFlags = TME_LEAVE | TME_CANCEL;
	tme.hwndTrack = m_hWnd;
	TrackMouseEvent(&tme);
	m_bMouseTracking = false;
	InvalidateRect(&m_rcCurrentCloseButtom);
	m_rcCurrentCloseButtom = CRect();
	m_bCloseButtonDown = false;
}

void CMyTabCtrl::OnLButtonDown(UINT nFlags, CPoint point)
{
	m_bCloseButtonDown = !!m_rcCurrentCloseButtom.PtInRect(point);
	InvalidateRect(m_rcCurrentCloseButtom);
	if (!m_bCloseButtonDown)
	{
		if (DragDetect(point))
		{
			m_nDraggingTabItemIndex = GetItemIndexFromPoint(point);
			SetCapture();
		}
		CWnd::OnLButtonDown(nFlags, point);
	}
}

void CMyTabCtrl::OnLButtonUp(UINT nFlags, CPoint point)
{
	if (m_nDraggingTabItemIndex >= 0)
	{
		m_nDraggingTabItemIndex = -1;
		ReleaseCapture();
	}
	else
	{
		if (m_bCloseButtonDown && m_rcCurrentCloseButtom.PtInRect(point))
			OnMButtonDown(nFlags, point);
		InvalidateRect(m_rcCurrentCloseButtom);
		m_bCloseButtonDown = false;
	}
	CWnd::OnLButtonUp(nFlags, point);
}

CRect CMyTabCtrl::GetCloseButtonRect(int nItem)
{
	CClientDC dc(this);
	const int lpx = dc.GetDeviceCaps(LOGPIXELSX);
	auto pointToPixel = [lpx](int point) { return MulDiv(point, lpx, 72); };
	const int r = pointToPixel(RR_RADIUS);
	const int sw = pointToPixel(RR_SHADOWWIDTH);
	CRect rc, rcClient;
	CSize size(determineIconSize(), determineIconSize());
	GetClientRect(&rcClient);
	GetItemRect(nItem, &rc);
	rc.left = rc.right - size.cx - sw - r;
	rc.right = rc.left + size.cx;
	int y = (rcClient.top + rcClient.bottom) / 2;
	rc.top = y - size.cy / 2 + 1;
	rc.bottom = rc.top + size.cy;
	return rc;
}

int CMyTabCtrl::GetItemIndexFromPoint(CPoint point) const
{
	TCHITTESTINFO hit;
	hit.pt = point;
	return HitTest(&hit);
}

void CMyTabCtrl::SwapTabs(int nIndexA, int nIndexB)
{
	TC_ITEM tciA = {0}, tciB = {0};
	TCHAR szTextA[256], szTextB[256];
	int nCurSel = GetCurSel();

	tciA.cchTextMax = sizeof(szTextA)/sizeof(szTextA[0]);
	tciB.cchTextMax = sizeof(szTextB)/sizeof(szTextB[0]);
	tciA.pszText = szTextA;
	tciB.pszText = szTextB;
	tciA.mask = tciB.mask = TCIF_PARAM | TCIF_TEXT;

	GetItem(nIndexA, &tciA);
	GetItem(nIndexB, &tciB);

	std::swap(tciA, tciB);

	SetItem(nIndexB, &tciB);
	SetItem(nIndexA, &tciA);

	if (nCurSel == nIndexA)
		SetCurSel(nIndexB);
	if (nCurSel == nIndexB)
		SetCurSel(nIndexA);
}

/**
 * @brief Get the maximum length of the title.
 */
int CMyTabCtrl::GetMaxTitleLength() const
{
	int nMaxTitleLength = m_bAutoMaxWidth ? static_cast<int>(MDITABBAR_MAXTITLELENGTH - (GetItemCount() - 1) * 6) : MDITABBAR_MAXTITLELENGTH;
	if (nMaxTitleLength < MDITABBAR_MINTITLELENGTH)
		nMaxTitleLength = MDITABBAR_MINTITLELENGTH;

	return nMaxTitleLength;
}

/**
 * @brief Update tooltip text.
 * @param [in] nTabItemIndex Index of the tab displaying tooltip.
 */
void CMyTabCtrl::UpdateToolTips(int nTabItemIndex)
{
	TC_ITEM tci;
	tci.mask = TCIF_PARAM;
	GetItem(nTabItemIndex, &tci);

	if (!m_pMainFrame)
		return;
	CMDIChildWnd* pActiveWnd = m_pMainFrame->MDIGetActive();
	if (!pActiveWnd)
		return;
	CWnd* pParentWnd = pActiveWnd->GetParent();
	if (!pParentWnd)
		return;

	for (CWnd* pFrame = pParentWnd->GetTopWindow(); pFrame; pFrame = pFrame->GetNextWindow())
	{
		if (reinterpret_cast<HWND>(tci.lParam) == pFrame->m_hWnd)
		{
			HWND hFrameWnd = pFrame->m_hWnd;
			CString strTitle, strTooltip;
			CFrameWnd* pFrameWnd = (CFrameWnd*)FromHandle(hFrameWnd);
			CDocument* pDoc = pFrameWnd->GetActiveDocument();
			IMDITab* pITabBar = nullptr;
			if (pDoc != nullptr)
			{
				strTitle = pDoc->GetTitle();
				pITabBar = dynamic_cast<IMDITab*>(pDoc);
			}
			else
			{
				pFrameWnd->GetWindowText(strTitle);
				pITabBar = dynamic_cast<IMDITab*>(pFrameWnd);
			}
			strTooltip = pITabBar ? pITabBar->GetTooltipString() : _T("");

			if (strTooltip == strTitle && strTitle.GetLength() <= GetMaxTitleLength())
				strTooltip.Empty();

			constexpr size_t MAX_TIP_TEXT_LENGTH = 1024;
			if (strTooltip.GetLength() > MAX_TIP_TEXT_LENGTH)
				strTooltip.Truncate(MAX_TIP_TEXT_LENGTH);

			m_tooltips.UpdateTipText(strTooltip, this);
			CRect rc;
			GetClientRect(&rc);
			m_tooltips.SetMaxTipWidth(rc.Width() * 60 / 100);
			m_nTooltipTabItemIndex = nTabItemIndex;
			return;
		}
	}
}

BOOL CMDITabBar::Update(bool bOnTitleBar, bool bMaximized)
{
	m_bOnTitleBar = bOnTitleBar;
	m_bMaximized = bMaximized;
	CRect rc;
	if (m_bMaximized)
		AfxGetMainWnd()->GetWindowRect(&rc);
	m_top = rc.top;
	return true;
}

/** 
 * @brief Create tab bar.
 * @param pParentWnd [in] main frame window pointer
 */
BOOL CMDITabBar::Create(CMDIFrameWnd* pMainFrame)
{
	m_dwStyle = CBRS_TOP;

	m_titleBar.Init(this);

	CWnd::Create(nullptr, nullptr, WS_CHILD | WS_VISIBLE, CRect(0, 0, 0, 0), pMainFrame, AFX_IDW_CONTROLBAR_FIRST + 30);

	if (!m_tabCtrl.Create(pMainFrame, this))
		return FALSE;

	CClientDC dc(this);
	const int lpx = dc.GetDeviceCaps(LOGPIXELSX);
	auto pointToPixel = [lpx](int point) { return MulDiv(point, lpx, 72); };
	const int r = pointToPixel(RR_RADIUS);
	const int sw = pointToPixel(RR_SHADOWWIDTH);
	m_tabCtrl.SetPadding(CSize(sw + r * 2 + determineIconSize() / 2, sw + r));

	NONCLIENTMETRICS ncm = { sizeof NONCLIENTMETRICS };
	SystemParametersInfo(SPI_GETNONCLIENTMETRICS, sizeof NONCLIENTMETRICS, &ncm, 0);
	m_font.CreateFontIndirect(&ncm.lfMenuFont);
	m_tabCtrl.SetFont(&m_font);

	return TRUE;
}

/** 
 * @brief This method calculates the horizontal size of a control bar.
 */
CSize CMDITabBar::CalcFixedLayout(BOOL bStretch, BOOL bHorz)
{
	if (!m_bOnTitleBar && m_tabCtrl.GetItemCount() == 0)
		return CSize(SHRT_MAX, 0);
	
	TEXTMETRIC tm;
	CClientDC dc(this);
	CFont *pOldFont = dc.SelectObject(&m_font);
	dc.GetTextMetrics(&tm);
	dc.SelectObject(pOldFont);

	const int lpx = dc.GetDeviceCaps(LOGPIXELSX);
	auto pointToPixel = [lpx](int point) { return MulDiv(point, lpx, 72); };
	const int r = pointToPixel(RR_RADIUS);
	const int sw = pointToPixel(RR_SHADOWWIDTH);
	int my = m_bOnTitleBar ? (m_bMaximized ? (-m_top + 2) : 2) : 0;
	CSize size(SHRT_MAX, my + tm.tmHeight + (sw + r) * 2);
	return size;
}

LRESULT CMDITabBar::OnNcHitTest(CPoint point)
{
<<<<<<< HEAD
	return m_titleBar.HitTest(point);
=======
	if (!m_bOnTitleBar)
		return __super::OnNcHitTest(point);
	return m_titleBar.OnNcHitTest(point);
>>>>>>> 83d635ad
}

void CMDITabBar::OnNcMouseMove(UINT nHitTest, CPoint point)
{
	m_titleBar.OnNcMouseMove(nHitTest, point);
}

void CMDITabBar::OnNcMouseLeave()
{
	m_titleBar.OnNcMouseLeave();
}

void CMDITabBar::OnNcLButtonDblClk(UINT nHitTest, CPoint point)
{
	m_titleBar.OnNcLButtonDblClk(nHitTest, point);
}

void CMDITabBar::OnNcLButtonDown(UINT nHitTest, CPoint point)
{
	m_titleBar.OnNcLButtonDown(nHitTest, point);
}

void CMDITabBar::OnNcLButtonUp(UINT nHitTest, CPoint point)
{
	m_titleBar.OnNcLButtonUp(nHitTest, point);
}

void CMDITabBar::OnNcRButtonDown(UINT nHitTest, CPoint point)
{
	m_titleBar.OnNcRButtonDown(nHitTest, point);
}

void CMDITabBar::OnNcRButtonUp(UINT nHitTest, CPoint point)
{
	m_titleBar.OnNcRButtonUp(nHitTest, point);
}

void CMDITabBar::OnSize(UINT nType, int cx, int cy)
{
	__super::OnSize(nType, cx, cy);
<<<<<<< HEAD
	Invalidate();
=======
>>>>>>> 83d635ad
	m_titleBar.OnSize(m_bMaximized, cx, cy);
	if (m_tabCtrl.m_hWnd)
	{
		const int leftMargin = m_bOnTitleBar ? m_titleBar.GetLeftMargin() : 0;
		const int rightMargin = m_bOnTitleBar ? m_titleBar.GetRightMargin() : 0;
		const int topMargin = ((m_bMaximized && m_bOnTitleBar) ? -m_top : 0) + (m_bOnTitleBar ? 1 : 0);
		const int bottomMargin = m_bOnTitleBar ? 1 : 0;
		CSize size{ 0, cy - topMargin - bottomMargin };
		m_tabCtrl.MoveWindow(leftMargin, topMargin, cx - leftMargin - rightMargin, cy - topMargin - bottomMargin, true);
		m_tabCtrl.SetItemSize(size);
	}
}

BOOL CMDITabBar::OnEraseBkgnd(CDC* pDC)
{
	CRect rClient;
	GetClientRect(rClient);
	pDC->FillSolidRect(rClient, GetSysColor(COLOR_3DFACE));
	return TRUE;
}

void CMDITabBar::OnPaint()
{
	if (!m_bOnTitleBar)
		return __super::OnPaint();
	CPaintDC dc(this);
<<<<<<< HEAD
	CRect rcClient;
	GetClientRect(&rcClient);
=======
>>>>>>> 83d635ad
	m_titleBar.DrawIcon(AfxGetMainWnd(), dc);
	m_titleBar.DrawButtons(dc);
}<|MERGE_RESOLUTION|>--- conflicted
+++ resolved
@@ -660,13 +660,9 @@
 
 LRESULT CMDITabBar::OnNcHitTest(CPoint point)
 {
-<<<<<<< HEAD
-	return m_titleBar.HitTest(point);
-=======
 	if (!m_bOnTitleBar)
 		return __super::OnNcHitTest(point);
 	return m_titleBar.OnNcHitTest(point);
->>>>>>> 83d635ad
 }
 
 void CMDITabBar::OnNcMouseMove(UINT nHitTest, CPoint point)
@@ -707,10 +703,6 @@
 void CMDITabBar::OnSize(UINT nType, int cx, int cy)
 {
 	__super::OnSize(nType, cx, cy);
-<<<<<<< HEAD
-	Invalidate();
-=======
->>>>>>> 83d635ad
 	m_titleBar.OnSize(m_bMaximized, cx, cy);
 	if (m_tabCtrl.m_hWnd)
 	{
@@ -737,11 +729,6 @@
 	if (!m_bOnTitleBar)
 		return __super::OnPaint();
 	CPaintDC dc(this);
-<<<<<<< HEAD
-	CRect rcClient;
-	GetClientRect(&rcClient);
-=======
->>>>>>> 83d635ad
 	m_titleBar.DrawIcon(AfxGetMainWnd(), dc);
 	m_titleBar.DrawButtons(dc);
 }