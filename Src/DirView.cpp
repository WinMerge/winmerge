/////////////////////////////////////////////////////////////////////////////
//    WinMerge:  an interactive diff/merge utility
//    Copyright (C) 1997-2000  Thingamahoochie Software
//    Author: Dean Grimm
//
//    This program is free software; you can redistribute it and/or modify
//    it under the terms of the GNU General Public License as published by
//    the Free Software Foundation; either version 2 of the License, or
//    (at your option) any later version.
//
//    This program is distributed in the hope that it will be useful,
//    but WITHOUT ANY WARRANTY; without even the implied warranty of
//    MERCHANTABILITY or FITNESS FOR A PARTICULAR PURPOSE.  See the
//    GNU General Public License for more details.
//
//    You should have received a copy of the GNU General Public License
//    along with this program; if not, write to the Free Software
//    Foundation, Inc., 675 Mass Ave, Cambridge, MA 02139, USA.
//
/////////////////////////////////////////////////////////////////////////////
/**
 * @file  DirView.cpp
 *
 * @brief Main implementation file for CDirView
 */
// ID line follows -- this is updated by SVN
// $Id: DirView.cpp 7063 2009-12-27 15:28:16Z kimmov $

#include "StdAfx.h"
#include "DirView.h"
#include "Constants.h"
#include "Merge.h"
#include "ClipBoard.h"
#include "DirActions.h"
#include "SourceControl.h"
#include "DirViewColItems.h"
#include "DirFrame.h"  // StatePane
#include "DirDoc.h"
#include "MergeDoc.h"
#include "HexMergeFrm.h"
#include "HexMergeDoc.h"
#include "ImgMergeFrm.h"
#include "MainFrm.h"
#include "resource.h"
#include "coretools.h"
#include "WaitStatusCursor.h"
#include "FileTransform.h"
#include "SelectUnpackerDlg.h"
#include "paths.h"
#include "7zCommon.h"
#include "OptionsDef.h"
#include "OptionsMgr.h"
#include "BCMenu.h"
#include "DirCmpReport.h"
#include "DirCompProgressBar.h"
#include "CompareStatisticsDlg.h"
#include "LoadSaveCodepageDlg.h"
#include "ConfirmFolderCopyDlg.h"
#include "DirColsDlg.h"
#include "UniFile.h"
#include "ShellContextMenu.h"
#include "DiffItem.h"
#include "IListCtrlImpl.h"
#include "FileOrFolderSelect.h"
#include "IntToIntMap.h"
#include <numeric>
#include <boost/bind.hpp>

#ifdef _DEBUG
#define new DEBUG_NEW
#undef THIS_FILE
static char THIS_FILE[] = __FILE__;
#endif

using std::swap;
using Poco::UIntPtr;

/**
 * @brief Location for folder compare specific help to open.
 */
static TCHAR DirViewHelpLocation[] = _T("::/htmlhelp/Compare_dirs.html");

/**
 * @brief Limit (in seconds) to signal compare is ready for user.
 * If compare takes longer than this value (in seconds) we inform
 * user about it. Current implementation uses MessageBeep(IDOK).
 */
const int TimeToSignalCompare = 3;

// The resource ID constants/limits for the Shell context menu
const UINT LeftCmdFirst = 0x9000; // this should be greater than any of already defined command IDs
const UINT RightCmdLast = 0xffff; // maximum available value
const UINT LeftCmdLast = LeftCmdFirst + (RightCmdLast - LeftCmdFirst) / 3; // divide available range equally between two context menus
const UINT MiddleCmdFirst = LeftCmdLast + 1;
const UINT MiddleCmdLast = MiddleCmdFirst + (RightCmdLast - LeftCmdFirst) / 3;
const UINT RightCmdFirst = MiddleCmdLast + 1;

/////////////////////////////////////////////////////////////////////////////
// CDirView

enum { 
	COLUMN_REORDER = 99,
	STATUSBAR_UPDATE = 100
};

IMPLEMENT_DYNCREATE(CDirView, CListView)

CDirView::CDirView()
		: m_pList(NULL)
		, m_nHiddenItems(0)
		, m_bNeedSearchFirstDiffItem(true)
		, m_bNeedSearchLastDiffItem(true)
		, m_firstDiffItem(-1)
		, m_lastDiffItem(-1)
		, m_pCmpProgressBar(NULL)
		, m_compareStart(0)
		, m_bTreeMode(false)
		, m_pShellContextMenuLeft(NULL)
		, m_pShellContextMenuMiddle(NULL)
		, m_pShellContextMenuRight(NULL)
		, m_hCurrentMenu(NULL)
		, m_pSavedTreeState(NULL)
		, m_pColItems(NULL)
{
	m_dwDefaultStyle &= ~LVS_TYPEMASK;
	// Show selection all the time, so user can see current item even when
	// focus is elsewhere (ie, on file edit window)
	m_dwDefaultStyle |= LVS_REPORT | LVS_SHOWSELALWAYS | LVS_EDITLABELS;

	m_bTreeMode =  GetOptionsMgr()->GetBool(OPT_TREE_MODE);
	m_bExpandSubdirs = GetOptionsMgr()->GetBool(OPT_DIRVIEW_EXPAND_SUBDIRS);
	m_bEscCloses = GetOptionsMgr()->GetBool(OPT_CLOSE_WITH_ESC);
	Options::DiffColors::Load(m_cachedColors);
}

CDirView::~CDirView()
{
}

BEGIN_MESSAGE_MAP(CDirView, CListView)
	ON_WM_CONTEXTMENU()
	//{{AFX_MSG_MAP(CDirView)
	ON_WM_LBUTTONDBLCLK()
	ON_COMMAND(ID_L2R, (OnDirCopy<SIDE_LEFT, SIDE_RIGHT>))
	ON_UPDATE_COMMAND_UI(ID_L2R, (OnUpdateDirCopy<SIDE_LEFT, SIDE_RIGHT>))
	ON_COMMAND(ID_DIR_COPY_LEFT_TO_RIGHT, (OnCtxtDirCopy<SIDE_LEFT, SIDE_RIGHT>))
	ON_UPDATE_COMMAND_UI(ID_DIR_COPY_LEFT_TO_RIGHT, (OnUpdateCtxtDirCopy<SIDE_LEFT, SIDE_RIGHT>))
	ON_COMMAND(ID_R2L, (OnDirCopy<SIDE_RIGHT, SIDE_LEFT>))
	ON_UPDATE_COMMAND_UI(ID_R2L, (OnUpdateDirCopy<SIDE_RIGHT, SIDE_LEFT>))
	ON_COMMAND(ID_DIR_COPY_RIGHT_TO_LEFT, (OnCtxtDirCopy<SIDE_RIGHT, SIDE_LEFT>))
	ON_UPDATE_COMMAND_UI(ID_DIR_COPY_RIGHT_TO_LEFT, (OnUpdateCtxtDirCopy<SIDE_RIGHT, SIDE_LEFT>))
	ON_COMMAND(ID_DIR_DEL_LEFT, OnCtxtDirDel<SIDE_LEFT>)
	ON_UPDATE_COMMAND_UI(ID_DIR_DEL_LEFT, OnUpdateCtxtDirDel<SIDE_LEFT>)
	ON_COMMAND(ID_DIR_DEL_RIGHT, OnCtxtDirDel<SIDE_RIGHT>)
	ON_UPDATE_COMMAND_UI(ID_DIR_DEL_RIGHT, OnUpdateCtxtDirDel<SIDE_RIGHT>)
	ON_COMMAND(ID_DIR_DEL_BOTH, OnCtxtDirDelBoth)
	ON_UPDATE_COMMAND_UI(ID_DIR_DEL_BOTH, OnUpdateCtxtDirDelBoth)
	ON_COMMAND(ID_DIR_OPEN_LEFT, OnCtxtDirOpen<SIDE_LEFT>)
	ON_UPDATE_COMMAND_UI(ID_DIR_OPEN_LEFT, OnUpdateCtxtDirOpen<SIDE_LEFT>)
	ON_COMMAND(ID_DIR_OPEN_LEFT_WITH, OnCtxtDirOpenWith<SIDE_LEFT>)
	ON_UPDATE_COMMAND_UI(ID_DIR_OPEN_LEFT_WITH, OnUpdateCtxtDirOpenWith<SIDE_LEFT>)
	ON_COMMAND(ID_DIR_OPEN_RIGHT, OnCtxtDirOpen<SIDE_RIGHT>)
	ON_UPDATE_COMMAND_UI(ID_DIR_OPEN_RIGHT, OnUpdateCtxtDirOpen<SIDE_RIGHT>)
	ON_COMMAND(ID_DIR_OPEN_RIGHT_WITH, OnCtxtDirOpenWith<SIDE_RIGHT>)
	ON_UPDATE_COMMAND_UI(ID_DIR_OPEN_RIGHT_WITH, OnUpdateCtxtDirOpenWith<SIDE_RIGHT>)
	ON_COMMAND(ID_POPUP_OPEN_WITH_UNPACKER, OnCtxtOpenWithUnpacker)
	ON_UPDATE_COMMAND_UI(ID_POPUP_OPEN_WITH_UNPACKER, OnUpdateCtxtOpenWithUnpacker)
	ON_COMMAND(ID_DIR_OPEN_LEFT_WITHEDITOR, OnCtxtDirOpenWithEditor<SIDE_LEFT>)
	ON_UPDATE_COMMAND_UI(ID_DIR_OPEN_LEFT_WITHEDITOR, OnUpdateCtxtDirOpenWithEditor<SIDE_LEFT>)
	ON_COMMAND(ID_DIR_OPEN_RIGHT_WITHEDITOR, OnCtxtDirOpenWithEditor<SIDE_RIGHT>)
	ON_UPDATE_COMMAND_UI(ID_DIR_OPEN_RIGHT_WITHEDITOR, OnUpdateCtxtDirOpenWithEditor<SIDE_RIGHT>)
	ON_COMMAND(ID_DIR_COPY_LEFT_TO_BROWSE, OnCtxtDirCopyTo<SIDE_LEFT>)
	ON_COMMAND(ID_DIR_COPY_RIGHT_TO_BROWSE, OnCtxtDirCopyTo<SIDE_RIGHT>)
	ON_UPDATE_COMMAND_UI(ID_DIR_COPY_LEFT_TO_BROWSE, OnUpdateCtxtDirCopyTo<SIDE_LEFT>)
	ON_UPDATE_COMMAND_UI(ID_DIR_COPY_RIGHT_TO_BROWSE, OnUpdateCtxtDirCopyTo<SIDE_RIGHT>)
	ON_WM_DESTROY()
	ON_WM_CHAR()
	ON_WM_KEYDOWN()
	ON_COMMAND(ID_FIRSTDIFF, OnFirstdiff)
	ON_UPDATE_COMMAND_UI(ID_FIRSTDIFF, OnUpdateFirstdiff)
	ON_COMMAND(ID_LASTDIFF, OnLastdiff)
	ON_UPDATE_COMMAND_UI(ID_LASTDIFF, OnUpdateLastdiff)
	ON_COMMAND(ID_NEXTDIFF, OnNextdiff)
	ON_UPDATE_COMMAND_UI(ID_NEXTDIFF, OnUpdateNextdiff)
	ON_COMMAND(ID_PREVDIFF, OnPrevdiff)
	ON_UPDATE_COMMAND_UI(ID_PREVDIFF, OnUpdatePrevdiff)
	ON_COMMAND(ID_CURDIFF, OnCurdiff)
	ON_UPDATE_COMMAND_UI(ID_CURDIFF, OnUpdateCurdiff)
	ON_UPDATE_COMMAND_UI(ID_FILE_SAVE, OnUpdateSave)
	ON_MESSAGE(MSG_UI_UPDATE, OnUpdateUIMessage)
	ON_COMMAND(ID_REFRESH, OnRefresh)
	ON_UPDATE_COMMAND_UI(ID_REFRESH, OnUpdateRefresh)
	ON_WM_TIMER()
	ON_UPDATE_COMMAND_UI(ID_STATUS_RIGHTDIR_RO, OnUpdateStatusRightRO)
	ON_UPDATE_COMMAND_UI(ID_STATUS_MIDDLEDIR_RO, OnUpdateStatusMiddleRO)
	ON_UPDATE_COMMAND_UI(ID_STATUS_LEFTDIR_RO, OnUpdateStatusLeftRO)
	ON_COMMAND(ID_FILE_LEFT_READONLY, OnReadOnly<SIDE_LEFT>)
	ON_UPDATE_COMMAND_UI(ID_FILE_LEFT_READONLY, OnUpdateReadOnly<SIDE_LEFT>)
	ON_COMMAND(ID_FILE_MIDDLE_READONLY, OnReadOnly<SIDE_MIDDLE>)
	ON_UPDATE_COMMAND_UI(ID_FILE_MIDDLE_READONLY, OnUpdateReadOnly<SIDE_MIDDLE>)
	ON_COMMAND(ID_FILE_RIGHT_READONLY, OnReadOnly<SIDE_RIGHT>)
	ON_UPDATE_COMMAND_UI(ID_FILE_RIGHT_READONLY, OnUpdateReadOnly<SIDE_RIGHT>)
	ON_COMMAND(ID_TOOLS_CUSTOMIZECOLUMNS, OnCustomizeColumns)
	ON_COMMAND(ID_TOOLS_GENERATEREPORT, OnToolsGenerateReport)
	ON_COMMAND(ID_DIR_ZIP_LEFT, OnCtxtDirZipLeft)
	ON_COMMAND(ID_DIR_ZIP_RIGHT, OnCtxtDirZipRight)
	ON_COMMAND(ID_DIR_ZIP_BOTH, OnCtxtDirZipBoth)
	ON_COMMAND(ID_DIR_ZIP_BOTH_DIFFS_ONLY, OnCtxtDirZipBothDiffsOnly)
	ON_COMMAND(ID_EDIT_SELECT_ALL, OnSelectAll)
	ON_UPDATE_COMMAND_UI(ID_EDIT_SELECT_ALL, OnUpdateSelectAll)
	ON_COMMAND_RANGE(ID_PREDIFF_MANUAL, ID_PREDIFF_AUTO, OnPluginPredifferMode)
	ON_UPDATE_COMMAND_UI_RANGE(ID_PREDIFF_MANUAL, ID_PREDIFF_AUTO, OnUpdatePluginPredifferMode)
	ON_COMMAND(ID_DIR_COPY_PATHNAMES_LEFT, OnCopyPathnames<SIDE_LEFT>)
	ON_COMMAND(ID_DIR_COPY_PATHNAMES_RIGHT, OnCopyPathnames<SIDE_RIGHT>)
	ON_COMMAND(ID_DIR_COPY_PATHNAMES_BOTH, OnCopyBothPathnames)
	ON_COMMAND(ID_DIR_COPY_FILENAMES, OnCopyFilenames)
	ON_UPDATE_COMMAND_UI(ID_DIR_COPY_FILENAMES, OnUpdateCopyFilenames)
	ON_COMMAND(ID_DIR_COPY_LEFT_TO_CLIPBOARD, OnCopyToClipboard<SIDE_LEFT>)
	ON_COMMAND(ID_DIR_COPY_RIGHT_TO_CLIPBOARD, OnCopyToClipboard<SIDE_RIGHT>)
	ON_COMMAND(ID_DIR_COPY_BOTH_TO_CLIPBOARD, OnCopyBothToClipboard)
	ON_COMMAND(ID_DIR_ITEM_RENAME, OnItemRename)
	ON_UPDATE_COMMAND_UI(ID_DIR_ITEM_RENAME, OnUpdateItemRename)
	ON_COMMAND(ID_DIR_HIDE_FILENAMES, OnHideFilenames)
	ON_COMMAND(ID_DIR_MOVE_LEFT_TO_BROWSE, OnCtxtDirMoveTo<SIDE_LEFT>)
	ON_UPDATE_COMMAND_UI(ID_DIR_MOVE_LEFT_TO_BROWSE, OnUpdateCtxtDirMoveTo<SIDE_LEFT>)
	ON_COMMAND(ID_DIR_MOVE_RIGHT_TO_BROWSE, OnCtxtDirMoveTo<SIDE_RIGHT>)
	ON_UPDATE_COMMAND_UI(ID_DIR_MOVE_RIGHT_TO_BROWSE, OnUpdateCtxtDirMoveTo<SIDE_RIGHT>)
	ON_UPDATE_COMMAND_UI(ID_DIR_HIDE_FILENAMES, OnUpdateHideFilenames)
	ON_WM_SIZE()
	ON_COMMAND(ID_MERGE_DELETE, OnDelete)
	ON_UPDATE_COMMAND_UI(ID_MERGE_DELETE, OnUpdateDelete)
	ON_COMMAND(ID_RESCAN, OnMarkedRescan)
	ON_UPDATE_COMMAND_UI(ID_STATUS_DIFFNUM, OnUpdateStatusNum)
	ON_COMMAND(ID_VIEW_SHOWHIDDENITEMS, OnViewShowHiddenItems)
	ON_UPDATE_COMMAND_UI(ID_VIEW_SHOWHIDDENITEMS, OnUpdateViewShowHiddenItems)
	ON_COMMAND(ID_MERGE_COMPARE, OnMergeCompare)
	ON_UPDATE_COMMAND_UI(ID_MERGE_COMPARE, OnUpdateMergeCompare)
	ON_COMMAND(ID_MERGE_COMPARE_LEFT1_LEFT2, OnMergeCompare2<SELECTIONTYPE_LEFT1LEFT2>)
	ON_UPDATE_COMMAND_UI(ID_MERGE_COMPARE_LEFT1_LEFT2, OnUpdateMergeCompare2<SELECTIONTYPE_LEFT1LEFT2>)
	ON_COMMAND(ID_MERGE_COMPARE_RIGHT1_RIGHT2, OnMergeCompare2<SELECTIONTYPE_RIGHT1RIGHT2>)
	ON_UPDATE_COMMAND_UI(ID_MERGE_COMPARE_RIGHT1_RIGHT2, OnUpdateMergeCompare2<SELECTIONTYPE_RIGHT1RIGHT2>)
	ON_COMMAND(ID_MERGE_COMPARE_LEFT1_RIGHT2, OnMergeCompare2<SELECTIONTYPE_LEFT1RIGHT2>)
	ON_UPDATE_COMMAND_UI(ID_MERGE_COMPARE_LEFT1_RIGHT2, OnUpdateMergeCompare2<SELECTIONTYPE_LEFT1RIGHT2>)
	ON_COMMAND(ID_MERGE_COMPARE_LEFT2_RIGHT1, OnMergeCompare2<SELECTIONTYPE_LEFT2RIGHT1>)
	ON_UPDATE_COMMAND_UI(ID_MERGE_COMPARE_LEFT2_RIGHT1, OnUpdateMergeCompare2<SELECTIONTYPE_LEFT2RIGHT1>)
	ON_COMMAND(ID_MERGE_COMPARE_XML, OnMergeCompareXML)
	ON_UPDATE_COMMAND_UI(ID_MERGE_COMPARE_XML, OnUpdateMergeCompare)
	ON_COMMAND(ID_MERGE_COMPARE_HEX, OnMergeCompareHex)
	ON_UPDATE_COMMAND_UI(ID_MERGE_COMPARE_HEX, OnUpdateMergeCompare)
	ON_COMMAND(ID_VIEW_TREEMODE, OnViewTreeMode)
	ON_UPDATE_COMMAND_UI(ID_VIEW_TREEMODE, OnUpdateViewTreeMode)
	ON_COMMAND(ID_VIEW_EXPAND_ALLSUBDIRS, OnViewExpandAllSubdirs)
	ON_UPDATE_COMMAND_UI(ID_VIEW_EXPAND_ALLSUBDIRS, OnUpdateViewExpandAllSubdirs)
	ON_COMMAND(ID_VIEW_COLLAPSE_ALLSUBDIRS, OnViewCollapseAllSubdirs)
	ON_UPDATE_COMMAND_UI(ID_VIEW_COLLAPSE_ALLSUBDIRS, OnUpdateViewCollapseAllSubdirs)
	ON_COMMAND(ID_VIEW_DIR_STATISTICS, OnViewCompareStatistics)
	ON_COMMAND(ID_FILE_ENCODING, OnFileEncoding)
	ON_UPDATE_COMMAND_UI(ID_FILE_ENCODING, OnUpdateFileEncoding)
	ON_COMMAND(ID_HELP, OnHelp)
	ON_COMMAND(ID_EDIT_COPY, OnEditCopy)
	ON_COMMAND(ID_EDIT_CUT, OnEditCut)
	ON_COMMAND(ID_EDIT_PASTE, OnEditPaste)
	ON_COMMAND(ID_EDIT_UNDO, OnEditUndo)
	ON_UPDATE_COMMAND_UI(ID_EDIT_UNDO, OnUpdateEditUndo)
	ON_COMMAND(ID_VIEW_EXPAND, OnExpandFolder)
	ON_COMMAND(ID_VIEW_COLLAPSE, OnCollapseFolder)
	//}}AFX_MSG_MAP
	ON_NOTIFY_REFLECT(LVN_COLUMNCLICK, OnColumnClick)
	ON_NOTIFY_REFLECT(LVN_ITEMCHANGED, OnItemChanged)
	ON_NOTIFY_REFLECT(LVN_BEGINLABELEDIT, OnBeginLabelEdit)
	ON_NOTIFY_REFLECT(LVN_ENDLABELEDIT, OnEndLabelEdit)
	ON_NOTIFY_REFLECT(NM_CLICK, OnClick)
	ON_NOTIFY_REFLECT(LVN_BEGINDRAG, OnBeginDrag)
 	ON_NOTIFY_REFLECT(NM_CUSTOMDRAW, OnCustomDraw)
	ON_BN_CLICKED(IDC_COMPARISON_STOP, OnBnClickedComparisonStop)
END_MESSAGE_MAP()

/////////////////////////////////////////////////////////////////////////////
// CDirView diagnostics

#ifdef _DEBUG

CDirDoc* CDirView::GetDocument() // non-debug version is inline
{
	ASSERT(m_pDocument->IsKindOf(RUNTIME_CLASS(CDirDoc)));
	return (CDirDoc*)m_pDocument;
}
#endif //_DEBUG

/////////////////////////////////////////////////////////////////////////////
// CDirView message handlers

void CDirView::OnInitialUpdate()
{
	const int iconCX = 16;
	const int iconCY = 16;
	CListView::OnInitialUpdate();
	m_pList = &GetListCtrl();
	m_pIList.reset(new IListCtrlImpl(m_pList->m_hWnd));
	GetDocument()->SetDirView(this);
	m_pColItems.reset(new DirViewColItems(GetDocument()->m_nDirs));

#ifdef _UNICODE
	m_pList->SendMessage(CCM_SETUNICODEFORMAT, TRUE, 0);
#else
	m_pList->SendMessage(CCM_SETUNICODEFORMAT, FALSE, 0);
#endif

	// Load user-selected font
	if (GetOptionsMgr()->GetBool(String(OPT_FONT_DIRCMP) + OPT_FONT_USECUSTOM))
	{
		m_font.CreateFontIndirect(&GetMainFrame()->m_lfDir);
		CWnd::SetFont(&m_font, TRUE);
	}

	// Replace standard header with sort header
	if (HWND hWnd = ListView_GetHeader(m_pList->m_hWnd))
		m_ctlSortHeader.SubclassWindow(hWnd);

	// Load the icons used for the list view (to reflect diff status)
	// NOTE: these must be in the exactly the same order than in enum
	// definition in begin of this file!
	VERIFY(m_imageList.Create(iconCX, iconCY, ILC_COLOR32 | ILC_MASK, 15, 1));
	VERIFY(-1 != m_imageList.Add(AfxGetApp()->LoadIcon(IDI_LFILE)));
	VERIFY(-1 != m_imageList.Add(AfxGetApp()->LoadIcon(IDI_MFILE)));
	VERIFY(-1 != m_imageList.Add(AfxGetApp()->LoadIcon(IDI_RFILE)));
	VERIFY(-1 != m_imageList.Add(AfxGetApp()->LoadIcon(IDI_MRFILE)));
	VERIFY(-1 != m_imageList.Add(AfxGetApp()->LoadIcon(IDI_LRFILE)));
	VERIFY(-1 != m_imageList.Add(AfxGetApp()->LoadIcon(IDI_LMFILE)));
	VERIFY(-1 != m_imageList.Add(AfxGetApp()->LoadIcon(IDI_NOTEQUALFILE)));
	VERIFY(-1 != m_imageList.Add(AfxGetApp()->LoadIcon(IDI_EQUALFILE)));
	VERIFY(-1 != m_imageList.Add(AfxGetApp()->LoadIcon(IDI_EQUALBINARY)));
	VERIFY(-1 != m_imageList.Add(AfxGetApp()->LoadIcon(IDI_BINARYDIFF)));
	VERIFY(-1 != m_imageList.Add(AfxGetApp()->LoadIcon(IDI_LFOLDER)));
	VERIFY(-1 != m_imageList.Add(AfxGetApp()->LoadIcon(IDI_MFOLDER)));
	VERIFY(-1 != m_imageList.Add(AfxGetApp()->LoadIcon(IDI_RFOLDER)));
	VERIFY(-1 != m_imageList.Add(AfxGetApp()->LoadIcon(IDI_MRFOLDER)));
	VERIFY(-1 != m_imageList.Add(AfxGetApp()->LoadIcon(IDI_LRFOLDER)));
	VERIFY(-1 != m_imageList.Add(AfxGetApp()->LoadIcon(IDI_LMFOLDER)));
	VERIFY(-1 != m_imageList.Add(AfxGetApp()->LoadIcon(IDI_FILESKIP)));
	VERIFY(-1 != m_imageList.Add(AfxGetApp()->LoadIcon(IDI_FOLDERSKIP)));
	VERIFY(-1 != m_imageList.Add(AfxGetApp()->LoadIcon(IDI_NOTEQUALFOLDER)));
	VERIFY(-1 != m_imageList.Add(AfxGetApp()->LoadIcon(IDI_EQUALFOLDER)));
	VERIFY(-1 != m_imageList.Add(AfxGetApp()->LoadIcon(IDI_FOLDER)));
	VERIFY(-1 != m_imageList.Add(AfxGetApp()->LoadIcon(IDI_COMPARE_ERROR)));
	VERIFY(-1 != m_imageList.Add(AfxGetApp()->LoadIcon(IDI_FOLDERUP)));
	VERIFY(-1 != m_imageList.Add(AfxGetApp()->LoadIcon(IDI_FOLDERUP_DISABLE)));
	VERIFY(-1 != m_imageList.Add(AfxGetApp()->LoadIcon(IDI_COMPARE_ABORTED)));
	VERIFY(-1 != m_imageList.Add(AfxGetApp()->LoadIcon(IDI_NOTEQUALTEXTFILE)));
	VERIFY(-1 != m_imageList.Add(AfxGetApp()->LoadIcon(IDI_EQUALTEXTFILE)));
	m_pList->SetImageList(&m_imageList, LVSIL_SMALL);

	// Load the icons used for the list view (expanded/collapsed state icons)
	VERIFY(m_imageState.Create(IDB_TREE_STATE, 16, 1, RGB(255, 0, 255)));

	// Restore column orders as they had them last time they ran
	m_pColItems->LoadColumnOrders(
		(const TCHAR *)theApp.GetProfileString(GetDocument()->m_nDirs < 3 ? _T("DirView") : _T("DirView3"), _T("ColumnOrders")));

	// Display column headers (in appropriate order)
	ReloadColumns();

	// Show selection across entire row.u
	// Also allow user to rearrange columns via drag&drop of headers.
	// Also enable infotips.
	DWORD exstyle = LVS_EX_FULLROWSELECT | LVS_EX_HEADERDRAGDROP | LVS_EX_INFOTIP;
	m_pList->SetExtendedStyle(exstyle);
}

/**
 * @brief Called before compare is started.
 * CDirDoc calls this function before new compare is started, so this
 * is good place to setup GUI for compare.
 * @param [in] pCompareStats Pointer to class having current compare stats.
 */
void CDirView::StartCompare(CompareStats *pCompareStats)
{
	if (m_pCmpProgressBar == NULL)
		m_pCmpProgressBar.reset(new DirCompProgressBar());

	if (!::IsWindow(m_pCmpProgressBar->GetSafeHwnd()))
		m_pCmpProgressBar->Create(GetParentFrame());

	m_pCmpProgressBar->SetCompareStat(pCompareStats);
	m_pCmpProgressBar->StartUpdating();

	GetParentFrame()->ShowControlBar(m_pCmpProgressBar.get(), TRUE, FALSE);

	m_compareStart = clock();
}

/**
 * @brief Called when folder compare row is double-clicked with mouse.
 * Selected item is opened to folder or file compare.
 */
void CDirView::OnLButtonDblClk(UINT nFlags, CPoint point)
{
	LVHITTESTINFO lvhti;
	lvhti.pt = point;
	m_pList->SubItemHitTest(&lvhti);
	if (lvhti.iItem >= 0)
	{
		const DIFFITEM& di = GetDiffItem(lvhti.iItem);
		if (m_bTreeMode && GetDiffContext().m_bRecursive && di.diffcode.isDirectory())
		{
			if (di.customFlags1 & ViewCustomFlags::EXPANDED)
				CollapseSubdir(lvhti.iItem);
			else
				ExpandSubdir(lvhti.iItem);
		}
		else
		{
			WaitStatusCursor waitstatus(_("Opening selection"));
			OpenSelection();
		}
	}
	CListView::OnLButtonDblClk(nFlags, point);
}

/**
 * @brief Load or reload the columns (headers) of the list view
 */
void CDirView::ReloadColumns()
{
	LoadColumnHeaderItems();

	UpdateColumnNames();
	m_pColItems->LoadColumnWidths(
		(const TCHAR *)theApp.GetProfileString(GetDocument()->m_nDirs < 3 ? _T("DirView") : _T("DirView3"), _T("ColumnWidths")),
		boost::bind(&CListCtrl::SetColumnWidth, m_pList, _1, _2), DefColumnWidth);
	SetColAlignments();
}

/**
 * @brief Redisplay items in subfolder
 * @param [in] diffpos First item position in subfolder.
 * @param [in] level Indent level
 * @param [in,out] index Index of the item to be inserted.
 * @param [in,out] alldiffs Number of different items
 */
void CDirView::RedisplayChildren(UIntPtr diffpos, int level, UINT &index, int &alldiffs, const DirViewFilterSettings& dirfilter)
{
	CDirDoc *pDoc = GetDocument();
	const CDiffContext &ctxt = GetDiffContext();
	while (diffpos)
	{
		UIntPtr curdiffpos = diffpos;
		const DIFFITEM &di = ctxt.GetNextSiblingDiffPosition(diffpos);

		if (di.diffcode.isResultDiff() || (!di.diffcode.existAll(pDoc->m_nDirs) && !di.diffcode.isResultFiltered()))
			++alldiffs;

		bool bShowable = IsShowable(ctxt, di, dirfilter);
		if (bShowable)
		{
			if (m_bTreeMode)
			{
				AddNewItem(index, curdiffpos, I_IMAGECALLBACK, level);
				index++;
				if (di.HasChildren())
				{
					m_pList->SetItemState(index - 1, INDEXTOSTATEIMAGEMASK((di.customFlags1 & ViewCustomFlags::EXPANDED) ? 2 : 1), LVIS_STATEIMAGEMASK);
					if (di.customFlags1 & ViewCustomFlags::EXPANDED)
						RedisplayChildren(ctxt.GetFirstChildDiffPosition(curdiffpos), level + 1, index, alldiffs, dirfilter);
				}
			}
			else
			{
				if (!ctxt.m_bRecursive || !di.diffcode.isDirectory() || !di.diffcode.existAll(pDoc->m_nDirs))
				{
					AddNewItem(index, curdiffpos, I_IMAGECALLBACK, 0);
					index++;
				}
				if (di.HasChildren())
				{
					RedisplayChildren(ctxt.GetFirstChildDiffPosition(curdiffpos), level + 1, index, alldiffs, dirfilter);
				}
			}
		}
	}
}

/**
 * @brief Redisplay folder compare view.
 * This function clears folder compare view and then adds
 * items from current compare to it.
 */
void CDirView::Redisplay()
{
	const CDirDoc *pDoc = GetDocument();
	const CDiffContext &ctxt = GetDiffContext();
	PathContext pathsParent;

	UINT cnt = 0;
	// Disable redrawing while adding new items
	SetRedraw(FALSE);

	DeleteAllDisplayItems();

	m_pList->SetImageList((m_bTreeMode && ctxt.m_bRecursive) ? &m_imageState : NULL, LVSIL_STATE);

	// If non-recursive compare, add special item(s)
	if (!ctxt.m_bRecursive ||
		CheckAllowUpwardDirectory(ctxt, pDoc->m_pTempPathContext, pathsParent) == AllowUpwardDirectory::ParentIsTempPath)
	{
		cnt += AddSpecialItems();
	}

	int alldiffs = 0;
	UIntPtr diffpos = ctxt.GetFirstDiffPosition();
	DirViewFilterSettings dirfilter(boost::bind(&COptionsMgr::GetBool, GetOptionsMgr(), _1));
	RedisplayChildren(diffpos, 0, cnt, alldiffs, dirfilter);
	if (pDoc->m_diffThread.GetThreadState() == CDiffThread::THREAD_COMPLETED)
		theApp.SetLastCompareResult(alldiffs);
	SortColumnsAppropriately();
	SetRedraw(TRUE);
}

/**
 * @brief User right-clicked somewhere in this view
 */
void CDirView::OnContextMenu(CWnd*, CPoint point)
{
	if (GetListCtrl().GetItemCount() == 0)
		return;
	// Make sure window is active
	GetParentFrame()->ActivateFrame();

	int i = 0;
	if (point.x == -1 && point.y == -1)
	{
		//keystroke invocation
		CRect rect;
		GetClientRect(rect);
		ClientToScreen(rect);

		point = rect.TopLeft();
		point.Offset(5, 5);
	}
	else
	{
		// Check if user right-clicked on header
		// convert screen coordinates to client coordinates of listview
		CPoint insidePt = point;
		GetListCtrl().ScreenToClient(&insidePt);
		// TODO: correct for hscroll ?
		// Ask header control if click was on one of its header items
		HDHITTESTINFO hhti;
		memset(&hhti, 0, sizeof(hhti));
		hhti.pt = insidePt;
		int col = static_cast<int>(GetListCtrl().GetHeaderCtrl()->SendMessage(HDM_HITTEST, 0, (LPARAM) & hhti));
		if (col >= 0)
		{
			// Presumably hhti.flags & HHT_ONHEADER is true
			HeaderContextMenu(point, m_pColItems->ColPhysToLog(col));
			return;
		}
		// bail out if point is not in any row
		LVHITTESTINFO lhti;
		memset(&lhti, 0, sizeof(lhti));
		insidePt = point;
		ScreenToClient(&insidePt);
		lhti.pt = insidePt;
		i = GetListCtrl().HitTest(insidePt);
		TRACE(_T("i=%d\n"), i);
		if (i < 0)
			return;
	}

	ListContextMenu(point, i);
}

/**
 * @brief Format context menu string and disable item if it cannot be applied.
 */
static void NTAPI FormatContextMenu(BCMenu *pPopup, UINT uIDItem, int n1, int n2 = 0, int n3 = 0)
{
	CString s1, s2;
	pPopup->GetMenuText(uIDItem, s1, MF_BYCOMMAND);
	s2.FormatMessage(s1, NumToStr(n1).c_str(), NumToStr(n2).c_str(), NumToStr(n3).c_str());
	pPopup->SetMenuText(uIDItem, s2, MF_BYCOMMAND);
	if (n1 == 0)
	{
		pPopup->EnableMenuItem(uIDItem, MF_GRAYED);
	}
}

/**
 * @brief Toggle context menu item
 */
static void NTAPI CheckContextMenu(BCMenu *pPopup, UINT uIDItem, BOOL bCheck)
{
	if (bCheck)
		pPopup->CheckMenuItem(uIDItem, MF_CHECKED);
	else
		pPopup->CheckMenuItem(uIDItem, MF_UNCHECKED);
}

/**
 * @brief User right-clicked in listview rows
 */
void CDirView::ListContextMenu(CPoint point, int /*i*/)
{
	CDirDoc *pDoc = GetDocument();
	BCMenu menu;
	VERIFY(menu.LoadMenu(IDR_POPUP_DIRVIEW));
	VERIFY(menu.LoadToolbar(IDR_MAINFRAME));
	theApp.TranslateMenu(menu.m_hMenu);

	// 1st submenu of IDR_POPUP_DIRVIEW is for item popup
	BCMenu *pPopup = (BCMenu*) menu.GetSubMenu(0);
	ASSERT(pPopup != NULL);

	CMenu menuPluginsHolder;
	menuPluginsHolder.LoadMenu(IDR_POPUP_PLUGINS_SETTINGS);
	theApp.TranslateMenu(menuPluginsHolder.m_hMenu);
	String s = _("Plugin Settings");
	pPopup->AppendMenu(MF_POPUP, (int)menuPluginsHolder.m_hMenu, s.c_str());

	bool bEnableShellContextMenu = GetOptionsMgr()->GetBool(OPT_DIRVIEW_ENABLE_SHELL_CONTEXT_MENU);
	if (bEnableShellContextMenu)
	{
		if (!m_pShellContextMenuLeft)
			m_pShellContextMenuLeft.reset(new CShellContextMenu(LeftCmdFirst, LeftCmdLast));
		if (!m_pShellContextMenuMiddle)
			m_pShellContextMenuMiddle.reset(new CShellContextMenu(MiddleCmdFirst, MiddleCmdLast));
		if (!m_pShellContextMenuRight)
			m_pShellContextMenuRight.reset(new CShellContextMenu(RightCmdFirst, RightCmdLast));

		bool leftContextMenuOk = ListShellContextMenu(SIDE_LEFT);
		bool middleContextMenuOk = false;
		bool rightContextMenuOk;
		if (pDoc->m_nDirs > 2)
		{
			middleContextMenuOk = ListShellContextMenu(SIDE_MIDDLE);
			rightContextMenuOk = ListShellContextMenu(SIDE_RIGHT);
		}
		else
		{
			rightContextMenuOk = ListShellContextMenu(SIDE_RIGHT);
		}

		if (leftContextMenuOk || middleContextMenuOk || rightContextMenuOk)
			pPopup->AppendMenu(MF_SEPARATOR);

		if (leftContextMenuOk)
		{
			s = _("Left Shell menu");
			pPopup->AppendMenu(MF_POPUP, (UINT_PTR)m_pShellContextMenuLeft->GetHMENU(), s.c_str());
		}
		if (middleContextMenuOk)
		{
			s = _("Middle Shell menu");
			pPopup->AppendMenu(MF_POPUP, (UINT_PTR)m_pShellContextMenuMiddle->GetHMENU(), s.c_str());
		}
		if (rightContextMenuOk)
		{
			s = _("Right Shell menu");
			pPopup->AppendMenu(MF_POPUP, (UINT_PTR)m_pShellContextMenuRight->GetHMENU(), s.c_str());
		}
	}

	// TODO: It would be more efficient to set
	// all the popup items now with one traverse over selected items
	// instead of using updates, in which we make a traverse for every item
	// Perry, 2002-12-04

	//2003/12/17 Jochen:
	//-	Archive related menu items follow the above suggestion.
	//-	For disabling to work properly, the tracking frame's m_bAutoMenuEnable
	//	member has to temporarily be turned off.
	ContextMenuCounts counts = CountForContextMenu(SelBegin(), SelEnd(), GetDiffContext());

	FormatContextMenu(pPopup, ID_DIR_COPY_PATHNAMES_LEFT, counts.nOpenable[0], counts.nTotal);
	FormatContextMenu(pPopup, ID_DIR_COPY_PATHNAMES_RIGHT, counts.nOpenable[GetDocument()->m_nDirs - 1], counts.nTotal);
	FormatContextMenu(pPopup, ID_DIR_COPY_PATHNAMES_BOTH, counts.nOpenableOnBoth, counts.nTotal);

	FormatContextMenu(pPopup, ID_DIR_COPY_LEFT_TO_CLIPBOARD, counts.nOpenable[0], counts.nTotal);
	FormatContextMenu(pPopup, ID_DIR_COPY_RIGHT_TO_CLIPBOARD, counts.nOpenable[GetDocument()->m_nDirs - 1], counts.nTotal);
	FormatContextMenu(pPopup, ID_DIR_COPY_BOTH_TO_CLIPBOARD, counts.nOpenableOnBoth, counts.nTotal);

	FormatContextMenu(pPopup, ID_DIR_ZIP_LEFT, counts.nOpenable[0], counts.nTotal);
	FormatContextMenu(pPopup, ID_DIR_ZIP_RIGHT, counts.nOpenable[GetDocument()->m_nDirs - 1], counts.nTotal);
	FormatContextMenu(pPopup, ID_DIR_ZIP_BOTH, counts.nOpenableOnBoth, counts.nTotal);
	FormatContextMenu(pPopup, ID_DIR_ZIP_BOTH_DIFFS_ONLY, counts.nDiffItems, counts.nTotal);

	CFrameWnd *pFrame = GetTopLevelFrame();
	ASSERT(pFrame != NULL);
	pFrame->m_bAutoMenuEnable = FALSE;
	// invoke context menu
	// this will invoke all the OnUpdate methods to enable/disable the individual items
	BOOL nCmd = pPopup->TrackPopupMenu(TPM_LEFTALIGN | TPM_RIGHTBUTTON | TPM_RETURNCMD, point.x, point.y,
			AfxGetMainWnd());
	if (nCmd)
	{
		HWND hWnd = AfxGetMainWnd()->GetSafeHwnd();
		( m_pShellContextMenuLeft && m_pShellContextMenuLeft->InvokeCommand(nCmd, hWnd) )
		|| ( m_pShellContextMenuRight && m_pShellContextMenuRight->InvokeCommand(nCmd, hWnd) )
		|| ( m_pShellContextMenuMiddle && m_pShellContextMenuMiddle->InvokeCommand(nCmd, hWnd) )
		// we have called TrackPopupMenu with TPM_RETURNCMD flag so we have to post message ourselves
		|| PostMessage(WM_COMMAND, MAKEWPARAM(nCmd, 0), 0);
	}
	pFrame->m_bAutoMenuEnable = TRUE;

	if (m_pShellContextMenuLeft)
		m_pShellContextMenuLeft->ReleaseShellContextMenu();
	if (m_pShellContextMenuMiddle)
		m_pShellContextMenuMiddle->ReleaseShellContextMenu();
	if (m_pShellContextMenuRight)
		m_pShellContextMenuRight->ReleaseShellContextMenu();
}

/**
 * @brief User right-clicked on specified logical column
 */
void CDirView::HeaderContextMenu(CPoint point, int /*i*/)
{
	BCMenu menu;
	VERIFY(menu.LoadMenu(IDR_POPUP_DIRVIEW));
	VERIFY(menu.LoadToolbar(IDR_MAINFRAME));
	theApp.TranslateMenu(menu.m_hMenu);
	// 2nd submenu of IDR_POPUP_DIRVIEW is for header popup
	BCMenu* pPopup = (BCMenu *)menu.GetSubMenu(1);
	ASSERT(pPopup != NULL);

	// invoke context menu
	// this will invoke all the OnUpdate methods to enable/disable the individual items
	pPopup->TrackPopupMenu(TPM_LEFTALIGN | TPM_RIGHTBUTTON, point.x, point.y,
			AfxGetMainWnd());
}

/**
 * @brief Gets Explorer's context menu for a group of selected files.
 *
 * @param [in] Side whether to get context menu for the files from the left or
 *   right side.
 * @retval true menu successfully retrieved.
 * @retval falsea an error occurred while retrieving the menu.
 */
bool CDirView::ListShellContextMenu(SIDE_TYPE stype)
{
	CShellContextMenu* shellContextMenu;
	switch (stype) {
	case SIDE_LEFT:
		shellContextMenu = m_pShellContextMenuLeft.get(); break;
	case SIDE_MIDDLE:
		shellContextMenu = m_pShellContextMenuMiddle.get(); break;
	case SIDE_RIGHT:
		shellContextMenu = m_pShellContextMenuRight.get(); break;
	}
	shellContextMenu->Initialize();
	ApplyFolderNameAndFileName(SelBegin(), SelEnd(), stype, GetDiffContext(), 
		boost::bind(&CShellContextMenu::AddItem, shellContextMenu, _1, _2));
	return shellContextMenu->RequeryShellContextMenu();
}

/**
 * @brief User chose (main menu) Copy from right to left
 */
template<SIDE_TYPE srctype, SIDE_TYPE dsttype>
void CDirView::OnDirCopy()
{
	DoDirAction(&DirActions::Copy<srctype, dsttype>, _("Copying files..."));
}

/// User chose (context men) Copy from right to left
template<SIDE_TYPE srctype, SIDE_TYPE dsttype>
void CDirView::OnCtxtDirCopy()
{
	DoDirAction(&DirActions::Copy<srctype, dsttype>, _("Copying files..."));
}

/// User chose (context menu) Copy left to...
template<SIDE_TYPE stype>
void CDirView::OnCtxtDirCopyTo()
{
	DoDirActionTo(stype, &DirActions::CopyTo<stype>, _("Copying files..."));
}

/// Update context menu Copy Right to Left item
template<SIDE_TYPE srctype, SIDE_TYPE dsttype>
void CDirView::OnUpdateCtxtDirCopy(CCmdUI* pCmdUI)
{
	DoUpdateDirCopy<srctype, dsttype>(pCmdUI, eContext);
}

/// Update main menu Copy Right to Left item
template<SIDE_TYPE srctype, SIDE_TYPE dsttype>
void CDirView::OnUpdateDirCopy(CCmdUI* pCmdUI)
{
	DoUpdateDirCopy<srctype, dsttype>(pCmdUI, eMain);
}

void CDirView::DoDirAction(DirActions::method_type func, const String& status_message)
{
	WaitStatusCursor waitstatus(status_message);

	try {
		// First we build a list of desired actions
		FileActionScript actionScript;
		DirItemWithIndexIterator begin(m_pIList.get(), -1, true);
		DirItemWithIndexIterator end;
		std::accumulate(begin, end, &actionScript, MakeDirActions(func));
		// Now we prompt, and execute actions
		ConfirmAndPerformActions(actionScript);
	} catch (ContentsChangedException& e) {
		AfxMessageBox(e.m_msg.c_str(), MB_ICONWARNING);
	}
}

void CDirView::DoDirActionTo(SIDE_TYPE stype, DirActions::method_type func, const String& status_message)
{
	String destPath;
	String startPath(m_lastCopyFolder);
	String selectfolder_title;

	if (stype == SIDE_LEFT)
		selectfolder_title = _("Left side - select destination folder:");
	else if (stype == SIDE_MIDDLE)
		selectfolder_title = _("Middle side - select destination folder:");
	else if (stype == SIDE_RIGHT)
		selectfolder_title = _("Right side - select destination folder:");

	if (!SelectFolder(destPath, startPath.c_str(), selectfolder_title))
		return;

	m_lastCopyFolder = destPath;
	WaitStatusCursor waitstatus(status_message);

	try {
		// First we build a list of desired actions
		FileActionScript actionScript;
		actionScript.m_destBase = destPath;
		DirItemWithIndexIterator begin(m_pIList.get(), -1, true);
		DirItemWithIndexIterator end;
		std::accumulate(begin, end, &actionScript, MakeDirActions(func));
		// Now we prompt, and execute actions
		ConfirmAndPerformActions(actionScript);
	} catch (ContentsChangedException& e) {
		AfxMessageBox(e.m_msg.c_str(), MB_ICONWARNING);
	}
}

// Confirm with user, then perform the action list
void CDirView::ConfirmAndPerformActions(FileActionScript & actionList)
{
	if (actionList.GetActionItemCount() == 0) // Not sure it is possible to get right-click menu without
		return;    // any selected items, but may as well be safe

	ASSERT(actionList.GetActionItemCount()>0); // Or else the update handler got it wrong

	// Set parent window so modality is correct and correct window gets focus
	// after dialogs.
	actionList.SetParentWindow(this->GetSafeHwnd());
	
	try {
		ConfirmActionList(GetDiffContext(), actionList);
	} catch (ConfirmationNeededException& e) {
		ConfirmFolderCopyDlg dlg;
		dlg.m_caption = e.m_caption;
		dlg.m_question = e.m_question;
		dlg.m_fromText = e.m_fromText;
		dlg.m_toText = e.m_toText;
		dlg.m_fromPath = e.m_fromPath;
		dlg.m_toPath = e.m_toPath;
		if (dlg.DoModal() != IDOK)
			return;
	}
	PerformActionList(actionList);
}

/**
 * @brief Perform an array of actions
 * @note There can be only COPY or DELETE actions, not both!
 * @sa SourceControl::SaveToVersionControl()
 * @sa SourceControl::SyncFilesToVCS()
 */
void CDirView::PerformActionList(FileActionScript & actionScript)
{
	// Reset suppressing VSS dialog for multiple files.
	// Set in SourceControl::SaveToVersionControl().
	theApp.m_pSourceControl->m_CheckOutMulti = false;
	theApp.m_pSourceControl->m_bVssSuppressPathCheck = false;

	// Check option and enable putting deleted items to Recycle Bin
	if (GetOptionsMgr()->GetBool(OPT_USE_RECYCLE_BIN))
		actionScript.UseRecycleBin(true);
	else
		actionScript.UseRecycleBin(false);

	actionScript.SetParentWindow(GetMainFrame()->GetSafeHwnd());

	theApp.AddOperation();
	if (actionScript.Run())
		UpdateAfterFileScript(actionScript);
	theApp.RemoveOperation();
}

/**
 * @brief Update results after running FileActionScript.
 * This functions is called after script is finished to update
 * results (including UI).
 * @param [in] actionlist Script that was run.
 */
void CDirView::UpdateAfterFileScript(FileActionScript & actionList)
{
	bool bItemsRemoved = false;
	int curSel = GetFirstSelectedInd();
	CDiffContext& ctxt = GetDiffContext();
	while (actionList.GetActionItemCount()>0)
	{
		// Start handling from tail of list, so removing items
		// doesn't invalidate our item indexes.
		FileActionItem act = actionList.RemoveTailActionItem();

		// Synchronized items may need VCS operations
		if (act.UIResult == FileActionItem::UI_SYNC)
		{
			if (theApp.m_pSourceControl->m_bCheckinVCS)
				theApp.m_pSourceControl->CheckinToClearCase(act.dest);
		}

		// Update doc (difflist)
		UPDATEITEM_TYPE updatetype = UpdateDiffAfterOperation(act, ctxt, GetDiffItem(act.context));
		if (updatetype == UPDATEITEM_REMOVE)
		{
			DeleteItem(act.context);
			bItemsRemoved = true;
		}
		else if (updatetype == UPDATEITEM_UPDATE)
			UpdateDiffItemStatus(act.context);
	}
	
	// Make sure selection is at sensible place if all selected items
	// were removed.
	if (bItemsRemoved == true)
	{
		UINT selected = GetSelectedCount();
		if (selected == 0)
		{
			if (curSel < 1)
				++curSel;
			MoveFocus(0, curSel - 1, selected);
		}
	}
}

Counts CDirView::Count(DirActions::method_type2 func) const
{
	return ::Count(SelBegin(), SelEnd(), MakeDirActions(func));
}

/// Should Copy to Left be enabled or disabled ? (both main menu & context menu use this)
template<SIDE_TYPE srctype, SIDE_TYPE dsttype>
void CDirView::DoUpdateDirCopy(CCmdUI* pCmdUI, eMenuType menuType)
{
	Counts counts = Count(&DirActions::IsItemCopyableOnTo<srctype, dsttype>);
	pCmdUI->Enable(counts.count > 0);
	if (menuType == eContext)
		pCmdUI->SetText(FormatMenuItemString(srctype, dsttype, counts.count, counts.total).c_str());
}

/**
 * @brief Update any resources necessary after a GUI language change
 */
void CDirView::UpdateResources()
{
	UpdateColumnNames();
	GetParentFrame()->UpdateResources();
}

/**
 * @brief User just clicked a column, so perform sort
 */
void CDirView::OnColumnClick(NMHDR *pNMHDR, LRESULT *pResult)
{
	// set sort parameters and handle ascending/descending
	NM_LISTVIEW* pNMListView = (NM_LISTVIEW*) pNMHDR;
	int oldSortColumn = GetOptionsMgr()->GetInt((GetDocument()->m_nDirs < 3) ? OPT_DIRVIEW_SORT_COLUMN : OPT_DIRVIEW_SORT_COLUMN3);
	int sortcol = m_pColItems->ColPhysToLog(pNMListView->iSubItem);
	if (sortcol == oldSortColumn)
	{
		// Swap direction
		bool bSortAscending = GetOptionsMgr()->GetBool(OPT_DIRVIEW_SORT_ASCENDING);
		GetOptionsMgr()->SaveOption(OPT_DIRVIEW_SORT_ASCENDING, !bSortAscending);
	}
	else
	{
		GetOptionsMgr()->SaveOption((GetDocument()->m_nDirs < 3) ? OPT_DIRVIEW_SORT_COLUMN : OPT_DIRVIEW_SORT_COLUMN3, sortcol);
		// most columns start off ascending, but not dates
		bool bSortAscending = m_pColItems->IsDefaultSortAscending(sortcol);
		GetOptionsMgr()->SaveOption(OPT_DIRVIEW_SORT_ASCENDING, bSortAscending);
	}

	SortColumnsAppropriately();
	*pResult = 0;
}

void CDirView::SortColumnsAppropriately()
{
	int sortCol = GetOptionsMgr()->GetInt((GetDocument()->m_nDirs < 3) ? OPT_DIRVIEW_SORT_COLUMN : OPT_DIRVIEW_SORT_COLUMN3);
	if (sortCol == -1 || sortCol >= m_pColItems->GetColCount())
		return;

	bool bSortAscending = GetOptionsMgr()->GetBool(OPT_DIRVIEW_SORT_ASCENDING);
	m_ctlSortHeader.SetSortImage(m_pColItems->ColLogToPhys(sortCol), bSortAscending);
	//sort using static CompareFunc comparison function
	CompareState cs(&GetDiffContext(), m_pColItems.get(), sortCol, bSortAscending, m_bTreeMode);
	GetListCtrl().SortItems(cs.CompareFunc, reinterpret_cast<DWORD_PTR>(&cs));

	m_bNeedSearchLastDiffItem = true;
	m_bNeedSearchFirstDiffItem = true;
}

/// Do any last minute work as view closes
void CDirView::OnDestroy()
{
	DeleteAllDisplayItems();

	m_pColItems->ValidateColumnOrdering();
	String secname = GetDocument()->m_nDirs < 3 ? _T("DirView") : _T("DirView3");
	theApp.WriteProfileString(secname.c_str(), _T("ColumnOrders"), m_pColItems->SaveColumnOrders().c_str());
	theApp.WriteProfileString(secname.c_str(), _T("ColumnWidths"),
		m_pColItems->SaveColumnWidths(boost::bind(&CListCtrl::GetColumnWidth, m_pList, _1)).c_str());

	CListView::OnDestroy();

	GetMainFrame()->ClearStatusbarItemCount();
}

/**
 * @brief Open selected item when user presses ENTER key.
 */
void CDirView::OnChar(UINT nChar, UINT nRepCnt, UINT nFlags)
{
	if (nChar == VK_RETURN)
	{
		int sel = GetFocusedItem();
		if (sel >= 0)
		{
			const DIFFITEM& di = GetDiffItem(sel);
			if (m_bTreeMode && GetDiffContext().m_bRecursive && di.diffcode.isDirectory())
			{
				if (di.customFlags1 & ViewCustomFlags::EXPANDED)
					CollapseSubdir(sel);
				else
					ExpandSubdir(sel);
			}
			else
			{
				WaitStatusCursor waitstatus(_("Opening selection"));
				OpenSelection();
			}
		}
	}
	CListView::OnChar(nChar, nRepCnt, nFlags);
}

/**
 * @brief Expand/collapse subfolder when "+/-" icon is clicked.
 */
void CDirView::OnClick(NMHDR* pNMHDR, LRESULT* pResult)
{
	LPNMITEMACTIVATE pNM = (LPNMITEMACTIVATE)pNMHDR;
	LVHITTESTINFO lvhti;
	lvhti.pt = pNM->ptAction;
	m_pList->SubItemHitTest(&lvhti);
	if (lvhti.flags == LVHT_ONITEMSTATEICON)
	{
		const DIFFITEM &di = GetDiffItem(pNM->iItem);
		if (di.customFlags1 & ViewCustomFlags::EXPANDED)
			CollapseSubdir(pNM->iItem);
		else
			ExpandSubdir(pNM->iItem);
	}

	*pResult = 0;
}

/**
 * @brief Expand collapsed folder in tree-view mode.
 */
void CDirView::OnExpandFolder()
{
	DirItemIterator it = Begin();
	if (it == End())
		return;
	const DIFFITEM &di = *it;
	if (di.diffcode.isDirectory() && (di.customFlags1 &
			ViewCustomFlags::EXPANDED) == 0)
		ExpandSubdir(it.m_sel);
}

/**
 * @brief Collapse expanded folder in tree-view mode.
 */
void CDirView::OnCollapseFolder()
{
	DirItemIterator it = Begin();
	if (it == End())
		return;
	const DIFFITEM &di = *it;
	if (di.diffcode.isDirectory() && (di.customFlags1 &
			ViewCustomFlags::EXPANDED))
		CollapseSubdir(it.m_sel);
}

/**
 * @brief Collapse subfolder
 * @param [in] sel Folder item index in listview.
 */
void CDirView::CollapseSubdir(int sel)
{
	DIFFITEM& dip = this->GetDiffItem(sel);
	if (!m_bTreeMode || !(dip.customFlags1 & ViewCustomFlags::EXPANDED) || !dip.HasChildren())
		return;

	m_pList->SetRedraw(FALSE);	// Turn off updating (better performance)

	dip.customFlags1 &= ~ViewCustomFlags::EXPANDED;
	m_pList->SetItemState(sel, INDEXTOSTATEIMAGEMASK(1), LVIS_STATEIMAGEMASK);

	int count = m_pList->GetItemCount();
	for (int i = sel + 1; i < count; i++)
	{
		const DIFFITEM& di = GetDiffItem(i);
		if (!di.IsAncestor(&dip))
			break;
		m_pList->DeleteItem(i--);
		count--;
	}

	m_pList->SetRedraw(TRUE);	// Turn updating back on
}

/**
 * @brief Expand subfolder
 * @param [in] sel Folder item index in listview.
 */
void CDirView::ExpandSubdir(int sel, bool bRecursive)
{
	DIFFITEM& dip = GetDiffItem(sel);
	if (!m_bTreeMode || (dip.customFlags1 & ViewCustomFlags::EXPANDED) || !dip.HasChildren())
		return;

	m_pList->SetRedraw(FALSE);	// Turn off updating (better performance)
	m_pList->SetItemState(sel, INDEXTOSTATEIMAGEMASK(2), LVIS_STATEIMAGEMASK);

	CDiffContext &ctxt = GetDiffContext();
	dip.customFlags1 |= ViewCustomFlags::EXPANDED;
	if (bRecursive)
		ExpandSubdirs(ctxt, dip);

	UIntPtr diffpos = ctxt.GetFirstChildDiffPosition(GetItemKey(sel));
	UINT indext = sel + 1;
	int alldiffs;
	DirViewFilterSettings dirfilter(boost::bind(&COptionsMgr::GetBool, GetOptionsMgr(), _1));
	RedisplayChildren(diffpos, dip.GetDepth() + 1, indext, alldiffs, dirfilter);

	SortColumnsAppropriately();

	m_pList->SetRedraw(TRUE);	// Turn updating back on
}

/**
 * @brief Open parent folder if possible.
 */
void CDirView::OpenParentDirectory()
{
	CDirDoc *pDoc = GetDocument();
	PathContext pathsParent;
	switch (CheckAllowUpwardDirectory(GetDiffContext(), pDoc->m_pTempPathContext, pathsParent))
	{
	case AllowUpwardDirectory::ParentIsTempPath:
		pDoc->m_pTempPathContext = pDoc->m_pTempPathContext->DeleteHead();
		// fall through (no break!)
	case AllowUpwardDirectory::ParentIsRegularPath: 
	{
		DWORD dwFlags[3] = {FFILEOPEN_NOMRU, FFILEOPEN_NOMRU, FFILEOPEN_NOMRU};
<<<<<<< HEAD
		GetMainFrame()->DoFileOpen(&pathsParent, dwFlags, GetDiffContext().m_bRecursive, pDoc);
=======
		GetMainFrame()->DoFileOpen(&pathsParent, dwFlags, pDoc->GetRecursive(), (GetAsyncKeyState(VK_CONTROL) & 0x8000) ? NULL : pDoc);
>>>>>>> a510ec7b
	}
		// fall through (no break!)
	case AllowUpwardDirectory::No:
		break;
	default:
		LangMessageBox(IDS_INVALID_DIRECTORY, MB_ICONSTOP);
		break;
	}
}

/**
 * @brief Get one or two selected items
 *
 * Returns false if 0 or more than 3 items selecte
 */
bool CDirView::GetSelectedItems(int * sel1, int * sel2, int * sel3)
{
	*sel2 = -1;
	*sel3 = -1;
	*sel1 = m_pList->GetNextItem(-1, LVNI_SELECTED);
	if (*sel1 == -1)
		return false;
	*sel2 = m_pList->GetNextItem(*sel1, LVNI_SELECTED);
	if (*sel2 == -1)
		return true;
	*sel3 = m_pList->GetNextItem(*sel2, LVNI_SELECTED);
	if (*sel3 == -1)
		return true;
	int extra = m_pList->GetNextItem(*sel3, LVNI_SELECTED);
	return (extra == -1);
}

/**
 * @brief Open special items (parent folders etc).
 * @param [in] pos1 First item position.
 * @param [in] pos2 Second item position.
 */
void CDirView::OpenSpecialItems(UIntPtr pos1, UIntPtr pos2, UIntPtr pos3)
{
	if (!pos2 && !pos3)
	{
		// Browse to parent folder(s) selected
		// SPECIAL_ITEM_POS is position for
		// special items, but there is currenly
		// only one (parent folder)
		OpenParentDirectory();
	}
	else
	{
		// Parent directory & something else selected
		// Not valid action
	}
}

/**
 * @brief Open selected files or directories.
 *
 * Opens selected files to file compare. If comparing
 * directories non-recursively, then subfolders and parent
 * folder are opened too.
 *
 * This handles the case that one item is selected
 * and the case that two items are selected (one on each side)
 */
void CDirView::OpenSelection(SELECTIONTYPE selectionType /*= SELECTIONTYPE_NORMAL*/, PackingInfo * infoUnpacker /*= NULL*/)
{
	CDirDoc * pDoc = GetDocument();
	const CDiffContext& ctxt = GetDiffContext();

	// First, figure out what was selected (store into pos1 & pos2)
	UIntPtr pos1 = NULL, pos2 = NULL, pos3 = NULL;
	int sel1 = -1, sel2 = -1, sel3 = -1;
	if (!GetSelectedItems(&sel1, &sel2, &sel3))
	{
		// Must have 1 or 2 or 3 items selected
		// Not valid action
		return;
	}

	pos1 = GetItemKey(sel1);
	ASSERT(pos1);
	if (sel2 != -1)
	{
		pos2 = GetItemKey(sel2);
		ASSERT(pos2);
		if (sel3 != -1)
			pos3 = GetItemKey(sel3);
	}

	// Now handle the various cases of what was selected

	if (pos1 == SPECIAL_ITEM_POS)
	{
		OpenSpecialItems(pos1, pos2, pos3);
		return;
	}

	// Common variables which both code paths below are responsible for setting
	PathContext paths;
	const DIFFITEM *di1 = NULL, *di2 = NULL, *di3 = NULL; // left & right items (di1==di2 if single selection)
	bool isdir = false; // set if we're comparing directories
	String errmsg;
	bool success;
	if (pDoc->m_nDirs < 3 && pos2)
		success = GetOpenTwoItems(ctxt, selectionType, pos1, pos2, &di1, &di2,
				paths, sel1, sel2, isdir, errmsg);
	else if (pDoc->m_nDirs == 3 && pos2)
		success = GetOpenThreeItems(ctxt, pos1, pos2, pos3, &di1, &di2, &di3,
				paths, sel1, sel2, sel3, isdir, errmsg);
	else
		// Only one item selected, so perform diff on its sides
		success = GetOpenOneItem(ctxt, pos1, &di1, &di2, &di3, 
				paths, sel1, isdir, errmsg);
		if (!success)
	if (!success)
	{
		if (!errmsg.empty())
			AfxMessageBox(errmsg.c_str(), MB_ICONSTOP);
		return;
	}

	// Now pathLeft, pathRight, di1, di2, and isdir are all set
	// We have two items to compare, no matter whether same or different underlying DirView item

	DWORD dwFlags[3] = {FFILEOPEN_NOMRU, FFILEOPEN_NOMRU, FFILEOPEN_NOMRU};
	if (isdir)
	{
		// Open subfolders
		// Don't add folders to MRU
<<<<<<< HEAD
		GetMainFrame()->DoFileOpen(&paths, dwFlags, GetDiffContext().m_bRecursive, pDoc);
=======
		GetMainFrame()->DoFileOpen(&paths, dwFlags, pDoc->GetRecursive(), (GetAsyncKeyState(VK_CONTROL) & 0x8000) ? NULL : pDoc);
>>>>>>> a510ec7b
	}
	else if (HasZipSupport() && ArchiveGuessFormat(paths.GetLeft()) && ArchiveGuessFormat(paths.GetRight()))
	{
		// Open archives, not adding paths to MRU
<<<<<<< HEAD
		GetMainFrame()->DoFileOpen(&paths, dwFlags, GetDiffContext().m_bRecursive, pDoc);
=======
		GetMainFrame()->DoFileOpen(&paths, dwFlags, pDoc->GetRecursive(), (GetAsyncKeyState(VK_CONTROL) & 0x8000) ? NULL : pDoc);
>>>>>>> a510ec7b
	}
	else
	{
		// Regular file case

		// Binary attributes are set after files are unpacked
		// so after plugins such as the MS-Office plugins have had a chance to make them textual
		// We haven't done unpacking yet in this diff, but if a binary flag is already set,
		// then it was set in a previous diff after unpacking, so we trust it

		// Close open documents first (ask to save unsaved data)
		if (!GetOptionsMgr()->GetBool(OPT_MULTIDOC_MERGEDOCS))
		{
			if (!pDoc->CloseMergeDocs())
				return;
		}

		// Open identical and different files
		FileLocation fileloc[3];
		if (pDoc->m_nDirs < 3)
		{
			theApp.m_strDescriptions[0].erase();
			theApp.m_strDescriptions[1].erase();
			if (di1 == di2 && !di1->diffcode.isExists(0))
			{
				paths[0] = _T("");
				theApp.m_strDescriptions[0] = _("Untitled left");
			}
			if (di1 == di2 && !di1->diffcode.isExists(1))
			{
				paths[1] = _T("");
				theApp.m_strDescriptions[1] = _("Untitled right");
			}
		}
		else
		{
			theApp.m_strDescriptions[0].erase();
			theApp.m_strDescriptions[1].erase();
			theApp.m_strDescriptions[2].erase();
			if (di1 == di2 && di1 == di3 && !di1->diffcode.isExists(0))
			{
				paths[0] = _T("");
				theApp.m_strDescriptions[0] = _("Untitled left");
			}
			if (di1 == di2 && di1 == di3 && !di1->diffcode.isExists(1))
			{
				paths[1] = _T("");
				theApp.m_strDescriptions[1] = _("Untitled middle");
			}
			if (di1 == di2 && di1 == di3 && !di1->diffcode.isExists(2))
			{
				paths[2] = _T("");
				theApp.m_strDescriptions[2] = _("Untitled right");
			}
		}

		for (int nIndex = 0; nIndex < paths.GetSize(); nIndex++)
		{
			fileloc[nIndex].setPath(paths[nIndex]);
			fileloc[nIndex].encoding = di1->diffFileInfo[nIndex].encoding;
			dwFlags[nIndex] = pDoc->GetReadOnly(nIndex) ? FFILEOPEN_READONLY : 0;
		}
		GetMainFrame()->ShowAutoMergeDoc(pDoc, pDoc->m_nDirs, fileloc,
			dwFlags, infoUnpacker);
	}
}

void CDirView::OpenSelectionHex()
{
	CDirDoc * pDoc = GetDocument();
	const CDiffContext& ctxt = GetDiffContext();

	// First, figure out what was selected (store into pos1 & pos2)
	UIntPtr pos1 = NULL, pos2 = NULL;
	int sel1 = -1, sel2 = -1, sel3 = -1;
	if (!GetSelectedItems(&sel1, &sel2, &sel3))
	{
		// Must have 1 or 2 items selected
		// Not valid action
		return;
	}

	pos1 = GetItemKey(sel1);
	ASSERT(pos1);
	if (sel2 != -1)
		pos2 = GetItemKey(sel2);

	// Now handle the various cases of what was selected

	if (pos1 == SPECIAL_ITEM_POS)
	{
		ASSERT(FALSE);
		return;
	}

	// Common variables which both code paths below are responsible for setting
	PathContext paths;
	const DIFFITEM *di1 = NULL, *di2 = NULL, *di3 = NULL; // left & right items (di1==di2 if single selection)
	bool isdir = false; // set if we're comparing directories
	String errmsg;
	bool success;
	if (pos2)
		success = GetOpenTwoItems(ctxt, SELECTIONTYPE_NORMAL, pos1, pos2, &di1, &di2,
				paths, sel1, sel2, isdir, errmsg);
	else
		// Only one item selected, so perform diff on its sides
		success = GetOpenOneItem(ctxt, pos1, &di1, &di2, &di3,
				paths, sel1, isdir, errmsg);
	if (!success)
	{
		if (!errmsg.empty())
			AfxMessageBox(errmsg.c_str(), MB_ICONSTOP);
		return;
	}

	// Need to consider only regular file case here

	// Close open documents first (ask to save unsaved data)
	if (!GetOptionsMgr()->GetBool(OPT_MULTIDOC_MERGEDOCS))
	{
		if (!pDoc->CloseMergeDocs())
			return;
	}

	// Open identical and different files
	GetMainFrame()->ShowHexMergeDoc(pDoc, paths, pDoc->GetReadOnly());
}

/// User chose (context menu) delete left
template<SIDE_TYPE stype>
void CDirView::OnCtxtDirDel()
{
	DoDirAction(&DirActions::DeleteOn<stype>, _("Deleting files..."));
}

/// User chose (context menu) delete both
void CDirView::OnCtxtDirDelBoth()
{
	DoDirAction(&DirActions::DeleteOnBoth, _("Deleting files..."));
}

/// Enable/disable Delete Left menu choice on context menu
template<SIDE_TYPE stype>
void CDirView::OnUpdateCtxtDirDel(CCmdUI* pCmdUI)
{
	Counts counts = Count(&DirActions::IsItemDeletableOn<stype>);
	pCmdUI->Enable(counts.count > 0);
	pCmdUI->SetText(FormatMenuItemString(stype, counts.count, counts.total).c_str());
}

/// Enable/disable Delete Both menu choice on context menu
void CDirView::OnUpdateCtxtDirDelBoth(CCmdUI* pCmdUI)
{
	Counts counts = Count(&DirActions::IsItemDeletableOnBoth);
	pCmdUI->Enable(counts.count > 0);
	pCmdUI->SetText(FormatMenuItemStringBoth(counts.count, counts.total).c_str());
}

/**
 * @brief Update "Copy | Right to..." item
 */
template<SIDE_TYPE stype>
void CDirView::OnUpdateCtxtDirCopyTo(CCmdUI* pCmdUI)
{
	Counts counts = Count(&DirActions::IsItemCopyableToOn<stype>);
	pCmdUI->Enable(counts.count > 0);
	pCmdUI->SetText(FormatMenuItemStringTo(stype, counts.count, counts.total).c_str());
}

/**
 * @brief Get keydata associated with item in given index.
 * @param [in] idx Item's index to list in UI.
 * @return Key for item in given index.
 */
UIntPtr CDirView::GetItemKey(int idx) const
{
	return (UIntPtr) m_pList->GetItemData(idx);
}

// SetItemKey & GetItemKey encapsulate how the display list items
// are mapped to DiffItems, which in turn are DiffContext keys to the actual DIFFITEM data

/**
 * @brief Get DIFFITEM data for item.
 * This function returns DIFFITEM data for item in given index in GUI.
 * @param [in] sel Item's index in folder compare GUI list.
 * @return DIFFITEM for item.
 */
const DIFFITEM &CDirView::GetDiffItem(int sel) const
{
	CDirView * pDirView = const_cast<CDirView *>(this);
	return pDirView->GetDiffItem(sel);
}

/**
 * Given index in list control, get modifiable reference to its DIFFITEM data
 */
DIFFITEM & CDirView::GetDiffItem(int sel)
{
	UIntPtr diffpos = GetItemKey(sel);

	// If it is special item, return empty DIFFITEM
	if (diffpos == SPECIAL_ITEM_POS)
	{
		// TODO: It would be better if there were individual items
		// for whatever these special items are
		// because here we have to hope client does not modify this
		// static (shared) item
		return DIFFITEM::emptyitem;
	}
	return GetDiffContext().GetDiffRefAt(diffpos);
}

void CDirView::DeleteItem(int sel)
{
	if (m_bTreeMode)
		CollapseSubdir(sel);
	m_pList->DeleteItem(sel);
}

void CDirView::DeleteAllDisplayItems()
{
	// item data are just positions (diffposes)
	// that is, they contain no memory needing to be freed
	m_pList->DeleteAllItems();
}

/**
 * @brief Given key, get index of item which has it stored.
 * This function searches from list in UI.
 */
int CDirView::GetItemIndex(UIntPtr key)
{
	LVFINDINFO findInfo;

	findInfo.flags = LVFI_PARAM;  // Search for itemdata
	findInfo.lParam = (LPARAM)key;
	return m_pList->FindItem(&findInfo);
}

/**
 * @brief Get the file names on both sides for specified item.
 * @note Return empty strings if item is special item.
 */
void CDirView::GetItemFileNames(int sel, String& strLeft, String& strRight) const
{
	UINT_PTR diffpos = GetItemKey(sel);
	if (diffpos == (UINT_PTR)SPECIAL_ITEM_POS)
	{
		strLeft.erase();
		strRight.erase();
	}
	else
	{
		const CDiffContext& ctxt = GetDiffContext();
		::GetItemFileNames(ctxt, ctxt.GetDiffAt(diffpos), strLeft, strRight);
	}
}

/**
 * @brief Get the file names on both sides for specified item.
 * @note Return empty strings if item is special item.
 */
void CDirView::GetItemFileNames(int sel, PathContext * paths) const
{
	String strPath[3];
	UINT_PTR diffpos = GetItemKey(sel);
	if (diffpos == SPECIAL_ITEM_POS)
	{
		for (int nIndex = 0; nIndex < GetDocument()->m_nDirs; nIndex++)
			paths->SetPath(nIndex, _T(""));
	}
	else
	{
		const CDiffContext& ctxt = GetDiffContext();
		*paths = ::GetItemFileNames(ctxt, ctxt.GetDiffAt(diffpos));
	}
}

/**
 * @brief Open selected file with registered application.
 * Uses shell file associations to open file with registered
 * application. We first try to use "Edit" action which should
 * open file to editor, since we are more interested editing
 * files than running them (scripts).
 * @param [in] stype Side of file to open.
 */
void CDirView::DoOpen(SIDE_TYPE stype)
{
	int sel = GetSingleSelectedItem();
	if (sel == -1) return;
	String file = GetSelectedFileName(SelBegin(), stype, GetDiffContext());
	if (file.empty()) return;
	int rtn = (int)ShellExecute(::GetDesktopWindow(), _T("edit"), file.c_str(), 0, 0, SW_SHOWNORMAL);
	if (rtn==SE_ERR_NOASSOC)
		rtn = (int)ShellExecute(::GetDesktopWindow(), _T("open"), file.c_str(), 0, 0, SW_SHOWNORMAL);
	if (rtn==SE_ERR_NOASSOC)
		DoOpenWith(stype);
}

/// Open with dialog for file on selected side
void CDirView::DoOpenWith(SIDE_TYPE stype)
{
	int sel = GetSingleSelectedItem();
	if (sel == -1) return;
	String file = GetSelectedFileName(SelBegin(), stype, GetDiffContext());
	if (file.empty()) return;
	CString sysdir;
	if (!GetSystemDirectory(sysdir.GetBuffer(MAX_PATH), MAX_PATH)) return;
	sysdir.ReleaseBuffer();
	CString arg = (CString)_T("shell32.dll,OpenAs_RunDLL ") + file.c_str();
	ShellExecute(::GetDesktopWindow(), 0, _T("RUNDLL32.EXE"), arg, sysdir, SW_SHOWNORMAL);
}

/// Open selected file  on specified side to external editor
void CDirView::DoOpenWithEditor(SIDE_TYPE stype)
{
	int sel = GetSingleSelectedItem();
	if (sel == -1) return;
	String file = GetSelectedFileName(SelBegin(), stype, GetDiffContext());
	if (file.empty()) return;

	theApp.OpenFileToExternalEditor(file);
}

/// User chose (context menu) open left
template<SIDE_TYPE stype>
void CDirView::OnCtxtDirOpen()
{
	DoOpen(stype);
}

/// User chose (context menu) open left with
template<SIDE_TYPE stype>
void CDirView::OnCtxtDirOpenWith()
{
	DoOpenWith(stype);
}

/// User chose (context menu) open left with editor
template<SIDE_TYPE stype>
void CDirView::OnCtxtDirOpenWithEditor()
{
	DoOpenWithEditor(stype);
}

/// Update context menuitem "Open left | with editor"
template<SIDE_TYPE stype>
void CDirView::OnUpdateCtxtDirOpenWithEditor(CCmdUI* pCmdUI)
{
	Counts counts = Count(&DirActions::IsItemOpenanbleOnWith<stype>);
	pCmdUI->Enable(counts.count > 0 && counts.total == 1);
}

// return selected item index, or -1 if none or multiple
int CDirView::GetSingleSelectedItem() const
{
	int sel = -1, sel2 = -1;
	sel = m_pList->GetNextItem(sel, LVNI_SELECTED);
	if (sel == -1) return -1;
	sel2 = m_pList->GetNextItem(sel, LVNI_SELECTED);
	if (sel2 != -1) return -1;
	return sel;
}
// Enable/disable Open Left menu choice on context menu
template<SIDE_TYPE stype>
void CDirView::OnUpdateCtxtDirOpen(CCmdUI* pCmdUI)
{
	Counts counts = Count(&DirActions::IsItemOpenanbleOn<stype>);
	pCmdUI->Enable(counts.count > 0 && counts.total == 1);
}

// Enable/disable Open Left With menu choice on context menu
template<SIDE_TYPE stype>
void CDirView::OnUpdateCtxtDirOpenWith(CCmdUI* pCmdUI)
{
	Counts counts = Count(&DirActions::IsItemOpenanbleOnWith<stype>);
	pCmdUI->Enable(counts.count > 0 && counts.total == 1);
}

// Used for Open
void CDirView::DoUpdateOpen(SELECTIONTYPE selectionType, CCmdUI* pCmdUI)
{
	int sel1 = -1, sel2 = -1, sel3 = -1;
	if (!GetSelectedItems(&sel1, &sel2, &sel3))
	{
		// 0 items or more than 2 items seleted
		pCmdUI->Enable(FALSE);
		return;
	}
	if (sel2 == -1)
	{
		// One item selected
		const DIFFITEM& di = GetDiffItem(sel1);
		if (selectionType != SELECTIONTYPE_NORMAL || !::IsItemOpenable(GetDiffContext(), di, m_bTreeMode))
		{
			pCmdUI->Enable(FALSE);
			return;
		}
	}
	else if (sel3 == -1)
	{
		// Two items selected
		const DIFFITEM& di1 = GetDiffItem(sel1);
		const DIFFITEM& di2 = GetDiffItem(sel2);
		if (!AreItemsOpenable(GetDiffContext(), selectionType, di1, di2))
		{
			pCmdUI->Enable(FALSE);
			return;
		}
	}
	else
	{
		// Three items selected
		const DIFFITEM& di1 = GetDiffItem(sel1);
		const DIFFITEM& di2 = GetDiffItem(sel2);
		const DIFFITEM& di3 = GetDiffItem(sel3);
		if (!::AreItemsOpenable(GetDiffContext(), di1, di2, di3))
		{
			pCmdUI->Enable(FALSE);
			return;
		}
	}
	pCmdUI->Enable(TRUE);
}

/**
 * @brief Return count of selected items in folder compare.
 */
UINT CDirView::GetSelectedCount() const
{
	return m_pList->GetSelectedCount();
}

/**
 * @brief Return index of first selected item in folder compare.
 */
int CDirView::GetFirstSelectedInd()
{
	return m_pList->GetNextItem(-1, LVNI_SELECTED);
}

// Go to first diff
// If none or one item selected select found item
// This is used for scrolling to first diff too
void CDirView::OnFirstdiff()
{
	DirItemIterator it =
		std::find_if(Begin(), End(), MakeDirActions(&DirActions::IsItemNavigableDiff));
	if (it != End())
		MoveFocus(GetFirstSelectedInd(), it.m_sel, GetSelectedCount());
}

void CDirView::OnUpdateFirstdiff(CCmdUI* pCmdUI)
{
	pCmdUI->Enable(GetFirstDifferentItem() > -1);
}

// Go to last diff
// If none or one item selected select found item
void CDirView::OnLastdiff()
{
	DirItemIterator it =
		std::find_if(RevBegin(), RevEnd(), MakeDirActions(&DirActions::IsItemNavigableDiff));
	if (it != RevEnd())
		MoveFocus(GetFirstSelectedInd(), it.m_sel, GetSelectedCount());
}

void CDirView::OnUpdateLastdiff(CCmdUI* pCmdUI)
{
	pCmdUI->Enable(GetFirstDifferentItem() > -1);
}

// Go to next diff
// If none or one item selected select found item
void CDirView::OnNextdiff()
{
	int currentInd = GetFocusedItem();
	DirItemIterator begin(m_pIList.get(), currentInd + 1);
	DirItemIterator it =
		std::find_if(begin, End(), MakeDirActions(&DirActions::IsItemNavigableDiff));
	if (it != End())
		MoveFocus(currentInd, it.m_sel, GetSelectedCount());
}


void CDirView::OnUpdateNextdiff(CCmdUI* pCmdUI)
{
	int focused = GetFocusedItem();
	int lastDiff = GetLastDifferentItem();

	// Check if different files were found and
	// there is different item after focused item
	if ((lastDiff > -1) && (focused < lastDiff))
		pCmdUI->Enable(TRUE);
	else
		pCmdUI->Enable(FALSE);
}

// Go to prev diff
// If none or one item selected select found item
void CDirView::OnPrevdiff()
{
	int currentInd = GetFocusedItem();
	DirItemIterator begin(m_pIList.get(), currentInd - 1, false, true);
	DirItemIterator it =
		std::find_if(begin, RevEnd(), MakeDirActions(&DirActions::IsItemNavigableDiff));
	if (it != RevEnd())
		MoveFocus(currentInd, it.m_sel, GetSelectedCount());
}


void CDirView::OnUpdatePrevdiff(CCmdUI* pCmdUI)
{
	int focused = GetFocusedItem();
	int firstDiff = GetFirstDifferentItem();

	// Check if different files were found and
	// there is different item before focused item
	if ((firstDiff > -1) && (firstDiff < focused))
		pCmdUI->Enable(TRUE);
	else
		pCmdUI->Enable(FALSE);
}

void CDirView::OnCurdiff()
{
	const int count = m_pList->GetItemCount();
	bool found = false;
	int i = GetFirstSelectedInd();
	UINT selected = 0;
	UINT focused = 0;

	// No selection - no diff to go
	if (i == -1)
		i = count;

	while (i < count && found == false)
	{
		selected = m_pList->GetItemState(i, LVIS_SELECTED);
		focused = m_pList->GetItemState(i, LVIS_FOCUSED);

		if (selected == LVIS_SELECTED && focused == LVIS_FOCUSED)
		{
			m_pList->EnsureVisible(i, FALSE);
			found = true;
		}
		i++;
	}
}

void CDirView::OnUpdateCurdiff(CCmdUI* pCmdUI)
{
	pCmdUI->Enable(GetFirstSelectedInd() > -1);
}

int CDirView::GetFocusedItem()
{
	return m_pList->GetNextItem(-1, LVNI_FOCUSED);
}

int CDirView::GetFirstDifferentItem()
{
	if (!m_bNeedSearchFirstDiffItem)
		return m_firstDiffItem;

	DirItemIterator it =
		std::find_if(Begin(), End(), MakeDirActions(&DirActions::IsItemNavigableDiff));
	m_firstDiffItem = it.m_sel;
	m_bNeedSearchFirstDiffItem = false;

	return m_firstDiffItem;
}

int CDirView::GetLastDifferentItem()
{
	if (!m_bNeedSearchLastDiffItem)
		return m_lastDiffItem;

	DirItemIterator it =
		std::find_if(RevBegin(), RevEnd(), MakeDirActions(&DirActions::IsItemNavigableDiff));
	m_lastDiffItem = it.m_sel;
	m_bNeedSearchLastDiffItem = false;

	return m_lastDiffItem;
}

/**
 * @brief Move focus to specified item (and selection if multiple items not selected)
 *
 * Moves the focus from item [currentInd] to item [i]
 * Additionally, if there are not multiple items selected,
 *  deselects item [currentInd] and selects item [i]
 */
void CDirView::MoveFocus(int currentInd, int i, int selCount)
{
	if (selCount <= 1)
	{
		// Not multiple items selected, so bring selection with us
		m_pList->SetItemState(currentInd, 0, LVIS_SELECTED);
		m_pList->SetItemState(currentInd, 0, LVIS_FOCUSED);
		m_pList->SetItemState(i, LVIS_SELECTED, LVIS_SELECTED);
	}

	// Move focus to specified item
	// (this automatically defocuses old item)
	m_pList->SetItemState(i, LVIS_FOCUSED, LVIS_FOCUSED);
	m_pList->EnsureVisible(i, FALSE);
}

void CDirView::OnUpdateSave(CCmdUI* pCmdUI)
{
	pCmdUI->Enable(FALSE);
}

CDirFrame * CDirView::GetParentFrame()
{
	// can't verify cast without introducing more coupling
	// (CDirView doesn't include DirFrame.h)
	return (CDirFrame *)CListView::GetParentFrame();
}

void CDirView::OnRefresh()
{
	m_pSavedTreeState.reset(SaveTreeState(GetDiffContext()));
	GetDocument()->Rescan();
}

BOOL CDirView::PreTranslateMessage(MSG* pMsg)
{
	// Handle special shortcuts here
	if (pMsg->message == WM_KEYDOWN)
	{
		if (false == IsLabelEdit())
		{
			// Check if we got 'ESC pressed' -message
			if (pMsg->wParam == VK_ESCAPE)
			{
				if (m_pCmpProgressBar)
				{
					OnBnClickedComparisonStop();
					return TRUE;
				}

				if (m_bEscCloses)
				{
					AfxGetMainWnd()->PostMessage(WM_COMMAND, ID_FILE_CLOSE);
					return FALSE;
				}
			}
			// Check if we got 'DEL pressed' -message
			if (pMsg->wParam == VK_DELETE)
			{
				AfxGetMainWnd()->PostMessage(WM_COMMAND, ID_MERGE_DELETE);
				return FALSE;
			}
			int sel = GetFocusedItem();
			// Check if we got 'Backspace pressed' -message
			if (pMsg->wParam == VK_BACK)
			{
				if (!GetDiffContext().m_bRecursive)
				{
					OpenParentDirectory();
					return FALSE;
				}
				else if (m_bTreeMode && sel >= 0)
				{
					const DIFFITEM& di = GetDiffItem(sel);
					if (di.parent != NULL)
					{
						int i = GetItemIndex((UIntPtr)di.parent);
						if (i >= 0)
							MoveFocus(sel, i, GetSelectedCount());
					}
				}
			}
			if (sel >= 0)
			{
				DIFFITEM& dip = this->GetDiffItem(sel);
				if (pMsg->wParam == VK_LEFT)
				{
					if (m_bTreeMode && GetDiffContext().m_bRecursive && (!(dip.customFlags1 & ViewCustomFlags::EXPANDED) || !dip.HasChildren()))
						PostMessage(WM_KEYDOWN, VK_BACK);
					else
						CollapseSubdir(sel);
					return TRUE;
				}
				if (pMsg->wParam == VK_SUBTRACT)
				{
					CollapseSubdir(sel);
					return TRUE;
				}
				if (pMsg->wParam == VK_RIGHT)
				{
					if (m_bTreeMode && GetDiffContext().m_bRecursive && dip.customFlags1 & ViewCustomFlags::EXPANDED && dip.HasChildren())
						PostMessage(WM_KEYDOWN, VK_DOWN);
					else
						ExpandSubdir(sel);
					return TRUE;
				}
				if (pMsg->wParam == VK_ADD)
				{
					ExpandSubdir(sel);
					return TRUE;
				}
				if (pMsg->wParam == VK_MULTIPLY)
				{
					ExpandSubdir(sel, true);
					return TRUE;
				}
			}
		}
		else
		{
			// ESC doesn't close window when user is renaming an item.
			if (pMsg->wParam == VK_ESCAPE)
			{
				m_bUserCancelEdit = TRUE;

				// The edit control send LVN_ENDLABELEDIT when it loses focus,
				// so we use it to cancel the rename action.
				m_pList->SetFocus();

				// Stop the ESC before it reach the main frame which might
				// cause a program termination.
				return TRUE;
			}
		}
	}
	return CListView::PreTranslateMessage(pMsg);
}

void CDirView::OnUpdateRefresh(CCmdUI* pCmdUI)
{
	UINT threadState = GetDocument()->m_diffThread.GetThreadState();
	pCmdUI->Enable(threadState != CDiffThread::THREAD_COMPARING);
}

/**
 * @brief Called when compare thread asks UI update.
 * @note Currently thread asks update after compare is ready
 * or aborted.
 */
LRESULT CDirView::OnUpdateUIMessage(WPARAM wParam, LPARAM lParam)
{
	UNREFERENCED_PARAMETER(wParam);
	UNREFERENCED_PARAMETER(lParam);

	CDirDoc * pDoc = GetDocument();
	ASSERT(pDoc);

	if (wParam == CDiffThread::EVENT_COMPARE_COMPLETED)
	{
		// Close and destroy the dialog after compare
		if (m_pCmpProgressBar)
			GetParentFrame()->ShowControlBar(m_pCmpProgressBar.get(), FALSE, FALSE);
		m_pCmpProgressBar.reset();

		pDoc->CompareReady();
		// Don't Redisplay() if triggered by OnMarkedRescan()
		if (lParam == 0)
		{
			Redisplay();

			if (GetOptionsMgr()->GetBool(OPT_SCROLL_TO_FIRST))
				OnFirstdiff();
			else
				MoveFocus(0, 0, 0);
		}
		// If compare took more than TimeToSignalCompare seconds, notify user
		clock_t elapsed = clock() - m_compareStart;
		GetParentFrame()->SetMessageText(
			string_format(_("Elapsed time: %ld ms").c_str(), elapsed).c_str()
		);
		if (elapsed > TimeToSignalCompare * CLOCKS_PER_SEC)
			MessageBeep(IDOK);
		GetMainFrame()->StartFlashing();
	}
	else if (wParam == CDiffThread::EVENT_COMPARE_PROGRESSED)
	{
		InvalidateRect(NULL, FALSE);
	}
	else if (wParam == CDiffThread::EVENT_COLLECT_COMPLETED)
	{
		if (m_pSavedTreeState)
		{
			RestoreTreeState(GetDiffContext(), m_pSavedTreeState.get());
			m_pSavedTreeState.reset();
			Redisplay();
		}
		else
		{
			if (m_bExpandSubdirs)
				OnViewExpandAllSubdirs();
			else
				Redisplay();
		}
	}

	return 0; // return value unused
}


BOOL CDirView::OnNotify(WPARAM wParam, LPARAM lParam, LRESULT* pResult)
{
	NMHDR * hdr = reinterpret_cast<NMHDR *>(lParam);
	if (hdr->code == HDN_ENDDRAG)
		return OnHeaderEndDrag((LPNMHEADER)hdr, pResult);
	if (hdr->code == HDN_BEGINDRAG)
		return OnHeaderBeginDrag((LPNMHEADER)hdr, pResult);

	return CListView::OnNotify(wParam, lParam, pResult);
}

BOOL CDirView::OnChildNotify(UINT uMsg, WPARAM wParam, LPARAM lParam, LRESULT* pResult)
{
	if (uMsg == WM_NOTIFY)
	{
		NMHDR *pNMHDR = (NMHDR *)lParam;
		switch (pNMHDR->code)
		{
		case LVN_GETDISPINFO:
			ReflectGetdispinfo((NMLVDISPINFO *)lParam);
			return TRUE;
		case LVN_GETINFOTIPW:
		case LVN_GETINFOTIPA:
			return TRUE;
		}
	}
	return CListView::OnChildNotify(uMsg, wParam, lParam, pResult);
}

/**
 * @brief User is starting to drag a column header
 */
BOOL CDirView::OnHeaderBeginDrag(LPNMHEADER hdr, LRESULT* pResult)
{
	// save column widths before user reorders them
	// so we can reload them on the end drag
	String secname = GetDocument()->m_nDirs < 3 ? _T("DirView") : _T("DirView3");
	theApp.WriteProfileString(secname.c_str(), _T("ColumnWidths"),
		m_pColItems->SaveColumnWidths(boost::bind(&CListCtrl::GetColumnWidth, m_pList, _1)).c_str());
	return TRUE;
}

/**
 * @brief User just finished dragging a column header
 */
BOOL CDirView::OnHeaderEndDrag(LPNMHEADER hdr, LRESULT* pResult)
{
	int src = hdr->iItem;
	int dest = hdr->pitem->iOrder;
	bool allowDrop = TRUE;
	*pResult = !allowDrop;
	if (allowDrop && src != dest && dest != -1)
	{
		m_pColItems->MoveColumn(src, dest);
		InitiateSort();
	}
	return TRUE;
}

/**
 * @brief Remove any windows reordering of columns
 */
void CDirView::FixReordering()
{
	LVCOLUMN lvcol;
	lvcol.mask = LVCF_ORDER;
	lvcol.fmt = 0;
	lvcol.cx = 0;
	lvcol.pszText = 0;
	lvcol.iSubItem = 0;
	for (int i = 0; i < m_pColItems->GetColCount(); ++i)
	{
		lvcol.iOrder = i;
		GetListCtrl().SetColumn(i, &lvcol);
	}
}

/** @brief Add columns to display, loading width & order from registry. */
void CDirView::LoadColumnHeaderItems()
{
	bool dummyflag = false;

	CHeaderCtrl * h = m_pList->GetHeaderCtrl();
	if (h->GetItemCount())
	{
		dummyflag = true;
		while (m_pList->GetHeaderCtrl()->GetItemCount() > 1)
			m_pList->DeleteColumn(1);
	}

	for (int i = 0; i < m_pColItems->GetDispColCount(); ++i)
	{
		LVCOLUMN lvc;
		lvc.mask = LVCF_FMT + LVCF_SUBITEM + LVCF_TEXT;
		lvc.fmt = LVCFMT_LEFT;
		lvc.cx = 0;
		lvc.pszText = _T("text");
		lvc.iSubItem = i;
		m_pList->InsertColumn(i, &lvc);
	}
	if (dummyflag)
		m_pList->DeleteColumn(1);

}

void CDirView::SetFont(const LOGFONT & lf)
{
	m_font.DeleteObject();
	m_font.CreateFontIndirect(&lf);
	CWnd::SetFont(&m_font);
}

/** @brief Fire off a resort of the data, to take place when things stabilize. */
void CDirView::InitiateSort()
{
	PostMessage(WM_TIMER, COLUMN_REORDER);
}

void CDirView::OnTimer(UINT_PTR nIDEvent)
{
	if (nIDEvent == COLUMN_REORDER)
	{
		// Remove the windows reordering, as we're doing it ourselves
		FixReordering();
		// Now redraw screen
		UpdateColumnNames();
		m_pColItems->LoadColumnWidths(
			(const TCHAR *)theApp.GetProfileString(GetDocument()->m_nDirs < 3 ? _T("DirView") : _T("DirView3"), _T("ColumnWidths")),
			boost::bind(&CListCtrl::SetColumnWidth, m_pList, _1, _2), DefColumnWidth);
		Redisplay();
	}
	else if (nIDEvent == STATUSBAR_UPDATE)
	{
		int items = GetSelectedCount();
		String msg = (items == 1) ? _("1 item selected") : string_format_string1(_("%1 items selected"), string_to_str(items));
		GetParentFrame()->SetStatus(msg.c_str());
	}
	
	CListView::OnTimer(nIDEvent);
}

/**
 * @brief Change left-side readonly-status
 */
template<SIDE_TYPE stype>
void CDirView::OnReadOnly()
{
	const int index = SideToIndex(GetDiffContext(), stype);
	bool bReadOnly = GetDocument()->GetReadOnly(index);
	GetDocument()->SetReadOnly(index, !bReadOnly);
}

/**
 * @brief Update left-readonly menu item
 */
template<SIDE_TYPE stype>
void CDirView::OnUpdateReadOnly(CCmdUI* pCmdUI)
{
	const int index = SideToIndex(GetDiffContext(), stype);
	bool bReadOnly = GetDocument()->GetReadOnly(index);
	if (stype != SIDE_MIDDLE)
	{
		pCmdUI->Enable(TRUE);
		pCmdUI->SetCheck(bReadOnly);
	}
	else
	{
		pCmdUI->Enable(GetDocument()->m_nDirs > 2);
		pCmdUI->SetCheck(bReadOnly && GetDocument()->m_nDirs > 2);
	}
}

/**
 * @brief Update left-side readonly statusbar item
 */
void CDirView::OnUpdateStatusLeftRO(CCmdUI* pCmdUI)
{
	bool bROLeft = GetDocument()->GetReadOnly(0);
	pCmdUI->Enable(bROLeft);
}

/**
 * @brief Update middle readonly statusbar item
 */
void CDirView::OnUpdateStatusMiddleRO(CCmdUI* pCmdUI)
{
	bool bROMiddle = GetDocument()->GetReadOnly(1);
	pCmdUI->Enable(bROMiddle && GetDocument()->m_nDirs > 2);
}

/**
 * @brief Update right-side readonly statusbar item
 */
void CDirView::OnUpdateStatusRightRO(CCmdUI* pCmdUI)
{
	bool bRORight = GetDocument()->GetReadOnly(GetDocument()->m_nDirs - 1);
	pCmdUI->Enable(bRORight);
}

/**
 * @brief Open dialog to customize dirview columns
 */
void CDirView::OnCustomizeColumns()
{
	// Located in DirViewColHandler.cpp
	OnEditColumns();
	String secname = GetDocument()->m_nDirs < 3 ? _T("DirView") : _T("DirView3");
	theApp.WriteProfileString(secname.c_str(), _T("ColumnOrders"), m_pColItems->SaveColumnOrders().c_str());
}

void CDirView::OnCtxtOpenWithUnpacker()
{
	int sel = -1;
	sel = m_pList->GetNextItem(sel, LVNI_SELECTED);
	if (sel != -1)
	{
		// let the user choose a handler
		CSelectUnpackerDlg dlg(GetDiffItem(sel).diffFileInfo[0].filename, this);
		// create now a new infoUnpacker to initialize the manual/automatic flag
		PackingInfo infoUnpacker(PLUGIN_AUTO);
		dlg.SetInitialInfoHandler(&infoUnpacker);

		if (dlg.DoModal() == IDOK)
		{
			infoUnpacker = dlg.GetInfoHandler();
			OpenSelection(SELECTIONTYPE_NORMAL, &infoUnpacker);
		}
	}

}

void CDirView::OnUpdateCtxtOpenWithUnpacker(CCmdUI* pCmdUI)
{
	if (!GetOptionsMgr()->GetBool(OPT_PLUGINS_ENABLED))
	{
		pCmdUI->Enable(FALSE);
		return;
	}

	// we need one selected file, existing on both side
	if (m_pList->GetSelectedCount() != 1)
		pCmdUI->Enable(FALSE);
	else
	{
		int sel = -1;
		sel = m_pList->GetNextItem(sel, LVNI_SELECTED);
		const DIFFITEM& di = GetDiffItem(sel);
		if (IsItemDeletableOnBoth(GetDiffContext(), di))
			pCmdUI->Enable(TRUE);
		else
			pCmdUI->Enable(FALSE);
	}
}

/**
 * @brief Fill string list with current dirview column registry key names
 */
void CDirView::GetCurrentColRegKeys(std::vector<String>& colKeys)
{
	int nphyscols = GetListCtrl().GetHeaderCtrl()->GetItemCount();
	for (int col = 0; col < nphyscols; ++col)
	{
		int logcol = m_pColItems->ColPhysToLog(col);
		colKeys.push_back(m_pColItems->GetColRegValueNameBase(logcol));
	}
}

struct FileCmpReport: public IFileCmpReport
{
	FileCmpReport(CDirView *pDirView) : m_pDirView(pDirView) {}
	bool operator()(REPORT_TYPE nReportType, IListCtrl *pList, int nIndex, const String &sDestDir, String &sLinkPath)
	{
		const CDiffContext& ctxt = m_pDirView->GetDiffContext();
		const DIFFITEM &di = m_pDirView->GetDiffItem(nIndex);
		
		sLinkPath = paths_ConcatPath(ctxt.GetLeftPath(),
			paths_ConcatPath(di.diffFileInfo[0].path, di.diffFileInfo[0].filename));

		if (di.diffcode.isDirectory() || !IsItemNavigableDiff(ctxt, di) || IsArchiveFile(sLinkPath))
		{
			sLinkPath.clear();
			return false;
		}

		string_replace(sLinkPath, _T("\\"), _T("_"));
		sLinkPath += _T(".html");

		m_pDirView->MoveFocus(m_pDirView->GetFirstSelectedInd(), nIndex, m_pDirView->GetSelectedCount());
		
		m_pDirView->OpenSelection();
		CFrameWnd * pFrame = GetMainFrame()->GetActiveFrame();
		CMainFrame::FRAMETYPE frametype = GetMainFrame()->GetFrameType(pFrame);
		if (frametype == CMainFrame::FRAME_FILE)
		{
			CMergeDoc * pMergeDoc = (CMergeDoc *) pFrame->GetActiveDocument();
			pMergeDoc->GenerateReport(paths_ConcatPath(sDestDir, sLinkPath).c_str());
			pMergeDoc->CloseNow();
		}
		else if (frametype = CMainFrame::FRAME_IMGFILE)
		{
			CImgMergeFrame *pImgMergeFrame = static_cast<CImgMergeFrame *>(pFrame);
			pImgMergeFrame->GenerateReport(paths_ConcatPath(sDestDir, sLinkPath).c_str());
			pImgMergeFrame->CloseNow();
		}

		MSG msg;
		while (::PeekMessage(&msg, NULL, NULL, NULL, PM_NOREMOVE))
			if (!AfxGetApp()->PumpMessage())
				break;
		GetMainFrame()->OnUpdateFrameTitle(FALSE);

		return true;
	}
private:
	FileCmpReport();
	CDirView *m_pDirView;
};

/**
 * @brief Generate report from dir compare results.
 */
void CDirView::OnToolsGenerateReport()
{
	CDirDoc *pDoc = GetDocument();
	if (!pDoc->HasDiffs())
	{
		// No items, no report
		return;
	}

	const CDiffContext& ctxt = GetDiffContext();

	// Make list of registry keys for columns
	// (needed for XML reports)
	std::vector<String> colKeys;
	GetCurrentColRegKeys(colKeys);

	DirCmpReport report(colKeys);
	FileCmpReport freport(this);
	IListCtrlImpl list(m_pList->m_hWnd);
	report.SetList(&list);
	PathContext paths = ctxt.GetNormalizedPaths();

	// If inside archive, convert paths
	if (pDoc->IsArchiveFolders())
	{
		for (int i = 0; i < paths.GetSize(); i++)
			pDoc->ApplyDisplayRoot(i, paths[i]);
	}

	report.SetRootPaths(paths);
	report.SetColumns(m_pColItems->GetDispColCount());
	report.SetFileCmpReport(&freport);
	String errStr;
	if (report.GenerateReport(errStr))
	{
		if (errStr.empty())
			LangMessageBox(IDS_REPORT_SUCCESS, MB_OK | MB_ICONINFORMATION);
		else
		{
			String msg = string_format_string1(
				_("Error creating the report:\n%1"),
				errStr);
			AfxMessageBox(msg.c_str(), MB_OK | MB_ICONSTOP);
		}
	}
}

/**
 * @brief Add special items for non-recursive compare
 * to directory view.
 *
 * Currently only special item is ".." for browsing to
 * parent folders.
 * @return number of items added to view
 */
int CDirView::AddSpecialItems()
{
	CDirDoc *pDoc = GetDocument();
	int retVal = 0;
	bool bEnable = true;
	PathContext pathsParent;
	switch (CheckAllowUpwardDirectory(GetDiffContext(), pDoc->m_pTempPathContext, pathsParent))
	{
	case AllowUpwardDirectory::No:
		bEnable = false;
		// fall through
	default:
		AddParentFolderItem(bEnable);
		retVal = 1;
		// fall through
	case AllowUpwardDirectory::Never:
		break;
	}
	return retVal;
}

/**
 * @brief Add "Parent folder" ("..") item to directory view
 */
void CDirView::AddParentFolderItem(bool bEnable)
{
	AddNewItem(0, SPECIAL_ITEM_POS, bEnable ? DIFFIMG_DIRUP : DIFFIMG_DIRUP_DISABLE, 0);
}

/**
 * @brief Zip selected files from left side.
 */
void CDirView::OnCtxtDirZipLeft()
{
	if (!HasZipSupport())
	{
		LangMessageBox(IDS_NO_ZIP_SUPPORT, MB_ICONINFORMATION);
		return;
	}

	DirItemEnumerator
	(
		this, LVNI_SELECTED
		|	DirItemEnumerator::Left
	).CompressArchive();
}

/**
 * @brief Zip selected files from right side.
 */
void CDirView::OnCtxtDirZipRight()
{
	if (!HasZipSupport())
	{
		LangMessageBox(IDS_NO_ZIP_SUPPORT, MB_ICONINFORMATION);
		return;
	}

	DirItemEnumerator
	(
		this, LVNI_SELECTED
		|	DirItemEnumerator::Right
	).CompressArchive();
}

/**
 * @brief Zip selected files from both sides, using original/altered format.
 */
void CDirView::OnCtxtDirZipBoth()
{
	if (!HasZipSupport())
	{
		LangMessageBox(IDS_NO_ZIP_SUPPORT, MB_ICONINFORMATION);
		return;
	}

	DirItemEnumerator
	(
		this, LVNI_SELECTED
		|	DirItemEnumerator::Original
		|	DirItemEnumerator::Altered
		|	DirItemEnumerator::BalanceFolders
	).CompressArchive();
}

/**
 * @brief Zip selected diffs from both sides, using original/altered format.
 */
void CDirView::OnCtxtDirZipBothDiffsOnly()
{
	if (!HasZipSupport())
	{
		LangMessageBox(IDS_NO_ZIP_SUPPORT, MB_ICONINFORMATION);
		return;
	}

	DirItemEnumerator
	(
		this, LVNI_SELECTED
		|	DirItemEnumerator::Original
		|	DirItemEnumerator::Altered
		|	DirItemEnumerator::BalanceFolders
		|	DirItemEnumerator::DiffsOnly
	).CompressArchive();
}


/**
 * @brief Select all visible items in dir compare
 */
void CDirView::OnSelectAll()
{
	// While the user is renaming an item, select all the edited text.
	CEdit *pEdit = m_pList->GetEditControl();
	if (NULL != pEdit)
	{
		pEdit->SetSel(pEdit->GetWindowTextLength());
	}
	else
	{
		int selCount = m_pList->GetItemCount();

		for (int i = 0; i < selCount; i++)
		{
			// Don't select special items (SPECIAL_ITEM_POS)
			UIntPtr diffpos = GetItemKey(i);
			if (diffpos != SPECIAL_ITEM_POS)
				m_pList->SetItemState(i, LVIS_SELECTED, LVIS_SELECTED);
		}
	}
}

/**
 * @brief Update "Select All" item
 */
void CDirView::OnUpdateSelectAll(CCmdUI* pCmdUI)
{
	bool bEnable = (!IsLabelEdit()) || (m_pList->GetItemCount() > 0);
	pCmdUI->Enable(bEnable);
}

/**
 * @brief Handle clicks in plugin context view in list
 */
void CDirView::OnPluginPredifferMode(UINT nID)
{
	ApplyPluginPrediffSetting(SelBegin(), SelEnd(), GetDiffContext(), 
		(nID == ID_PREDIFF_AUTO) ? PLUGIN_AUTO : PLUGIN_MANUAL);
}

/**
 * @brief Updates just before displaying plugin context view in list
 */
void CDirView::OnUpdatePluginPredifferMode(CCmdUI* pCmdUI)
{
	// 2004-04-03, Perry
	// CMainFrame::OnUpdatePluginUnpackMode handles this for global unpacking
	// and is the template to copy, but here, this is a bit tricky
	// as a group of files may be selected
	// and they may not all have the same setting
	// so I'm not trying this right now

	pCmdUI->Enable(GetOptionsMgr()->GetBool(OPT_PLUGINS_ENABLED));

	BCMenu *pPopup = (BCMenu*) pCmdUI->m_pSubMenu;
	if (pPopup == NULL)
		return;

	std::pair<int, int> counts = CountPredifferYesNo(SelBegin(), SelEnd(), GetDiffContext());

	CheckContextMenu(pPopup, ID_PREDIFF_AUTO, (counts.first > 0));
	CheckContextMenu(pPopup, ID_PREDIFF_MANUAL, (counts.second > 0));
}

/**
 * @brief Refresh cached options.
 */
void CDirView::RefreshOptions()
{
	m_bEscCloses = GetOptionsMgr()->GetBool(OPT_CLOSE_WITH_ESC);
	m_bExpandSubdirs = GetOptionsMgr()->GetBool(OPT_DIRVIEW_EXPAND_SUBDIRS);
	Options::DiffColors::Load(m_cachedColors);
}

/**
 * @brief Copy selected item left side paths (containing filenames) to clipboard.
 */
template<SIDE_TYPE stype>
void CDirView::OnCopyPathnames()
{
	std::list<String> list;
	CopyPathnames(SelBegin(), SelEnd(), std::back_inserter(list), stype, GetDiffContext());
	PutToClipboard(string_join(list.begin(), list.end(), _T("\r\n")), GetMainFrame()->GetSafeHwnd());
}

void CDirView::OnCopyBothPathnames()
{
	std::list<String> list;
	CopyBothPathnames(SelBegin(), SelEnd(), std::back_inserter(list), GetDiffContext());
	PutToClipboard(string_join(list.begin(), list.end(), _T("\r\n")), GetMainFrame()->GetSafeHwnd());
}

/**
 * @brief Copy selected item filenames to clipboard.
 */
void CDirView::OnCopyFilenames()
{
	std::list<String> list;
	CopyFilenames(SelBegin(), SelEnd(), std::back_inserter(list));
	PutToClipboard(string_join(list.begin(), list.end(), _T("\r\n")), GetMainFrame()->GetSafeHwnd());
}

/**
 * @brief Enable/Disable dirview Copy Filenames context menu item.
 */
void CDirView::OnUpdateCopyFilenames(CCmdUI* pCmdUI)
{
	pCmdUI->Enable(Count(&DirActions::IsItemFile).count > 0);
}

/**
 * @brief Copy selected item left side to clipboard.
 */
template<SIDE_TYPE stype>
void CDirView::OnCopyToClipboard()
{
	std::list<String> list;
	CopyPathnames(SelBegin(), SelEnd(), std::back_inserter(list), stype, GetDiffContext());
	PutFilesToClipboard(list, GetMainFrame()->GetSafeHwnd());
}

/**
 * @brief Copy selected item both side to clipboard.
 */
void CDirView::OnCopyBothToClipboard()
{
	std::list<String> list;
	CopyBothPathnames(SelBegin(), SelEnd(), std::back_inserter(list), GetDiffContext());
	PutFilesToClipboard(list, GetMainFrame()->GetSafeHwnd());
}

/**
 * @brief Rename a selected item on both sides.
 *
 */
void CDirView::OnItemRename()
{
	ASSERT(1 == m_pList->GetSelectedCount());
	int nSelItem = m_pList->GetNextItem(-1, LVNI_SELECTED);
	ASSERT(-1 != nSelItem);
	m_pList->EditLabel(nSelItem);
}

/**
 * @brief Enable/Disable dirview Rename context menu item.
 *
 */
void CDirView::OnUpdateItemRename(CCmdUI* pCmdUI)
{
	BOOL bEnabled = (1 == m_pList->GetSelectedCount());
	pCmdUI->Enable(bEnabled && SelBegin() != SelEnd());
}

/**
 * @brief hide selected item filenames (removes them from the ListView)
 */
void CDirView::OnHideFilenames()
{
	m_pList->SetRedraw(FALSE);	// Turn off updating (better performance)
	DirItemIterator it;
	while ((it = SelRevBegin()) != SelRevEnd())
	{
		DIFFITEM &di = *it;
		SetItemViewFlag(di, ViewCustomFlags::HIDDEN, ViewCustomFlags::VISIBILITY);
		DeleteItem(it.m_sel);
		m_nHiddenItems++;
	}
	m_pList->SetRedraw(TRUE);	// Turn updating back on
}

/**
 * @brief update menu item
 */
void CDirView::OnUpdateHideFilenames(CCmdUI* pCmdUI)
{
	pCmdUI->Enable(m_pList->GetSelectedCount() != 0);
}

/// User chose (context menu) Move left to...
template<SIDE_TYPE stype>
void CDirView::OnCtxtDirMoveTo()
{
	DoDirActionTo(stype, &DirActions::MoveTo<stype>, _("Moving files..."));
}

/**
 * @brief Update "Move | Left to..." item
 */
template<SIDE_TYPE stype>
void CDirView::OnUpdateCtxtDirMoveTo(CCmdUI* pCmdUI)
{
	Counts counts = Count(&DirActions::IsItemMovableToOn<stype>);
	pCmdUI->Enable(counts.count > 0);
	pCmdUI->SetText(FormatMenuItemStringTo(stype, counts.count, counts.total).c_str());
}

/**
 * @brief Update title after window is resized.
 */
void CDirView::OnSize(UINT nType, int cx, int cy)
{
	CListView::OnSize(nType, cx, cy);
	GetDocument()->SetTitle(NULL);
}

/**
 * @brief Called when user selects 'Delete' from 'Merge' menu.
 */
void CDirView::OnDelete()
{
	DoDirAction(&DirActions::DeleteOnEitherOrBoth, _("Deleting files..."));
}

/**
 * @brief Enables/disables 'Delete' item in 'Merge' menu.
 */
void CDirView::OnUpdateDelete(CCmdUI* pCmdUI)
{
	pCmdUI->Enable(Count(&DirActions::IsItemDeletableOnEitherOrBoth).count > 0);
}

/**
 * @brief Called when item state is changed.
 *
 * Show count of selected items in statusbar.
 */
void CDirView::OnItemChanged(NMHDR* pNMHDR, LRESULT* pResult)
{
	NM_LISTVIEW* pNMListView = (NM_LISTVIEW*)pNMHDR;

	// If item's selected state changed
	if ((pNMListView->uOldState & LVIS_SELECTED) !=
			(pNMListView->uNewState & LVIS_SELECTED))
	{
		int items = GetSelectedCount();
		String msg = (items == 1) ? _("1 item selected") : string_format_string1(_("%1 items selected"), string_to_str(items));
		GetParentFrame()->SetStatus(msg.c_str());
	}
	*pResult = 0;
}

/**
 * @brief Called before user start to item label edit.
 *
 * Disable label edit if initiated from a user double-click.
 */
afx_msg void CDirView::OnBeginLabelEdit(NMHDR* pNMHDR, LRESULT* pResult)
{
	*pResult = (SelBegin() == SelEnd());

	// If label edit is allowed.
	if (FALSE == *pResult)
	{
		const NMLVDISPINFO *pdi = (NMLVDISPINFO*)pNMHDR;
		ASSERT(pdi != NULL);

		// Locate the edit box on the right column in case the user changed the
		// column order.
		const int nColPos = m_pColItems->ColLogToPhys(0);

		// Get text from the "File Name" column.
		CString sText = m_pList->GetItemText(pdi->item.iItem, nColPos);
		ASSERT(!sText.IsEmpty());

		// Keep only left file name (separated by '|'). This form occurs
		// when two files exists with same name but not in same case.
		int nPos = sText.Find('|');
		if (-1 != nPos)
		{
			sText = sText.Left(nPos);
		}

		// Set the edit control with the updated text.
		CEdit *pEdit = m_pList->GetEditControl();
		ASSERT(NULL != pEdit);
		pEdit->SetWindowText(sText);

		m_bUserCancelEdit = FALSE;
	}
}

/**
 * @brief Called when user done with item label edit.
 *
 */
afx_msg void CDirView::OnEndLabelEdit(NMHDR* pNMHDR, LRESULT* pResult)
{
	*pResult = FALSE;

	// We can't use the normal condition of pszText==NULL to know if the
	// user cancels editing when file names had different case (e.g.
	// "file.txt|FILE.txt"). The edit text was changed to "file.txt" and
	// if the user accept it as the new file name, pszText is NULL.

	if (TRUE != m_bUserCancelEdit)
	{
		CEdit *pEdit = m_pList->GetEditControl();
		ASSERT(NULL != pEdit);

		CString sText;
		pEdit->GetWindowText(sText);

		if (!sText.IsEmpty())
		{
			try {
				*pResult = DoItemRename(SelBegin(), GetDiffContext(), String(sText));
			} catch (ContentsChangedException e) {
				AfxMessageBox(e.m_msg.c_str(), MB_ICONWARNING);
			}
		}
	}
}

/**
 * @brief Called when item is marked for rescan.
 * This function marks selected items for rescan and rescans them.
 */
void CDirView::OnMarkedRescan()
{
	std::for_each(SelBegin(), SelEnd(), MarkForRescan);
	if (std::distance(SelBegin(), SelEnd()) > 0)
	{
		GetDocument()->SetMarkedRescan();
		GetDocument()->Rescan();
	}
}

/**
 * @brief Called to update the item count in the status bar
 */
void CDirView::OnUpdateStatusNum(CCmdUI* pCmdUI)
{
	String s; // text to display

	int count = m_pList->GetItemCount();
	int focusItem = GetFocusedItem();

	if (focusItem == -1)
	{
		// No item has focus
		// "Items: %1"
		s = string_format_string1(_("Items: %1"), string_to_str(count));
	}
	else
	{
		// Don't show number to special items
		UIntPtr pos = GetItemKey(focusItem);
		if (pos != SPECIAL_ITEM_POS)
		{
			// If compare is non-recursive reduce special items count
			bool bRecursive = GetDiffContext().m_bRecursive;
			if (!bRecursive)
			{
				--focusItem;
				--count;
			}
			// "Item %1 of %2"
			s = string_format_string2(_("Item %1 of %2"), 
					string_to_str(focusItem + 1), string_to_str(count));
		}
	}
	pCmdUI->SetText(s.c_str());
}

/**
 * @brief Show all hidden items.
 */
void CDirView::OnViewShowHiddenItems()
{
	SetItemViewFlag(GetDiffContext(), ViewCustomFlags::VISIBLE, ViewCustomFlags::VISIBILITY);
	m_nHiddenItems = 0;
	Redisplay();
}

/**
 * @brief Enable/Disable 'Show hidden items' menuitem.
 */
void CDirView::OnUpdateViewShowHiddenItems(CCmdUI* pCmdUI)
{
	pCmdUI->Enable(m_nHiddenItems > 0);
}

/**
 * @brief Toggle Tree Mode
 */
void CDirView::OnViewTreeMode()
{
	m_bTreeMode = !m_bTreeMode;
	GetOptionsMgr()->SaveOption(OPT_TREE_MODE, m_bTreeMode); // reverse
	Redisplay();
}

/**
 * @brief Check/Uncheck 'Tree Mode' menuitem.
 */
void CDirView::OnUpdateViewTreeMode(CCmdUI* pCmdUI)
{
	pCmdUI->SetCheck(m_bTreeMode);
	pCmdUI->Enable(GetDiffContext().m_bRecursive);
}

/**
 * @brief Expand all subfolders
 */
void CDirView::OnViewExpandAllSubdirs()
{
	ExpandAllSubdirs(GetDiffContext());
	Redisplay();
}

/**
 * @brief Update "Expand All Subfolders" item
 */
void CDirView::OnUpdateViewExpandAllSubdirs(CCmdUI* pCmdUI)
{
	pCmdUI->Enable(m_bTreeMode && GetDiffContext().m_bRecursive);
}

/**
 * @brief Collapse all subfolders
 */
void CDirView::OnViewCollapseAllSubdirs()
{
	CollapseAllSubdirs(GetDiffContext());
	Redisplay();
}

/**
 * @brief Update "Collapse All Subfolders" item
 */
void CDirView::OnUpdateViewCollapseAllSubdirs(CCmdUI* pCmdUI)
{
	pCmdUI->Enable(m_bTreeMode && GetDiffContext().m_bRecursive);
}

void CDirView::OnMergeCompare()
{
	WaitStatusCursor waitstatus(_("Opening selection"));
	OpenSelection();
}

template<SELECTIONTYPE seltype>
void CDirView::OnMergeCompare2()
{
	WaitStatusCursor waitstatus(_("Opening selection"));
	OpenSelection(seltype);
}

void CDirView::OnMergeCompareXML()
{
	WaitStatusCursor waitstatus(_("Opening selection"));
	PackingInfo packingInfo = PLUGIN_BUILTIN_XML;
	OpenSelection(SELECTIONTYPE_NORMAL, &packingInfo);
}

void CDirView::OnMergeCompareHex()
{
	WaitStatusCursor waitstatus(_("Opening selection"));
	OpenSelectionHex();
}

void CDirView::OnUpdateMergeCompare(CCmdUI *pCmdUI)
{
	DoUpdateOpen(SELECTIONTYPE_NORMAL, pCmdUI);
}

template<SELECTIONTYPE seltype>
void CDirView::OnUpdateMergeCompare2(CCmdUI *pCmdUI)
{
	DoUpdateOpen(seltype, pCmdUI);
}

void CDirView::OnViewCompareStatistics()
{
	CompareStatisticsDlg dlg;
	dlg.SetCompareStats(GetDocument()->GetCompareStats());
	dlg.DoModal();
}

/**
 * @brief Count left & right files, and number with editable text encoding
 * @param nLeft [out]  #files on left side selected
 * @param nLeftAffected [out]  #files on left side selected which can have text encoding changed
 * @param nRight [out]  #files on right side selected
 * @param nRightAffected [out]  #files on right side selected which can have text encoding changed
 *
 * Affected files include all except unicode files
 */
void CDirView::FormatEncodingDialogDisplays(CLoadSaveCodepageDlg * dlg)
{
	IntToIntMap currentCodepages = CountCodepages(SelBegin(), SelEnd(), GetDiffContext());

	Counts left, middle, right;
	left = Count(&DirActions::IsItemEditableEncoding<SIDE_LEFT>);
	if (GetDocument()->m_nDirs > 2)
		middle = Count(&DirActions::IsItemEditableEncoding<SIDE_MIDDLE>);
	right = Count(&DirActions::IsItemEditableEncoding<SIDE_RIGHT>);

	// Format strings such as "25 of 30 Files Affected"
	String sLeftAffected = FormatFilesAffectedString(left.count, left.total);
	String sMiddleAffected = (GetDocument()->m_nDirs < 3) ? _T("") : FormatFilesAffectedString(middle.count, middle.total);
	String sRightAffected = FormatFilesAffectedString(right.count, right.total);
	dlg->SetLeftRightAffectStrings(sLeftAffected, sMiddleAffected, sRightAffected);
	int codepage = currentCodepages.FindMaxKey();
	dlg->SetCodepages(codepage);
}

/**
 * @brief Display file encoding dialog to user & handle user's choices
 *
 * This handles DirView invocation, so multiple files may be affected
 */
void CDirView::DoFileEncodingDialog()
{
	CLoadSaveCodepageDlg dlg(GetDocument()->m_nDirs);
	// set up labels about what will be affected
	FormatEncodingDialogDisplays(&dlg);
	dlg.EnableSaveCodepage(false); // disallow setting a separate codepage for saving

	// Invoke dialog
	if (dlg.DoModal() != IDOK)
		return;

	bool affected[3];
	affected[0] = dlg.DoesAffectLeft();
	affected[1] = dlg.DoesAffectMiddle();
	affected[SideToIndex(GetDiffContext(), SIDE_RIGHT)] = dlg.DoesAffectRight();

	ApplyCodepage(SelBegin(), SelEnd(), GetDiffContext(), affected, dlg.GetLoadCodepage());

	m_pList->InvalidateRect(NULL);
	m_pList->UpdateWindow();

	// TODO: We could loop through any active merge windows belonging to us
	// and see if any of their files are affected
	// but, if they've been edited, we cannot throw away the user's work?
}

/**
 * @brief Display file encoding dialog & handle user's actions
 */
void CDirView::OnFileEncoding()
{
	DoFileEncodingDialog();
}

/**
 * @brief Update "File Encoding" item
 */
void CDirView::OnUpdateFileEncoding(CCmdUI* pCmdUI)
{
	pCmdUI->Enable(TRUE);
}

/** @brief Open help from mainframe when user presses F1*/
void CDirView::OnHelp()
{
	theApp.ShowHelp(DirViewHelpLocation);
}

/**
 * @brief true while user is editing a file name.
 */
bool CDirView::IsLabelEdit() const
{
	return (NULL != m_pList->GetEditControl());
}

/**
 * @brief Allow edit "Paste" when renaming an item.
 */
void CDirView::OnEditCopy()
{
	CEdit *pEdit = m_pList->GetEditControl();
	if (NULL != pEdit)
	{
		pEdit->Copy();
	}
}

/**
 * @brief Allow edit "Cut" when renaming an item.
 */
void CDirView::OnEditCut()
{
	CEdit *pEdit = m_pList->GetEditControl();
	if (NULL != pEdit)
	{
		pEdit->Cut();
	}
}

/**
* @brief Allow edit "Paste" when renaming an item.
 */
void CDirView::OnEditPaste()
{
	CEdit *pEdit = m_pList->GetEditControl();
	if (NULL != pEdit)
	{
		pEdit->Paste();
	}
}

/**
 * @brief Allow edit "Undo" when renaming an item.
 */
void CDirView::OnEditUndo()
{
	CEdit *pEdit = m_pList->GetEditControl();
	if (NULL != pEdit)
	{
		pEdit->Undo();
	}
}

/**
 * @brief Update the tool bar's "Undo" icon. It should be enabled when
 * renaming an item and undo is possible.
 */
void CDirView::OnUpdateEditUndo(CCmdUI* pCmdUI)
{
	CEdit *pEdit = m_pList->GetEditControl();
	pCmdUI->Enable(pEdit && pEdit->CanUndo());
}

/**
 * @brief Returns CShellContextMenu object that owns given HMENU.
 *
 * @param [in] hMenu Handle to the menu to check ownership of.
 * @return Either m_pShellContextMenuLeft, m_pShellContextMenuRight
 *   or NULL if hMenu is not owned by these two.
 */
CShellContextMenu* CDirView::GetCorrespondingShellContextMenu(HMENU hMenu) const
{
	CShellContextMenu* pMenu = NULL;
	if (hMenu == m_pShellContextMenuLeft->GetHMENU())
		pMenu = m_pShellContextMenuLeft.get();
	else if (hMenu == m_pShellContextMenuRight->GetHMENU())
		pMenu = m_pShellContextMenuRight.get();
	else if (hMenu == m_pShellContextMenuMiddle->GetHMENU())
		pMenu = m_pShellContextMenuMiddle.get();

	return pMenu;
}

/**
 * @brief Handle messages related to correct menu working.
 *
 * We need to requery shell context menu each time we switch from context menu
 * for one side to context menu for other side. Here we check whether we need to
 * requery and call ShellContextMenuHandleMenuMessage.
 */
LRESULT CDirView::HandleMenuMessage(UINT message, WPARAM wParam, LPARAM lParam)
{
	if (!m_pShellContextMenuLeft || !m_pShellContextMenuRight || (GetDocument()->m_nDirs < 2 || !m_pShellContextMenuMiddle))
		return false;

	while (message == WM_INITMENUPOPUP)
	{
		HMENU hMenu = (HMENU)wParam;
		if (CShellContextMenu* pMenu = GetCorrespondingShellContextMenu(hMenu))
		{
			if (m_hCurrentMenu != hMenu)
			{
				// re-query context menu once more, because if context menu was queried for right
				// group of files and we are showing menu for left group (or vice versa) menu will
				// be shown incorrectly
				// also, if context menu was last queried for right group of files and we are
				// invoking command for left command will be executed for right group (the last
				// group that menu was requested for)
				// may be a "feature" of Shell

				pMenu->RequeryShellContextMenu();
				m_hCurrentMenu = hMenu;
			}
		}
		break;
	}

	CShellContextMenu* pMenu = GetCorrespondingShellContextMenu(m_hCurrentMenu);

	LRESULT res = 0;
	if (pMenu)
	{
		pMenu->HandleMenuMessage(message, wParam, lParam, res);
	}

	return res;
}

/**
 * @brief Implement background item coloring
 */
void CDirView::OnCustomDraw(NMHDR* pNMHDR, LRESULT* pResult) 
{
	LPNMLISTVIEW pNM = (LPNMLISTVIEW)pNMHDR;
	*pResult = CDRF_DODEFAULT;

	if (pNM->hdr.code == NM_CUSTOMDRAW)
	{
		LPNMLVCUSTOMDRAW lpC = (LPNMLVCUSTOMDRAW)pNMHDR;

		if (lpC->nmcd.dwDrawStage == CDDS_PREPAINT)
		{
			*pResult =  CDRF_NOTIFYITEMDRAW;
			return;
		}

		if (lpC->nmcd.dwDrawStage == CDDS_ITEMPREPAINT)
		{
			*pResult = CDRF_NOTIFYITEMDRAW;
			return;
		}

		if (lpC->nmcd.dwDrawStage == (CDDS_ITEMPREPAINT | CDDS_SUBITEM ))
		{
			GetColors (static_cast<int>(lpC->nmcd.dwItemSpec), lpC->iSubItem, lpC->clrTextBk, lpC->clrText);
		}
	}
}

void CDirView::OnBnClickedComparisonStop()
{
	if (m_pCmpProgressBar)
		m_pCmpProgressBar->EndUpdating();
	GetDocument()->AbortCurrentScan();
}

/**
 * @brief Populate colors for items in view, depending on difference status
 */
void CDirView::GetColors (int nRow, int nCol, COLORREF& clrBk, COLORREF& clrText) const
{
	const DIFFITEM& di = GetDiffItem (nRow);

	if (di.isEmpty())
	{
		clrText = ::GetSysColor (COLOR_WINDOWTEXT);
		clrBk = ::GetSysColor (COLOR_WINDOW);
	}
	else if (di.diffcode.isResultFiltered())
	{
		clrText = m_cachedColors.clrTrivialText;
		clrBk = m_cachedColors.clrTrivial;
	}
	else if (!IsItemExistAll(GetDiffContext(), di))
	{
		clrText = m_cachedColors.clrDiffText;
		clrBk = m_cachedColors.clrDiffDeleted;
	}
	else if (di.diffcode.isResultDiff())
	{
		clrText = m_cachedColors.clrDiffText;
		clrBk = m_cachedColors.clrDiff;
	}
	else
	{
		clrText = ::GetSysColor (COLOR_WINDOWTEXT);
		clrBk = ::GetSysColor (COLOR_WINDOW);
	}
}

void CDirView::OnSearch()
{
	CDirDoc *pDoc = GetDocument();
	m_pList->SetRedraw(FALSE);	// Turn off updating (better performance)
	int nRows = m_pList->GetItemCount();
	for (int currRow = nRows - 1; currRow >= 0; currRow--)
	{
		UIntPtr pos = GetItemKey(currRow);
		if (pos == SPECIAL_ITEM_POS)
			continue;

		bool bFound = false;
		DIFFITEM & di = GetDiffItem(currRow);
		PathContext paths;
		for (int i = 0; i < pDoc->m_nDirs; i++)
		{
			if (di.diffcode.isExists(i) && !di.diffcode.isDirectory())
			{
				GetItemFileNames(currRow, &paths);
				UniMemFile ufile;
				if (!ufile.OpenReadOnly(paths[i]))
					continue;

				ufile.SetUnicoding(di.diffFileInfo[i].encoding.m_unicoding);
				ufile.SetBom(di.diffFileInfo[i].encoding.m_bom);
				ufile.SetCodepage(di.diffFileInfo[i].encoding.m_codepage);

				ufile.ReadBom();

				String line;
				for (;;)
				{
					bool lossy = false;
					if (!ufile.ReadString(line, &lossy))
						break;
					
					if (_tcsstr(line.c_str(), _T("DirView")))
					{
						bFound = true;
						break;
					}
				}

				ufile.Close();
				if (bFound)
					break;
			}
		}
		if (!bFound)
		{
			SetItemViewFlag(di, ViewCustomFlags::HIDDEN, ViewCustomFlags::VISIBILITY);
			DeleteItem(currRow);
			m_nHiddenItems++;
		}
	}
	m_pList->SetRedraw(TRUE);	// Turn updating back on
}

/**
 * @brief Drag files/directories from folder compare listing view.
 */
void CDirView::OnBeginDrag(NMHDR* pNMHDR, LRESULT* pResult) 
{
	COleDataSource *DropData = new COleDataSource();

	std::list<String> list;
	CopyPathnamesForDragAndDrop(SelBegin(), SelEnd(), std::back_inserter(list), GetDiffContext());
	String filesForDroping = string_join(list.begin(), list.end(), _T("\n"));

	CSharedFile file(GMEM_DDESHARE | GMEM_MOVEABLE | GMEM_ZEROINIT);
	file.Write(filesForDroping.data(), static_cast<unsigned>(filesForDroping.length() * sizeof(TCHAR)));
	file.Write(_T("\0"), sizeof(TCHAR)); // include terminating zero
	
	HGLOBAL hMem = file.Detach();
	if (hMem) 
	{
#ifdef _UNICODE
		DropData->CacheGlobalData(CF_UNICODETEXT, hMem);
#else
		DropData->CacheGlobalData(CF_TEXT, hMem);
#endif
		DROPEFFECT de = DropData->DoDragDrop(DROPEFFECT_COPY | DROPEFFECT_MOVE, NULL);
	}

	*pResult = 0;
}

/// Assign column name, using string resource & current column ordering
void CDirView::NameColumn(const char *idname, int subitem)
{
	int phys = m_pColItems->ColLogToPhys(subitem);
	if (phys>=0)
	{
		String s = tr(idname);
		LV_COLUMN lvc;
		lvc.mask = LVCF_TEXT;
		lvc.pszText = const_cast<LPTSTR>(s.c_str());
		m_pList->SetColumn(phys, &lvc);
	}
}

/// Load column names from string table
void CDirView::UpdateColumnNames()
{
	int ncols = m_pColItems->GetColCount();
	for (int i=0; i<ncols; ++i)
	{
		const DirColInfo * col = m_pColItems->GetDirColInfo(i);
		NameColumn(col->idName, i);
	}
}

/**
 * @brief Set alignment of columns.
 */
void CDirView::SetColAlignments()
{
	int ncols = m_pColItems->GetColCount();
	for (int i=0; i<ncols; ++i)
	{
		const DirColInfo * col = m_pColItems->GetDirColInfo(i);
		LVCOLUMN lvc;
		lvc.mask = LVCF_FMT;
		lvc.fmt = col->alignment;
		m_pList->SetColumn(m_pColItems->ColLogToPhys(i), &lvc);
	}
}

CDirView::CompareState::CompareState(const CDiffContext *pCtxt, const DirViewColItems *pColItems, int sortCol, bool bSortAscending, bool bTreeMode)
: pCtxt(pCtxt)
, pColItems(pColItems)
, sortCol(sortCol)
, bSortAscending(bSortAscending)
, bTreeMode(bTreeMode)
{
}

/// Compare two specified rows during a sort operation (windows callback)
int CALLBACK CDirView::CompareState::CompareFunc(LPARAM lParam1, LPARAM lParam2, LPARAM lParamSort)
{
	CompareState *pThis = reinterpret_cast<CompareState*>(lParamSort);
	// Sort special items always first in dir view
	if (lParam1 == -1)
		return -1;
	if (lParam2 == -1)
		return 1;

	UIntPtr diffposl = (UIntPtr)lParam1;
	UIntPtr diffposr = (UIntPtr)lParam2;
	const DIFFITEM &ldi = pThis->pCtxt->GetDiffAt(diffposl);
	const DIFFITEM &rdi = pThis->pCtxt->GetDiffAt(diffposr);
	// compare 'left' and 'right' parameters as appropriate
	int retVal = pThis->pColItems->ColSort(pThis->pCtxt, pThis->sortCol, ldi, rdi, pThis->bTreeMode);
	// return compare result, considering sort direction
	return pThis->bSortAscending ? retVal : -retVal;
}

/// Add new item to list view
int CDirView::AddNewItem(int i, UIntPtr diffpos, int iImage, int iIndent)
{
	LV_ITEM lvItem;
	lvItem.mask = LVIF_TEXT | LVIF_PARAM | LVIF_IMAGE | LVIF_INDENT;
	lvItem.iItem = i;
	lvItem.iIndent = iIndent;
	lvItem.iSubItem = 0;
	lvItem.pszText = LPSTR_TEXTCALLBACK;
	lvItem.lParam = (LPARAM)diffpos;
	lvItem.iImage = iImage;
	return GetListCtrl().InsertItem(&lvItem);
}

/**
 * @brief Update listview display of details for specified row
 * @note Customising shownd data should be done here
 */
void CDirView::UpdateDiffItemStatus(UINT nIdx)
{
	GetListCtrl().RedrawItems(nIdx, nIdx);
}

static String rgDispinfoText[2]; // used in function below

/**
 * @brief Allocate a text buffer to assign to NMLVDISPINFO::item::pszText
 * Quoting from SDK Docs:
 *	If the LVITEM structure is receiving item text, the pszText and cchTextMax
 *	members specify the address and size of a buffer. You can either copy text to
 *	the buffer or assign the address of a string to the pszText member. In the
 *	latter case, you must not change or delete the string until the corresponding
 *	item text is deleted or two additional LVN_GETDISPINFO messages have been sent.
 */
static LPTSTR NTAPI AllocDispinfoText(const String &s)
{
	static int i = 0;
	LPCTSTR pszText = (rgDispinfoText[i] = s).c_str();
	i ^= 1;
	return (LPTSTR)pszText;
}

/**
 * @brief Respond to LVN_GETDISPINFO message
 */
void CDirView::ReflectGetdispinfo(NMLVDISPINFO *pParam)
{
	int nIdx = pParam->item.iItem;
	int i = m_pColItems->ColPhysToLog(pParam->item.iSubItem);
	UIntPtr key = GetItemKey(nIdx);
	if (key == SPECIAL_ITEM_POS)
	{
		if (m_pColItems->IsColName(i))
		{
			pParam->item.pszText = _T("..");
		}
		return;
	}
	if (!GetDocument()->HasDiffs())
		return;
	const CDiffContext &ctxt = GetDiffContext();
	const DIFFITEM &di = ctxt.GetDiffAt(key);
	if (pParam->item.mask & LVIF_TEXT)
	{
		String s = m_pColItems->ColGetTextToDisplay(&ctxt, i, di);
		pParam->item.pszText = AllocDispinfoText(s);
	}
	if (pParam->item.mask & LVIF_IMAGE)
	{
		pParam->item.iImage = GetColImage(ctxt, di);
	}

	m_bNeedSearchLastDiffItem = true;
	m_bNeedSearchFirstDiffItem = true;
}

/**
 * @brief User examines & edits which columns are displayed in dirview, and in which order
 */
void CDirView::OnEditColumns()
{
	CDirColsDlg dlg;
	// List all the currently displayed columns
	for (int col=0; col<GetListCtrl().GetHeaderCtrl()->GetItemCount(); ++col)
	{
		int l = m_pColItems->ColPhysToLog(col);
		dlg.AddColumn(m_pColItems->GetColDisplayName(l), m_pColItems->GetColDescription(l), l, col);
	}
	// Now add all the columns not currently displayed
	int l=0;
	for (l=0; l<m_pColItems->GetColCount(); ++l)
	{
		if (m_pColItems->ColLogToPhys(l)==-1)
		{
			dlg.AddColumn(m_pColItems->GetColDisplayName(l), m_pColItems->GetColDescription(l), l);
		}
	}

	// Add default order of columns for resetting to defaults
	for (l = 0; l < m_pColItems->GetColCount(); ++l)
	{
		int phy = m_pColItems->GetColDefaultOrder(l);
		dlg.AddDefColumn(m_pColItems->GetColDisplayName(l), l, phy);
	}

	if (dlg.DoModal() != IDOK)
		return;

	String secname = GetDocument()->m_nDirs < 3 ? _T("DirView") : _T("DirView3");
	theApp.WriteProfileString(secname.c_str(), _T("ColumnWidths"),
		(dlg.m_bReset ? m_pColItems->ResetColumnWidths(DefColumnWidth) :
		                m_pColItems->SaveColumnWidths(boost::bind(&CListCtrl::GetColumnWidth, m_pList, _1))).c_str());

	// Reset our data to reflect the new data from the dialog
	const CDirColsDlg::ColumnArray & cols = dlg.GetColumns();
	m_pColItems->ClearColumnOrders();
	const int sortColumn = GetOptionsMgr()->GetInt((GetDocument()->m_nDirs < 3) ? OPT_DIRVIEW_SORT_COLUMN : OPT_DIRVIEW_SORT_COLUMN3);
	std::vector<int> colorder(m_pColItems->GetColCount(), -1);
	for (CDirColsDlg::ColumnArray::const_iterator iter = cols.begin();
		iter != cols.end(); ++iter)
	{
		int log = iter->log_col; 
		int phy = iter->phy_col;
		colorder[log] = phy;

		// If sorted column was hidden, reset sorting
		if (log == sortColumn && phy < 0)
		{
			GetOptionsMgr()->Reset((GetDocument()->m_nDirs < 3) ? OPT_DIRVIEW_SORT_COLUMN : OPT_DIRVIEW_SORT_COLUMN3);
			GetOptionsMgr()->Reset(OPT_DIRVIEW_SORT_ASCENDING);
		}
	}

	m_pColItems->SetColumnOrdering(&colorder[0]);

	if (m_pColItems->GetDispColCount() < 1)
	{
		// Ignore them if they didn't leave a column showing
		m_pColItems->ResetColumnOrdering();
	}
	else
	{
		ReloadColumns();
		Redisplay();
	}
	m_pColItems->ValidateColumnOrdering();
}

DirActions CDirView::MakeDirActions(DirActions::method_type func) const
{
	const CDirDoc *pDoc = GetDocument();
	return DirActions(pDoc->GetDiffContext(), pDoc->GetReadOnly(), func);
}

DirActions CDirView::MakeDirActions(DirActions::method_type2 func) const
{
	const CDirDoc *pDoc = GetDocument();
	return DirActions(pDoc->GetDiffContext(), pDoc->GetReadOnly(), NULL, func);
}

const CDiffContext& CDirView::GetDiffContext() const
{
	return GetDocument()->GetDiffContext();
}

CDiffContext& CDirView::GetDiffContext()
{
	return GetDocument()->GetDiffContext();
}<|MERGE_RESOLUTION|>--- conflicted
+++ resolved
@@ -1177,11 +1177,7 @@
 	case AllowUpwardDirectory::ParentIsRegularPath: 
 	{
 		DWORD dwFlags[3] = {FFILEOPEN_NOMRU, FFILEOPEN_NOMRU, FFILEOPEN_NOMRU};
-<<<<<<< HEAD
-		GetMainFrame()->DoFileOpen(&pathsParent, dwFlags, GetDiffContext().m_bRecursive, pDoc);
-=======
-		GetMainFrame()->DoFileOpen(&pathsParent, dwFlags, pDoc->GetRecursive(), (GetAsyncKeyState(VK_CONTROL) & 0x8000) ? NULL : pDoc);
->>>>>>> a510ec7b
+		GetMainFrame()->DoFileOpen(&pathsParent, dwFlags, GetDiffContext().m_bRecursive, (GetAsyncKeyState(VK_CONTROL) & 0x8000) ? NULL : pDoc);
 	}
 		// fall through (no break!)
 	case AllowUpwardDirectory::No:
@@ -1311,20 +1307,12 @@
 	{
 		// Open subfolders
 		// Don't add folders to MRU
-<<<<<<< HEAD
-		GetMainFrame()->DoFileOpen(&paths, dwFlags, GetDiffContext().m_bRecursive, pDoc);
-=======
-		GetMainFrame()->DoFileOpen(&paths, dwFlags, pDoc->GetRecursive(), (GetAsyncKeyState(VK_CONTROL) & 0x8000) ? NULL : pDoc);
->>>>>>> a510ec7b
+		GetMainFrame()->DoFileOpen(&paths, dwFlags, GetDiffContext().m_bRecursive, (GetAsyncKeyState(VK_CONTROL) & 0x8000) ? NULL : pDoc);
 	}
 	else if (HasZipSupport() && ArchiveGuessFormat(paths.GetLeft()) && ArchiveGuessFormat(paths.GetRight()))
 	{
 		// Open archives, not adding paths to MRU
-<<<<<<< HEAD
-		GetMainFrame()->DoFileOpen(&paths, dwFlags, GetDiffContext().m_bRecursive, pDoc);
-=======
-		GetMainFrame()->DoFileOpen(&paths, dwFlags, pDoc->GetRecursive(), (GetAsyncKeyState(VK_CONTROL) & 0x8000) ? NULL : pDoc);
->>>>>>> a510ec7b
+		GetMainFrame()->DoFileOpen(&paths, dwFlags, GetDiffContext().m_bRecursive, (GetAsyncKeyState(VK_CONTROL) & 0x8000) ? NULL : pDoc);
 	}
 	else
 	{
