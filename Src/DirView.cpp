/////////////////////////////////////////////////////////////////////////////
//    WinMerge:  an interactive diff/merge utility
//    Copyright (C) 1997-2000  Thingamahoochie Software
//    Author: Dean Grimm
//
//    This program is free software; you can redistribute it and/or modify
//    it under the terms of the GNU General Public License as published by
//    the Free Software Foundation; either version 2 of the License, or
//    (at your option) any later version.
//
//    This program is distributed in the hope that it will be useful,
//    but WITHOUT ANY WARRANTY; without even the implied warranty of
//    MERCHANTABILITY or FITNESS FOR A PARTICULAR PURPOSE.  See the
//    GNU General Public License for more details.
//
//    You should have received a copy of the GNU General Public License
//    along with this program; if not, write to the Free Software
//    Foundation, Inc., 675 Mass Ave, Cambridge, MA 02139, USA.
//
/////////////////////////////////////////////////////////////////////////////
/**
 * @file  DirView.cpp
 *
 * @brief Main implementation file for CDirView
 */
// ID line follows -- this is updated by SVN
// $Id: DirView.cpp 7063 2009-12-27 15:28:16Z kimmov $

#include "StdAfx.h"
#include "Constants.h"
#include "Merge.h"
#include "ClipBoard.h"
#include "DirActions.h"
#include "SourceControl.h"
#include "DirView.h"
#include "DirViewColItems.h"
#include "DirFrame.h"  // StatePane
#include "DirDoc.h"
#include "HexMergeFrm.h"
#include "HexMergeDoc.h"
#include "MainFrm.h"
#include "resource.h"
#include "coretools.h"
#include "WaitStatusCursor.h"
#include "FileTransform.h"
#include "SelectUnpackerDlg.h"
#include "paths.h"
#include "7zCommon.h"
#include "OptionsDef.h"
#include "BCMenu.h"
#include "DirCmpReport.h"
#include "DirCompProgressBar.h"
#include "CompareStatisticsDlg.h"
#include "LoadSaveCodepageDlg.h"
#include "ConfirmFolderCopyDlg.h"
#include "DirColsDlg.h"
#include "UniFile.h"
#include "ShellContextMenu.h"
#include "DiffItem.h"
#include "IListCtrlImpl.h"
#include "FileOrFolderSelect.h"
#include "IntToIntMap.h"
#include <numeric>
#include <boost/bind.hpp>

#ifdef _DEBUG
#define new DEBUG_NEW
#undef THIS_FILE
static char THIS_FILE[] = __FILE__;
#endif

using std::swap;
using Poco::UIntPtr;

/**
 * @brief Location for folder compare specific help to open.
 */
static TCHAR DirViewHelpLocation[] = _T("::/htmlhelp/Compare_dirs.html");

/**
 * @brief Limit (in seconds) to signal compare is ready for user.
 * If compare takes longer than this value (in seconds) we inform
 * user about it. Current implementation uses MessageBeep(IDOK).
 */
const int TimeToSignalCompare = 3;

// The resource ID constants/limits for the Shell context menu
const UINT LeftCmdFirst = 0x9000; // this should be greater than any of already defined command IDs
const UINT RightCmdLast = 0xffff; // maximum available value
const UINT LeftCmdLast = LeftCmdFirst + (RightCmdLast - LeftCmdFirst) / 3; // divide available range equally between two context menus
const UINT MiddleCmdFirst = LeftCmdLast + 1;
const UINT MiddleCmdLast = MiddleCmdFirst + (RightCmdLast - LeftCmdFirst) / 3;
const UINT RightCmdFirst = MiddleCmdLast + 1;

/////////////////////////////////////////////////////////////////////////////
// CDirView

enum { 
	COLUMN_REORDER = 99,
	STATUSBAR_UPDATE = 100
};

IMPLEMENT_DYNCREATE(CDirView, CListView)

CDirView::CDirView()
		: m_pList(NULL)
		, m_nHiddenItems(0)
		, m_bNeedSearchFirstDiffItem(true)
		, m_bNeedSearchLastDiffItem(true)
		, m_firstDiffItem(-1)
		, m_lastDiffItem(-1)
		, m_pCmpProgressBar(NULL)
		, m_compareStart(0)
		, m_bTreeMode(false)
		, m_pShellContextMenuLeft(NULL)
		, m_pShellContextMenuMiddle(NULL)
		, m_pShellContextMenuRight(NULL)
		, m_hCurrentMenu(NULL)
		, m_pSavedTreeState(NULL)
		, m_pColItems(NULL)
{
	m_dwDefaultStyle &= ~LVS_TYPEMASK;
	// Show selection all the time, so user can see current item even when
	// focus is elsewhere (ie, on file edit window)
	m_dwDefaultStyle |= LVS_REPORT | LVS_SHOWSELALWAYS | LVS_EDITLABELS;

	m_bTreeMode =  GetOptionsMgr()->GetBool(OPT_TREE_MODE);
	m_bExpandSubdirs = GetOptionsMgr()->GetBool(OPT_DIRVIEW_EXPAND_SUBDIRS);
	m_bEscCloses = GetOptionsMgr()->GetBool(OPT_CLOSE_WITH_ESC);
	Options::DiffColors::Load(m_cachedColors);
}

CDirView::~CDirView()
{
}

BEGIN_MESSAGE_MAP(CDirView, CListView)
	ON_WM_CONTEXTMENU()
	//{{AFX_MSG_MAP(CDirView)
	ON_WM_LBUTTONDBLCLK()
	ON_COMMAND(ID_L2R, (OnDirCopy<SIDE_LEFT, SIDE_RIGHT>))
	ON_UPDATE_COMMAND_UI(ID_L2R, (OnUpdateDirCopy<SIDE_LEFT, SIDE_RIGHT>))
	ON_COMMAND(ID_DIR_COPY_LEFT_TO_RIGHT, (OnCtxtDirCopy<SIDE_LEFT, SIDE_RIGHT>))
	ON_UPDATE_COMMAND_UI(ID_DIR_COPY_LEFT_TO_RIGHT, (OnUpdateCtxtDirCopy<SIDE_LEFT, SIDE_RIGHT>))
	ON_COMMAND(ID_R2L, (OnDirCopy<SIDE_RIGHT, SIDE_LEFT>))
	ON_UPDATE_COMMAND_UI(ID_R2L, (OnUpdateDirCopy<SIDE_RIGHT, SIDE_LEFT>))
	ON_COMMAND(ID_DIR_COPY_RIGHT_TO_LEFT, (OnCtxtDirCopy<SIDE_RIGHT, SIDE_LEFT>))
	ON_UPDATE_COMMAND_UI(ID_DIR_COPY_RIGHT_TO_LEFT, (OnUpdateCtxtDirCopy<SIDE_RIGHT, SIDE_LEFT>))
	ON_COMMAND(ID_DIR_DEL_LEFT, OnCtxtDirDel<SIDE_LEFT>)
	ON_UPDATE_COMMAND_UI(ID_DIR_DEL_LEFT, OnUpdateCtxtDirDel<SIDE_LEFT>)
	ON_COMMAND(ID_DIR_DEL_RIGHT, OnCtxtDirDel<SIDE_RIGHT>)
	ON_UPDATE_COMMAND_UI(ID_DIR_DEL_RIGHT, OnUpdateCtxtDirDel<SIDE_RIGHT>)
	ON_COMMAND(ID_DIR_DEL_BOTH, OnCtxtDirDelBoth)
	ON_UPDATE_COMMAND_UI(ID_DIR_DEL_BOTH, OnUpdateCtxtDirDelBoth)
	ON_COMMAND(ID_DIR_OPEN_LEFT, OnCtxtDirOpen<SIDE_LEFT>)
	ON_UPDATE_COMMAND_UI(ID_DIR_OPEN_LEFT, OnUpdateCtxtDirOpen<SIDE_LEFT>)
	ON_COMMAND(ID_DIR_OPEN_LEFT_WITH, OnCtxtDirOpenWith<SIDE_LEFT>)
	ON_UPDATE_COMMAND_UI(ID_DIR_OPEN_LEFT_WITH, OnUpdateCtxtDirOpenWith<SIDE_LEFT>)
	ON_COMMAND(ID_DIR_OPEN_RIGHT, OnCtxtDirOpen<SIDE_RIGHT>)
	ON_UPDATE_COMMAND_UI(ID_DIR_OPEN_RIGHT, OnUpdateCtxtDirOpen<SIDE_RIGHT>)
	ON_COMMAND(ID_DIR_OPEN_RIGHT_WITH, OnCtxtDirOpenWith<SIDE_RIGHT>)
	ON_UPDATE_COMMAND_UI(ID_DIR_OPEN_RIGHT_WITH, OnUpdateCtxtDirOpenWith<SIDE_RIGHT>)
	ON_COMMAND(ID_POPUP_OPEN_WITH_UNPACKER, OnCtxtOpenWithUnpacker)
	ON_UPDATE_COMMAND_UI(ID_POPUP_OPEN_WITH_UNPACKER, OnUpdateCtxtOpenWithUnpacker)
	ON_COMMAND(ID_DIR_OPEN_LEFT_WITHEDITOR, OnCtxtDirOpenWithEditor<SIDE_LEFT>)
	ON_UPDATE_COMMAND_UI(ID_DIR_OPEN_LEFT_WITHEDITOR, OnUpdateCtxtDirOpenWithEditor<SIDE_LEFT>)
	ON_COMMAND(ID_DIR_OPEN_RIGHT_WITHEDITOR, OnCtxtDirOpenWithEditor<SIDE_RIGHT>)
	ON_UPDATE_COMMAND_UI(ID_DIR_OPEN_RIGHT_WITHEDITOR, OnUpdateCtxtDirOpenWithEditor<SIDE_RIGHT>)
	ON_COMMAND(ID_DIR_COPY_LEFT_TO_BROWSE, OnCtxtDirCopyTo<SIDE_LEFT>)
	ON_COMMAND(ID_DIR_COPY_RIGHT_TO_BROWSE, OnCtxtDirCopyTo<SIDE_RIGHT>)
	ON_UPDATE_COMMAND_UI(ID_DIR_COPY_LEFT_TO_BROWSE, OnUpdateCtxtDirCopyTo<SIDE_LEFT>)
	ON_UPDATE_COMMAND_UI(ID_DIR_COPY_RIGHT_TO_BROWSE, OnUpdateCtxtDirCopyTo<SIDE_RIGHT>)
	ON_WM_DESTROY()
	ON_WM_CHAR()
	ON_WM_KEYDOWN()
	ON_COMMAND(ID_FIRSTDIFF, OnFirstdiff)
	ON_UPDATE_COMMAND_UI(ID_FIRSTDIFF, OnUpdateFirstdiff)
	ON_COMMAND(ID_LASTDIFF, OnLastdiff)
	ON_UPDATE_COMMAND_UI(ID_LASTDIFF, OnUpdateLastdiff)
	ON_COMMAND(ID_NEXTDIFF, OnNextdiff)
	ON_UPDATE_COMMAND_UI(ID_NEXTDIFF, OnUpdateNextdiff)
	ON_COMMAND(ID_PREVDIFF, OnPrevdiff)
	ON_UPDATE_COMMAND_UI(ID_PREVDIFF, OnUpdatePrevdiff)
	ON_COMMAND(ID_CURDIFF, OnCurdiff)
	ON_UPDATE_COMMAND_UI(ID_CURDIFF, OnUpdateCurdiff)
	ON_UPDATE_COMMAND_UI(ID_FILE_SAVE, OnUpdateSave)
	ON_MESSAGE(MSG_UI_UPDATE, OnUpdateUIMessage)
	ON_COMMAND(ID_REFRESH, OnRefresh)
	ON_UPDATE_COMMAND_UI(ID_REFRESH, OnUpdateRefresh)
	ON_WM_TIMER()
	ON_UPDATE_COMMAND_UI(ID_STATUS_RIGHTDIR_RO, OnUpdateStatusRightRO)
	ON_UPDATE_COMMAND_UI(ID_STATUS_MIDDLEDIR_RO, OnUpdateStatusMiddleRO)
	ON_UPDATE_COMMAND_UI(ID_STATUS_LEFTDIR_RO, OnUpdateStatusLeftRO)
	ON_COMMAND(ID_FILE_LEFT_READONLY, OnReadOnly<SIDE_LEFT>)
	ON_UPDATE_COMMAND_UI(ID_FILE_LEFT_READONLY, OnUpdateReadOnly<SIDE_LEFT>)
	ON_COMMAND(ID_FILE_MIDDLE_READONLY, OnReadOnly<SIDE_MIDDLE>)
	ON_UPDATE_COMMAND_UI(ID_FILE_MIDDLE_READONLY, OnUpdateReadOnly<SIDE_MIDDLE>)
	ON_COMMAND(ID_FILE_RIGHT_READONLY, OnReadOnly<SIDE_RIGHT>)
	ON_UPDATE_COMMAND_UI(ID_FILE_RIGHT_READONLY, OnUpdateReadOnly<SIDE_RIGHT>)
	ON_COMMAND(ID_TOOLS_CUSTOMIZECOLUMNS, OnCustomizeColumns)
	ON_COMMAND(ID_TOOLS_GENERATEREPORT, OnToolsGenerateReport)
	ON_COMMAND(ID_DIR_ZIP_LEFT, OnCtxtDirZipLeft)
	ON_COMMAND(ID_DIR_ZIP_RIGHT, OnCtxtDirZipRight)
	ON_COMMAND(ID_DIR_ZIP_BOTH, OnCtxtDirZipBoth)
	ON_COMMAND(ID_DIR_ZIP_BOTH_DIFFS_ONLY, OnCtxtDirZipBothDiffsOnly)
	ON_COMMAND(ID_EDIT_SELECT_ALL, OnSelectAll)
	ON_UPDATE_COMMAND_UI(ID_EDIT_SELECT_ALL, OnUpdateSelectAll)
	ON_COMMAND_RANGE(ID_PREDIFF_MANUAL, ID_PREDIFF_AUTO, OnPluginPredifferMode)
	ON_UPDATE_COMMAND_UI_RANGE(ID_PREDIFF_MANUAL, ID_PREDIFF_AUTO, OnUpdatePluginPredifferMode)
	ON_COMMAND(ID_DIR_COPY_PATHNAMES_LEFT, OnCopyPathnames<SIDE_LEFT>)
	ON_COMMAND(ID_DIR_COPY_PATHNAMES_RIGHT, OnCopyPathnames<SIDE_RIGHT>)
	ON_COMMAND(ID_DIR_COPY_PATHNAMES_BOTH, OnCopyBothPathnames)
	ON_COMMAND(ID_DIR_COPY_FILENAMES, OnCopyFilenames)
	ON_UPDATE_COMMAND_UI(ID_DIR_COPY_FILENAMES, OnUpdateCopyFilenames)
	ON_COMMAND(ID_DIR_COPY_LEFT_TO_CLIPBOARD, OnCopyToClipboard<SIDE_LEFT>)
	ON_COMMAND(ID_DIR_COPY_RIGHT_TO_CLIPBOARD, OnCopyToClipboard<SIDE_RIGHT>)
	ON_COMMAND(ID_DIR_COPY_BOTH_TO_CLIPBOARD, OnCopyBothToClipboard)
	ON_COMMAND(ID_DIR_ITEM_RENAME, OnItemRename)
	ON_UPDATE_COMMAND_UI(ID_DIR_ITEM_RENAME, OnUpdateItemRename)
	ON_COMMAND(ID_DIR_HIDE_FILENAMES, OnHideFilenames)
	ON_COMMAND(ID_DIR_MOVE_LEFT_TO_BROWSE, OnCtxtDirMoveTo<SIDE_LEFT>)
	ON_UPDATE_COMMAND_UI(ID_DIR_MOVE_LEFT_TO_BROWSE, OnUpdateCtxtDirMoveTo<SIDE_LEFT>)
	ON_COMMAND(ID_DIR_MOVE_RIGHT_TO_BROWSE, OnCtxtDirMoveTo<SIDE_RIGHT>)
	ON_UPDATE_COMMAND_UI(ID_DIR_MOVE_RIGHT_TO_BROWSE, OnUpdateCtxtDirMoveTo<SIDE_RIGHT>)
	ON_UPDATE_COMMAND_UI(ID_DIR_HIDE_FILENAMES, OnUpdateHideFilenames)
	ON_WM_SIZE()
	ON_COMMAND(ID_MERGE_DELETE, OnDelete)
	ON_UPDATE_COMMAND_UI(ID_MERGE_DELETE, OnUpdateDelete)
	ON_COMMAND(ID_RESCAN, OnMarkedRescan)
	ON_UPDATE_COMMAND_UI(ID_STATUS_DIFFNUM, OnUpdateStatusNum)
	ON_COMMAND(ID_VIEW_SHOWHIDDENITEMS, OnViewShowHiddenItems)
	ON_UPDATE_COMMAND_UI(ID_VIEW_SHOWHIDDENITEMS, OnUpdateViewShowHiddenItems)
	ON_COMMAND(ID_MERGE_COMPARE, OnMergeCompare)
	ON_UPDATE_COMMAND_UI(ID_MERGE_COMPARE, OnUpdateMergeCompare)
	ON_COMMAND(ID_MERGE_COMPARE_LEFT1_LEFT2, OnMergeCompare2<SELECTIONTYPE_LEFT1LEFT2>)
	ON_UPDATE_COMMAND_UI(ID_MERGE_COMPARE_LEFT1_LEFT2, OnUpdateMergeCompare2<SELECTIONTYPE_LEFT1LEFT2>)
	ON_COMMAND(ID_MERGE_COMPARE_RIGHT1_RIGHT2, OnMergeCompare2<SELECTIONTYPE_RIGHT1RIGHT2>)
	ON_UPDATE_COMMAND_UI(ID_MERGE_COMPARE_RIGHT1_RIGHT2, OnUpdateMergeCompare2<SELECTIONTYPE_RIGHT1RIGHT2>)
	ON_COMMAND(ID_MERGE_COMPARE_LEFT1_RIGHT2, OnMergeCompare2<SELECTIONTYPE_LEFT1RIGHT2>)
	ON_UPDATE_COMMAND_UI(ID_MERGE_COMPARE_LEFT1_RIGHT2, OnUpdateMergeCompare2<SELECTIONTYPE_LEFT1RIGHT2>)
	ON_COMMAND(ID_MERGE_COMPARE_LEFT2_RIGHT1, OnMergeCompare2<SELECTIONTYPE_LEFT2RIGHT1>)
	ON_UPDATE_COMMAND_UI(ID_MERGE_COMPARE_LEFT2_RIGHT1, OnUpdateMergeCompare2<SELECTIONTYPE_LEFT2RIGHT1>)
	ON_COMMAND(ID_MERGE_COMPARE_XML, OnMergeCompareXML)
	ON_UPDATE_COMMAND_UI(ID_MERGE_COMPARE_XML, OnUpdateMergeCompare)
	ON_COMMAND(ID_MERGE_COMPARE_HEX, OnMergeCompareHex)
	ON_UPDATE_COMMAND_UI(ID_MERGE_COMPARE_HEX, OnUpdateMergeCompare)
	ON_COMMAND(ID_VIEW_TREEMODE, OnViewTreeMode)
	ON_UPDATE_COMMAND_UI(ID_VIEW_TREEMODE, OnUpdateViewTreeMode)
	ON_COMMAND(ID_VIEW_EXPAND_ALLSUBDIRS, OnViewExpandAllSubdirs)
	ON_UPDATE_COMMAND_UI(ID_VIEW_EXPAND_ALLSUBDIRS, OnUpdateViewExpandAllSubdirs)
	ON_COMMAND(ID_VIEW_COLLAPSE_ALLSUBDIRS, OnViewCollapseAllSubdirs)
	ON_UPDATE_COMMAND_UI(ID_VIEW_COLLAPSE_ALLSUBDIRS, OnUpdateViewCollapseAllSubdirs)
	ON_COMMAND(ID_VIEW_DIR_STATISTICS, OnViewCompareStatistics)
	ON_COMMAND(ID_FILE_ENCODING, OnFileEncoding)
	ON_UPDATE_COMMAND_UI(ID_FILE_ENCODING, OnUpdateFileEncoding)
	ON_COMMAND(ID_HELP, OnHelp)
	ON_COMMAND(ID_EDIT_COPY, OnEditCopy)
	ON_COMMAND(ID_EDIT_CUT, OnEditCut)
	ON_COMMAND(ID_EDIT_PASTE, OnEditPaste)
	ON_COMMAND(ID_EDIT_UNDO, OnEditUndo)
	ON_UPDATE_COMMAND_UI(ID_EDIT_UNDO, OnUpdateEditUndo)
	ON_COMMAND(ID_VIEW_EXPAND, OnExpandFolder)
	ON_COMMAND(ID_VIEW_COLLAPSE, OnCollapseFolder)
	//}}AFX_MSG_MAP
	ON_NOTIFY_REFLECT(LVN_COLUMNCLICK, OnColumnClick)
	ON_NOTIFY_REFLECT(LVN_ITEMCHANGED, OnItemChanged)
	ON_NOTIFY_REFLECT(LVN_BEGINLABELEDIT, OnBeginLabelEdit)
	ON_NOTIFY_REFLECT(LVN_ENDLABELEDIT, OnEndLabelEdit)
	ON_NOTIFY_REFLECT(NM_CLICK, OnClick)
	ON_NOTIFY_REFLECT(LVN_BEGINDRAG, OnBeginDrag)
 	ON_NOTIFY_REFLECT(NM_CUSTOMDRAW, OnCustomDraw)
	ON_BN_CLICKED(IDC_COMPARISON_STOP, OnBnClickedComparisonStop)
END_MESSAGE_MAP()

/////////////////////////////////////////////////////////////////////////////
// CDirView diagnostics

#ifdef _DEBUG

CDirDoc* CDirView::GetDocument() // non-debug version is inline
{
	ASSERT(m_pDocument->IsKindOf(RUNTIME_CLASS(CDirDoc)));
	return (CDirDoc*)m_pDocument;
}
#endif //_DEBUG

/////////////////////////////////////////////////////////////////////////////
// CDirView message handlers

void CDirView::OnInitialUpdate()
{
	const int iconCX = 16;
	const int iconCY = 16;
	CListView::OnInitialUpdate();
	m_pList = &GetListCtrl();
	m_pIList.reset(new IListCtrlImpl(m_pList->m_hWnd));
	GetDocument()->SetDirView(this);
	m_pColItems.reset(new DirViewColItems(GetDocument()->m_nDirs));

#ifdef _UNICODE
	m_pList->SendMessage(CCM_SETUNICODEFORMAT, TRUE, 0);
#else
	m_pList->SendMessage(CCM_SETUNICODEFORMAT, FALSE, 0);
#endif

	// Load user-selected font
	if (GetOptionsMgr()->GetBool(String(OPT_FONT_DIRCMP) + OPT_FONT_USECUSTOM))
	{
		m_font.CreateFontIndirect(&GetMainFrame()->m_lfDir);
		CWnd::SetFont(&m_font, TRUE);
	}

	// Replace standard header with sort header
	if (HWND hWnd = ListView_GetHeader(m_pList->m_hWnd))
		m_ctlSortHeader.SubclassWindow(hWnd);

	// Load the icons used for the list view (to reflect diff status)
	// NOTE: these must be in the exactly the same order than in enum
	// definition in begin of this file!
	VERIFY(m_imageList.Create(iconCX, iconCY, ILC_COLOR32 | ILC_MASK, 15, 1));
	VERIFY(-1 != m_imageList.Add(AfxGetApp()->LoadIcon(IDI_LFILE)));
	VERIFY(-1 != m_imageList.Add(AfxGetApp()->LoadIcon(IDI_MFILE)));
	VERIFY(-1 != m_imageList.Add(AfxGetApp()->LoadIcon(IDI_RFILE)));
	VERIFY(-1 != m_imageList.Add(AfxGetApp()->LoadIcon(IDI_MRFILE)));
	VERIFY(-1 != m_imageList.Add(AfxGetApp()->LoadIcon(IDI_LRFILE)));
	VERIFY(-1 != m_imageList.Add(AfxGetApp()->LoadIcon(IDI_LMFILE)));
	VERIFY(-1 != m_imageList.Add(AfxGetApp()->LoadIcon(IDI_NOTEQUALFILE)));
	VERIFY(-1 != m_imageList.Add(AfxGetApp()->LoadIcon(IDI_EQUALFILE)));
	VERIFY(-1 != m_imageList.Add(AfxGetApp()->LoadIcon(IDI_EQUALBINARY)));
	VERIFY(-1 != m_imageList.Add(AfxGetApp()->LoadIcon(IDI_BINARYDIFF)));
	VERIFY(-1 != m_imageList.Add(AfxGetApp()->LoadIcon(IDI_LFOLDER)));
	VERIFY(-1 != m_imageList.Add(AfxGetApp()->LoadIcon(IDI_MFOLDER)));
	VERIFY(-1 != m_imageList.Add(AfxGetApp()->LoadIcon(IDI_RFOLDER)));
	VERIFY(-1 != m_imageList.Add(AfxGetApp()->LoadIcon(IDI_MRFOLDER)));
	VERIFY(-1 != m_imageList.Add(AfxGetApp()->LoadIcon(IDI_LRFOLDER)));
	VERIFY(-1 != m_imageList.Add(AfxGetApp()->LoadIcon(IDI_LMFOLDER)));
	VERIFY(-1 != m_imageList.Add(AfxGetApp()->LoadIcon(IDI_FILESKIP)));
	VERIFY(-1 != m_imageList.Add(AfxGetApp()->LoadIcon(IDI_FOLDERSKIP)));
	VERIFY(-1 != m_imageList.Add(AfxGetApp()->LoadIcon(IDI_NOTEQUALFOLDER)));
	VERIFY(-1 != m_imageList.Add(AfxGetApp()->LoadIcon(IDI_EQUALFOLDER)));
	VERIFY(-1 != m_imageList.Add(AfxGetApp()->LoadIcon(IDI_FOLDER)));
	VERIFY(-1 != m_imageList.Add(AfxGetApp()->LoadIcon(IDI_COMPARE_ERROR)));
	VERIFY(-1 != m_imageList.Add(AfxGetApp()->LoadIcon(IDI_FOLDERUP)));
	VERIFY(-1 != m_imageList.Add(AfxGetApp()->LoadIcon(IDI_FOLDERUP_DISABLE)));
	VERIFY(-1 != m_imageList.Add(AfxGetApp()->LoadIcon(IDI_COMPARE_ABORTED)));
	VERIFY(-1 != m_imageList.Add(AfxGetApp()->LoadIcon(IDI_NOTEQUALTEXTFILE)));
	VERIFY(-1 != m_imageList.Add(AfxGetApp()->LoadIcon(IDI_EQUALTEXTFILE)));
	m_pList->SetImageList(&m_imageList, LVSIL_SMALL);

	// Load the icons used for the list view (expanded/collapsed state icons)
	VERIFY(m_imageState.Create(IDB_TREE_STATE, 16, 1, RGB(255, 0, 255)));

	// Restore column orders as they had them last time they ran
	m_pColItems->LoadColumnOrders(
		(const TCHAR *)theApp.GetProfileString(GetDocument()->m_nDirs < 3 ? _T("DirView") : _T("DirView3"), _T("ColumnOrders")));

	// Display column headers (in appropriate order)
	ReloadColumns();

	// Show selection across entire row.u
	// Also allow user to rearrange columns via drag&drop of headers.
	// Also enable infotips.
	DWORD exstyle = LVS_EX_FULLROWSELECT | LVS_EX_HEADERDRAGDROP | LVS_EX_INFOTIP;
	m_pList->SetExtendedStyle(exstyle);
}

/**
 * @brief Called before compare is started.
 * CDirDoc calls this function before new compare is started, so this
 * is good place to setup GUI for compare.
 * @param [in] pCompareStats Pointer to class having current compare stats.
 */
void CDirView::StartCompare(CompareStats *pCompareStats)
{
	if (m_pCmpProgressBar == NULL)
		m_pCmpProgressBar.reset(new DirCompProgressBar());

	if (!::IsWindow(m_pCmpProgressBar->GetSafeHwnd()))
		m_pCmpProgressBar->Create(GetParentFrame());

	m_pCmpProgressBar->SetCompareStat(pCompareStats);
	m_pCmpProgressBar->StartUpdating();

	GetParentFrame()->ShowControlBar(m_pCmpProgressBar.get(), TRUE, FALSE);

	m_compareStart = clock();
}

/**
 * @brief Called when folder compare row is double-clicked with mouse.
 * Selected item is opened to folder or file compare.
 */
void CDirView::OnLButtonDblClk(UINT nFlags, CPoint point)
{
	LVHITTESTINFO lvhti;
	lvhti.pt = point;
	m_pList->SubItemHitTest(&lvhti);
	if (lvhti.iItem >= 0)
	{
		const DIFFITEM& di = GetDiffItem(lvhti.iItem);
		if (m_bTreeMode && GetDiffContext().m_bRecursive && di.diffcode.isDirectory())
		{
			if (di.customFlags1 & ViewCustomFlags::EXPANDED)
				CollapseSubdir(lvhti.iItem);
			else
				ExpandSubdir(lvhti.iItem);
		}
		else
		{
			WaitStatusCursor waitstatus(_("Opening selection"));
			OpenSelection();
		}
	}
	CListView::OnLButtonDblClk(nFlags, point);
}

/**
 * @brief Load or reload the columns (headers) of the list view
 */
void CDirView::ReloadColumns()
{
	LoadColumnHeaderItems();

	UpdateColumnNames();
	m_pColItems->LoadColumnWidths(
		(const TCHAR *)theApp.GetProfileString(GetDocument()->m_nDirs < 3 ? _T("DirView") : _T("DirView3"), _T("ColumnWidths")),
		boost::bind(&CListCtrl::SetColumnWidth, m_pList, _1, _2), DefColumnWidth);
	SetColAlignments();
}

/**
 * @brief Redisplay items in subfolder
 * @param [in] diffpos First item position in subfolder.
 * @param [in] level Indent level
 * @param [in,out] index Index of the item to be inserted.
 * @param [in,out] alldiffs Number of different items
 */
void CDirView::RedisplayChildren(UIntPtr diffpos, int level, UINT &index, int &alldiffs, const DirViewFilterSettings& dirfilter)
{
	CDirDoc *pDoc = GetDocument();
	const CDiffContext &ctxt = GetDiffContext();
	while (diffpos)
	{
		UIntPtr curdiffpos = diffpos;
		const DIFFITEM &di = ctxt.GetNextSiblingDiffPosition(diffpos);

		if (!di.diffcode.isResultSame())
			++alldiffs;

		bool bShowable = IsShowable(ctxt, di, dirfilter);
		if (bShowable)
		{
			if (m_bTreeMode)
			{
				AddNewItem(index, curdiffpos, I_IMAGECALLBACK, level);
				index++;
				if (di.HasChildren())
				{
					m_pList->SetItemState(index - 1, INDEXTOSTATEIMAGEMASK((di.customFlags1 & ViewCustomFlags::EXPANDED) ? 2 : 1), LVIS_STATEIMAGEMASK);
					if (di.customFlags1 & ViewCustomFlags::EXPANDED)
						RedisplayChildren(ctxt.GetFirstChildDiffPosition(curdiffpos), level + 1, index, alldiffs, dirfilter);
				}
			}
			else
			{
				if (!ctxt.m_bRecursive || !di.diffcode.isDirectory() || (!di.diffcode.isExistsFirst() || !di.diffcode.isExistsSecond() || (pDoc->m_nDirs == 3 && !di.diffcode.isExistsThird())))
				{
					AddNewItem(index, curdiffpos, I_IMAGECALLBACK, 0);
					index++;
				}
				if (di.HasChildren())
				{
					RedisplayChildren(ctxt.GetFirstChildDiffPosition(curdiffpos), level + 1, index, alldiffs, dirfilter);
				}
			}
		}
	}
}

/**
 * @brief Redisplay folder compare view.
 * This function clears folder compare view and then adds
 * items from current compare to it.
 */
void CDirView::Redisplay()
{
	const CDirDoc *pDoc = GetDocument();
	const CDiffContext &ctxt = GetDiffContext();
	PathContext pathsParent;

	UINT cnt = 0;
	// Disable redrawing while adding new items
	SetRedraw(FALSE);

	DeleteAllDisplayItems();

	m_pList->SetImageList((m_bTreeMode && ctxt.m_bRecursive) ? &m_imageState : NULL, LVSIL_STATE);

	// If non-recursive compare, add special item(s)
	if (!ctxt.m_bRecursive ||
		CheckAllowUpwardDirectory(ctxt, pDoc->m_pTempPathContext, pathsParent) == AllowUpwardDirectory::ParentIsTempPath)
	{
		cnt += AddSpecialItems();
	}

	int alldiffs = 0;
	UIntPtr diffpos = ctxt.GetFirstDiffPosition();
	DirViewFilterSettings dirfilter(boost::bind(&COptionsMgr::GetBool, GetOptionsMgr(), _1));
	RedisplayChildren(diffpos, 0, cnt, alldiffs, dirfilter);
	theApp.SetLastCompareResult(alldiffs);
	SortColumnsAppropriately();
	SetRedraw(TRUE);
}

/**
 * @brief User right-clicked somewhere in this view
 */
void CDirView::OnContextMenu(CWnd*, CPoint point)
{
	if (GetListCtrl().GetItemCount() == 0)
		return;
	// Make sure window is active
	GetParentFrame()->ActivateFrame();

	int i = 0;
	if (point.x == -1 && point.y == -1)
	{
		//keystroke invocation
		CRect rect;
		GetClientRect(rect);
		ClientToScreen(rect);

		point = rect.TopLeft();
		point.Offset(5, 5);
	}
	else
	{
		// Check if user right-clicked on header
		// convert screen coordinates to client coordinates of listview
		CPoint insidePt = point;
		GetListCtrl().ScreenToClient(&insidePt);
		// TODO: correct for hscroll ?
		// Ask header control if click was on one of its header items
		HDHITTESTINFO hhti;
		memset(&hhti, 0, sizeof(hhti));
		hhti.pt = insidePt;
		int col = static_cast<int>(GetListCtrl().GetHeaderCtrl()->SendMessage(HDM_HITTEST, 0, (LPARAM) & hhti));
		if (col >= 0)
		{
			// Presumably hhti.flags & HHT_ONHEADER is true
			HeaderContextMenu(point, m_pColItems->ColPhysToLog(col));
			return;
		}
		// bail out if point is not in any row
		LVHITTESTINFO lhti;
		memset(&lhti, 0, sizeof(lhti));
		insidePt = point;
		ScreenToClient(&insidePt);
		lhti.pt = insidePt;
		i = GetListCtrl().HitTest(insidePt);
		TRACE(_T("i=%d\n"), i);
		if (i < 0)
			return;
	}

	ListContextMenu(point, i);
}

/**
 * @brief Format context menu string and disable item if it cannot be applied.
 */
static void NTAPI FormatContextMenu(BCMenu *pPopup, UINT uIDItem, int n1, int n2 = 0, int n3 = 0)
{
	CString s1, s2;
	pPopup->GetMenuText(uIDItem, s1, MF_BYCOMMAND);
	s2.FormatMessage(s1, NumToStr(n1).c_str(), NumToStr(n2).c_str(), NumToStr(n3).c_str());
	pPopup->SetMenuText(uIDItem, s2, MF_BYCOMMAND);
	if (n1 == 0)
	{
		pPopup->EnableMenuItem(uIDItem, MF_GRAYED);
	}
}

/**
 * @brief Toggle context menu item
 */
static void NTAPI CheckContextMenu(BCMenu *pPopup, UINT uIDItem, BOOL bCheck)
{
	if (bCheck)
		pPopup->CheckMenuItem(uIDItem, MF_CHECKED);
	else
		pPopup->CheckMenuItem(uIDItem, MF_UNCHECKED);
}

/**
 * @brief User right-clicked in listview rows
 */
void CDirView::ListContextMenu(CPoint point, int /*i*/)
{
	CDirDoc *pDoc = GetDocument();
	BCMenu menu;
	VERIFY(menu.LoadMenu(IDR_POPUP_DIRVIEW));
	VERIFY(menu.LoadToolbar(IDR_MAINFRAME));
	theApp.TranslateMenu(menu.m_hMenu);

	// 1st submenu of IDR_POPUP_DIRVIEW is for item popup
	BCMenu *pPopup = (BCMenu*) menu.GetSubMenu(0);
	ASSERT(pPopup != NULL);

	CMenu menuPluginsHolder;
	menuPluginsHolder.LoadMenu(IDR_POPUP_PLUGINS_SETTINGS);
	theApp.TranslateMenu(menuPluginsHolder.m_hMenu);
	String s = _("Plugin Settings");
	pPopup->AppendMenu(MF_POPUP, (int)menuPluginsHolder.m_hMenu, s.c_str());

	bool bEnableShellContextMenu = GetOptionsMgr()->GetBool(OPT_DIRVIEW_ENABLE_SHELL_CONTEXT_MENU);
	if (bEnableShellContextMenu)
	{
		if (!m_pShellContextMenuLeft)
			m_pShellContextMenuLeft.reset(new CShellContextMenu(LeftCmdFirst, LeftCmdLast));
		if (!m_pShellContextMenuMiddle)
			m_pShellContextMenuMiddle.reset(new CShellContextMenu(MiddleCmdFirst, MiddleCmdLast));
		if (!m_pShellContextMenuRight)
			m_pShellContextMenuRight.reset(new CShellContextMenu(RightCmdFirst, RightCmdLast));

		bool leftContextMenuOk = ListShellContextMenu(SIDE_LEFT);
		bool middleContextMenuOk = false;
		bool rightContextMenuOk;
		if (pDoc->m_nDirs > 2)
		{
			middleContextMenuOk = ListShellContextMenu(SIDE_MIDDLE);
			rightContextMenuOk = ListShellContextMenu(SIDE_RIGHT);
		}
		else
		{
			rightContextMenuOk = ListShellContextMenu(SIDE_RIGHT);
		}

		if (leftContextMenuOk || middleContextMenuOk || rightContextMenuOk)
			pPopup->AppendMenu(MF_SEPARATOR);

		if (leftContextMenuOk)
		{
			s = _("Left Shell menu");
			pPopup->AppendMenu(MF_POPUP, (UINT_PTR)m_pShellContextMenuLeft->GetHMENU(), s.c_str());
		}
		if (middleContextMenuOk)
		{
			s = _("Middle Shell menu");
			pPopup->AppendMenu(MF_POPUP, (UINT_PTR)m_pShellContextMenuMiddle->GetHMENU(), s.c_str());
		}
		if (rightContextMenuOk)
		{
			s = _("Right Shell menu");
			pPopup->AppendMenu(MF_POPUP, (UINT_PTR)m_pShellContextMenuRight->GetHMENU(), s.c_str());
		}
	}

	// TODO: It would be more efficient to set
	// all the popup items now with one traverse over selected items
	// instead of using updates, in which we make a traverse for every item
	// Perry, 2002-12-04

	//2003/12/17 Jochen:
	//-	Archive related menu items follow the above suggestion.
	//-	For disabling to work properly, the tracking frame's m_bAutoMenuEnable
	//	member has to temporarily be turned off.
	ContextMenuCounts counts = CountForContextMenu(SelBegin(), SelEnd(), GetDiffContext());

	FormatContextMenu(pPopup, ID_DIR_COPY_PATHNAMES_LEFT, counts.nOpenable[0], counts.nTotal);
	FormatContextMenu(pPopup, ID_DIR_COPY_PATHNAMES_RIGHT, counts.nOpenable[GetDocument()->m_nDirs - 1], counts.nTotal);
	FormatContextMenu(pPopup, ID_DIR_COPY_PATHNAMES_BOTH, counts.nOpenableOnBoth, counts.nTotal);

	FormatContextMenu(pPopup, ID_DIR_COPY_LEFT_TO_CLIPBOARD, counts.nOpenable[0], counts.nTotal);
	FormatContextMenu(pPopup, ID_DIR_COPY_RIGHT_TO_CLIPBOARD, counts.nOpenable[GetDocument()->m_nDirs - 1], counts.nTotal);
	FormatContextMenu(pPopup, ID_DIR_COPY_BOTH_TO_CLIPBOARD, counts.nOpenableOnBoth, counts.nTotal);

	FormatContextMenu(pPopup, ID_DIR_ZIP_LEFT, counts.nOpenable[0], counts.nTotal);
	FormatContextMenu(pPopup, ID_DIR_ZIP_RIGHT, counts.nOpenable[GetDocument()->m_nDirs - 1], counts.nTotal);
	FormatContextMenu(pPopup, ID_DIR_ZIP_BOTH, counts.nOpenableOnBoth, counts.nTotal);
	FormatContextMenu(pPopup, ID_DIR_ZIP_BOTH_DIFFS_ONLY, counts.nDiffItems, counts.nTotal);

	CFrameWnd *pFrame = GetTopLevelFrame();
	ASSERT(pFrame != NULL);
	pFrame->m_bAutoMenuEnable = FALSE;
	// invoke context menu
	// this will invoke all the OnUpdate methods to enable/disable the individual items
	BOOL nCmd = pPopup->TrackPopupMenu(TPM_LEFTALIGN | TPM_RIGHTBUTTON | TPM_RETURNCMD, point.x, point.y,
			AfxGetMainWnd());
	if (nCmd)
	{
		HWND hWnd = AfxGetMainWnd()->GetSafeHwnd();
		( m_pShellContextMenuLeft && m_pShellContextMenuLeft->InvokeCommand(nCmd, hWnd) )
		|| ( m_pShellContextMenuRight && m_pShellContextMenuRight->InvokeCommand(nCmd, hWnd) )
		|| ( m_pShellContextMenuMiddle && m_pShellContextMenuMiddle->InvokeCommand(nCmd, hWnd) )
		// we have called TrackPopupMenu with TPM_RETURNCMD flag so we have to post message ourselves
		|| PostMessage(WM_COMMAND, MAKEWPARAM(nCmd, 0), 0);
	}
	pFrame->m_bAutoMenuEnable = TRUE;

	if (m_pShellContextMenuLeft)
		m_pShellContextMenuLeft->ReleaseShellContextMenu();
	if (m_pShellContextMenuMiddle)
		m_pShellContextMenuMiddle->ReleaseShellContextMenu();
	if (m_pShellContextMenuRight)
		m_pShellContextMenuRight->ReleaseShellContextMenu();
}

/**
 * @brief User right-clicked on specified logical column
 */
void CDirView::HeaderContextMenu(CPoint point, int /*i*/)
{
	BCMenu menu;
	VERIFY(menu.LoadMenu(IDR_POPUP_DIRVIEW));
	VERIFY(menu.LoadToolbar(IDR_MAINFRAME));
	theApp.TranslateMenu(menu.m_hMenu);
	// 2nd submenu of IDR_POPUP_DIRVIEW is for header popup
	BCMenu* pPopup = (BCMenu *)menu.GetSubMenu(1);
	ASSERT(pPopup != NULL);

	// invoke context menu
	// this will invoke all the OnUpdate methods to enable/disable the individual items
	pPopup->TrackPopupMenu(TPM_LEFTALIGN | TPM_RIGHTBUTTON, point.x, point.y,
			AfxGetMainWnd());
}

/**
 * @brief Gets Explorer's context menu for a group of selected files.
 *
 * @param [in] Side whether to get context menu for the files from the left or
 *   right side.
 * @retval true menu successfully retrieved.
 * @retval falsea an error occurred while retrieving the menu.
 */
bool CDirView::ListShellContextMenu(SIDE_TYPE stype)
{
	CShellContextMenu* shellContextMenu;
	switch (stype) {
	case SIDE_LEFT:
		shellContextMenu = m_pShellContextMenuLeft.get(); break;
	case SIDE_MIDDLE:
		shellContextMenu = m_pShellContextMenuMiddle.get(); break;
	case SIDE_RIGHT:
		shellContextMenu = m_pShellContextMenuRight.get(); break;
	}
	shellContextMenu->Initialize();
	ApplyFolderNameAndFileName(SelBegin(), SelEnd(), stype, GetDiffContext(), 
		boost::bind(&CShellContextMenu::AddItem, shellContextMenu, _1, _2));
	return shellContextMenu->RequeryShellContextMenu();
}

/**
 * @brief User chose (main menu) Copy from right to left
 */
template<SIDE_TYPE srctype, SIDE_TYPE dsttype>
void CDirView::OnDirCopy()
{
	DoDirAction(&DirActions::Copy<srctype, dsttype>, _("Copying files..."));
}

/// User chose (context men) Copy from right to left
template<SIDE_TYPE srctype, SIDE_TYPE dsttype>
void CDirView::OnCtxtDirCopy()
{
	DoDirAction(&DirActions::Copy<srctype, dsttype>, _("Copying files..."));
}

/// User chose (context menu) Copy left to...
template<SIDE_TYPE stype>
void CDirView::OnCtxtDirCopyTo()
{
	DoDirActionTo(stype, &DirActions::CopyTo<stype>, _("Copying files..."));
}

/// Update context menu Copy Right to Left item
template<SIDE_TYPE srctype, SIDE_TYPE dsttype>
void CDirView::OnUpdateCtxtDirCopy(CCmdUI* pCmdUI)
{
	DoUpdateDirCopy<srctype, dsttype>(pCmdUI, eContext);
}

/// Update main menu Copy Right to Left item
template<SIDE_TYPE srctype, SIDE_TYPE dsttype>
void CDirView::OnUpdateDirCopy(CCmdUI* pCmdUI)
{
	DoUpdateDirCopy<srctype, dsttype>(pCmdUI, eMain);
}

void CDirView::DoDirAction(DirActions::method_type func, const String& status_message)
{
	WaitStatusCursor waitstatus(status_message);

	try {
		// First we build a list of desired actions
		FileActionScript actionScript;
		DirItemWithIndexIterator begin(m_pIList.get(), -1, true);
		DirItemWithIndexIterator end;
		std::accumulate(begin, end, &actionScript, MakeDirActions(func));
		// Now we prompt, and execute actions
		ConfirmAndPerformActions(actionScript);
	} catch (ContentsChangedException& e) {
		AfxMessageBox(e.m_msg.c_str(), MB_ICONWARNING);
	}
}

void CDirView::DoDirActionTo(SIDE_TYPE stype, DirActions::method_type func, const String& status_message)
{
	String destPath;
	String startPath(m_lastCopyFolder);
	String selectfolder_title;

	if (stype == SIDE_LEFT)
		selectfolder_title = _("Left side - select destination folder:");
	else if (stype == SIDE_MIDDLE)
		selectfolder_title = _("Middle side - select destination folder:");
	else if (stype == SIDE_RIGHT)
		selectfolder_title = _("Right side - select destination folder:");

	if (!SelectFolder(destPath, startPath.c_str(), selectfolder_title))
		return;

	m_lastCopyFolder = destPath;
	WaitStatusCursor waitstatus(status_message);

	try {
		// First we build a list of desired actions
		FileActionScript actionScript;
		actionScript.m_destBase = destPath;
		DirItemWithIndexIterator begin(m_pIList.get(), -1, true);
		DirItemWithIndexIterator end;
		std::accumulate(begin, end, &actionScript, MakeDirActions(func));
		// Now we prompt, and execute actions
		ConfirmAndPerformActions(actionScript);
	} catch (ContentsChangedException& e) {
		AfxMessageBox(e.m_msg.c_str(), MB_ICONWARNING);
	}
}

// Confirm with user, then perform the action list
void CDirView::ConfirmAndPerformActions(FileActionScript & actionList)
{
	if (actionList.GetActionItemCount() == 0) // Not sure it is possible to get right-click menu without
		return;    // any selected items, but may as well be safe

	ASSERT(actionList.GetActionItemCount()>0); // Or else the update handler got it wrong

	// Set parent window so modality is correct and correct window gets focus
	// after dialogs.
	actionList.SetParentWindow(this->GetSafeHwnd());
	
	try {
		ConfirmActionList(GetDiffContext(), actionList);
	} catch (ConfirmationNeededException& e) {
		ConfirmFolderCopyDlg dlg;
		dlg.m_caption = e.m_caption;
		dlg.m_question = e.m_question;
		dlg.m_fromText = e.m_fromText;
		dlg.m_toText = e.m_toText;
		dlg.m_fromPath = e.m_fromPath;
		dlg.m_toPath = e.m_toPath;
		if (dlg.DoModal() != IDOK)
			return;
	}
	PerformActionList(actionList);
}

/**
 * @brief Perform an array of actions
 * @note There can be only COPY or DELETE actions, not both!
 * @sa SourceControl::SaveToVersionControl()
 * @sa SourceControl::SyncFilesToVCS()
 */
void CDirView::PerformActionList(FileActionScript & actionScript)
{
	// Reset suppressing VSS dialog for multiple files.
	// Set in SourceControl::SaveToVersionControl().
	GetMainFrame()->m_pSourceControl->m_CheckOutMulti = false;
	GetMainFrame()->m_pSourceControl->m_bVssSuppressPathCheck = false;

	// Check option and enable putting deleted items to Recycle Bin
	if (GetOptionsMgr()->GetBool(OPT_USE_RECYCLE_BIN))
		actionScript.UseRecycleBin(true);
	else
		actionScript.UseRecycleBin(false);

	actionScript.SetParentWindow(GetMainFrame()->GetSafeHwnd());

	theApp.AddOperation();
	if (actionScript.Run())
		UpdateAfterFileScript(actionScript);
	theApp.RemoveOperation();
}

/**
 * @brief Update results after running FileActionScript.
 * This functions is called after script is finished to update
 * results (including UI).
 * @param [in] actionlist Script that was run.
 */
void CDirView::UpdateAfterFileScript(FileActionScript & actionList)
{
	bool bItemsRemoved = false;
	int curSel = GetFirstSelectedInd();
	CDiffContext& ctxt = GetDiffContext();
	while (actionList.GetActionItemCount()>0)
	{
		// Start handling from tail of list, so removing items
		// doesn't invalidate our item indexes.
		FileActionItem act = actionList.RemoveTailActionItem();

		// Synchronized items may need VCS operations
		if (act.UIResult == FileActionItem::UI_SYNC)
		{
			if (GetMainFrame()->m_pSourceControl->m_bCheckinVCS)
				GetMainFrame()->m_pSourceControl->CheckinToClearCase(act.dest);
		}

		// Update doc (difflist)
		UPDATEITEM_TYPE updatetype = UpdateDiffAfterOperation(act, ctxt, GetDiffItem(act.context));
		if (updatetype == UPDATEITEM_REMOVE)
		{
			DeleteItem(act.context);
			bItemsRemoved = true;
		}
		else if (updatetype == UPDATEITEM_UPDATE)
			UpdateDiffItemStatus(act.context);
	}
	
	// Make sure selection is at sensible place if all selected items
	// were removed.
	if (bItemsRemoved == true)
	{
		UINT selected = GetSelectedCount();
		if (selected == 0)
		{
			if (curSel < 1)
				++curSel;
			MoveFocus(0, curSel - 1, selected);
		}
	}
}

Counts CDirView::Count(DirActions::method_type2 func) const
{
	return ::Count(SelBegin(), SelEnd(), MakeDirActions(func));
}

/// Should Copy to Left be enabled or disabled ? (both main menu & context menu use this)
template<SIDE_TYPE srctype, SIDE_TYPE dsttype>
void CDirView::DoUpdateDirCopy(CCmdUI* pCmdUI, eMenuType menuType)
{
	Counts counts = Count(&DirActions::IsItemCopyableOnTo<srctype, dsttype>);
	pCmdUI->Enable(counts.count > 0);
	if (menuType == eContext)
		pCmdUI->SetText(FormatMenuItemString(srctype, dsttype, counts.count, counts.total).c_str());
}

/**
 * @brief Update any resources necessary after a GUI language change
 */
void CDirView::UpdateResources()
{
	UpdateColumnNames();
	GetParentFrame()->UpdateResources();
}

/**
 * @brief User just clicked a column, so perform sort
 */
void CDirView::OnColumnClick(NMHDR *pNMHDR, LRESULT *pResult)
{
	// set sort parameters and handle ascending/descending
	NM_LISTVIEW* pNMListView = (NM_LISTVIEW*) pNMHDR;
	int oldSortColumn = GetOptionsMgr()->GetInt((GetDocument()->m_nDirs < 3) ? OPT_DIRVIEW_SORT_COLUMN : OPT_DIRVIEW_SORT_COLUMN3);
	int sortcol = m_pColItems->ColPhysToLog(pNMListView->iSubItem);
	if (sortcol == oldSortColumn)
	{
		// Swap direction
		bool bSortAscending = GetOptionsMgr()->GetBool(OPT_DIRVIEW_SORT_ASCENDING);
		GetOptionsMgr()->SaveOption(OPT_DIRVIEW_SORT_ASCENDING, !bSortAscending);
	}
	else
	{
		GetOptionsMgr()->SaveOption((GetDocument()->m_nDirs < 3) ? OPT_DIRVIEW_SORT_COLUMN : OPT_DIRVIEW_SORT_COLUMN3, sortcol);
		// most columns start off ascending, but not dates
		bool bSortAscending = m_pColItems->IsDefaultSortAscending(sortcol);
		GetOptionsMgr()->SaveOption(OPT_DIRVIEW_SORT_ASCENDING, bSortAscending);
	}

	SortColumnsAppropriately();
	*pResult = 0;
}

void CDirView::SortColumnsAppropriately()
{
	int sortCol = GetOptionsMgr()->GetInt((GetDocument()->m_nDirs < 3) ? OPT_DIRVIEW_SORT_COLUMN : OPT_DIRVIEW_SORT_COLUMN3);
	if (sortCol == -1 || sortCol >= m_pColItems->GetColCount())
		return;

	bool bSortAscending = GetOptionsMgr()->GetBool(OPT_DIRVIEW_SORT_ASCENDING);
	m_ctlSortHeader.SetSortImage(m_pColItems->ColLogToPhys(sortCol), bSortAscending);
	//sort using static CompareFunc comparison function
	CompareState cs(&GetDiffContext(), m_pColItems.get(), sortCol, bSortAscending, m_bTreeMode);
	GetListCtrl().SortItems(cs.CompareFunc, reinterpret_cast<DWORD_PTR>(&cs));

	m_bNeedSearchLastDiffItem = true;
	m_bNeedSearchFirstDiffItem = true;
}

/// Do any last minute work as view closes
void CDirView::OnDestroy()
{
	DeleteAllDisplayItems();

	m_pColItems->ValidateColumnOrdering();
	String secname = GetDocument()->m_nDirs < 3 ? _T("DirView") : _T("DirView3");
	theApp.WriteProfileString(secname.c_str(), _T("ColumnOrders"), m_pColItems->SaveColumnOrders().c_str());
	theApp.WriteProfileString(secname.c_str(), _T("ColumnWidths"),
		m_pColItems->SaveColumnWidths(boost::bind(&CListCtrl::GetColumnWidth, m_pList, _1)).c_str());

	CListView::OnDestroy();

	GetMainFrame()->ClearStatusbarItemCount();
}

/**
 * @brief Open selected item when user presses ENTER key.
 */
void CDirView::OnChar(UINT nChar, UINT nRepCnt, UINT nFlags)
{
	if (nChar == VK_RETURN)
	{
		int sel = GetFocusedItem();
		if (sel >= 0)
		{
			const DIFFITEM& di = GetDiffItem(sel);
			if (m_bTreeMode && GetDiffContext().m_bRecursive && di.diffcode.isDirectory())
			{
				if (di.customFlags1 & ViewCustomFlags::EXPANDED)
					CollapseSubdir(sel);
				else
					ExpandSubdir(sel);
			}
			else
			{
				WaitStatusCursor waitstatus(_("Opening selection"));
				OpenSelection();
			}
		}
	}
	CListView::OnChar(nChar, nRepCnt, nFlags);
}

/**
 * @brief Expand/collapse subfolder when "+/-" icon is clicked.
 */
void CDirView::OnClick(NMHDR* pNMHDR, LRESULT* pResult)
{
	LPNMITEMACTIVATE pNM = (LPNMITEMACTIVATE)pNMHDR;
	LVHITTESTINFO lvhti;
	lvhti.pt = pNM->ptAction;
	m_pList->SubItemHitTest(&lvhti);
	if (lvhti.flags == LVHT_ONITEMSTATEICON)
	{
		const DIFFITEM &di = GetDiffItem(pNM->iItem);
		if (di.customFlags1 & ViewCustomFlags::EXPANDED)
			CollapseSubdir(pNM->iItem);
		else
			ExpandSubdir(pNM->iItem);
	}

	*pResult = 0;
}

/**
 * @brief Expand collapsed folder in tree-view mode.
 */
void CDirView::OnExpandFolder()
{
	DirItemIterator it = Begin();
	if (it == End())
		return;
	const DIFFITEM &di = *it;
	if (di.diffcode.isDirectory() && (di.customFlags1 &
			ViewCustomFlags::EXPANDED) == 0)
		ExpandSubdir(it.m_sel);
}

/**
 * @brief Collapse expanded folder in tree-view mode.
 */
void CDirView::OnCollapseFolder()
{
	DirItemIterator it = Begin();
	if (it == End())
		return;
	const DIFFITEM &di = *it;
	if (di.diffcode.isDirectory() && (di.customFlags1 &
			ViewCustomFlags::EXPANDED))
		CollapseSubdir(it.m_sel);
}

/**
 * @brief Collapse subfolder
 * @param [in] sel Folder item index in listview.
 */
void CDirView::CollapseSubdir(int sel)
{
	DIFFITEM& dip = this->GetDiffItem(sel);
	if (!m_bTreeMode || !(dip.customFlags1 & ViewCustomFlags::EXPANDED) || !dip.HasChildren())
		return;

	m_pList->SetRedraw(FALSE);	// Turn off updating (better performance)

	dip.customFlags1 &= ~ViewCustomFlags::EXPANDED;
	m_pList->SetItemState(sel, INDEXTOSTATEIMAGEMASK(1), LVIS_STATEIMAGEMASK);

	int count = m_pList->GetItemCount();
	for (int i = sel + 1; i < count; i++)
	{
		const DIFFITEM& di = GetDiffItem(i);
		if (!di.IsAncestor(&dip))
			break;
		m_pList->DeleteItem(i--);
		count--;
	}

	m_pList->SetRedraw(TRUE);	// Turn updating back on
}

/**
 * @brief Expand subfolder
 * @param [in] sel Folder item index in listview.
 */
void CDirView::ExpandSubdir(int sel, bool bRecursive)
{
	DIFFITEM& dip = GetDiffItem(sel);
	if (!m_bTreeMode || (dip.customFlags1 & ViewCustomFlags::EXPANDED) || !dip.HasChildren())
		return;

	m_pList->SetRedraw(FALSE);	// Turn off updating (better performance)
	m_pList->SetItemState(sel, INDEXTOSTATEIMAGEMASK(2), LVIS_STATEIMAGEMASK);

	CDiffContext &ctxt = GetDiffContext();
	dip.customFlags1 |= ViewCustomFlags::EXPANDED;
	if (bRecursive)
		ExpandSubdirs(ctxt, dip);

	UIntPtr diffpos = ctxt.GetFirstChildDiffPosition(GetItemKey(sel));
	UINT indext = sel + 1;
	int alldiffs;
	DirViewFilterSettings dirfilter(boost::bind(&COptionsMgr::GetBool, GetOptionsMgr(), _1));
	RedisplayChildren(diffpos, dip.GetDepth() + 1, indext, alldiffs, dirfilter);

	SortColumnsAppropriately();

	m_pList->SetRedraw(TRUE);	// Turn updating back on
}

/**
 * @brief Open parent folder if possible.
 */
void CDirView::OpenParentDirectory()
{
	CDirDoc *pDoc = GetDocument();
	PathContext pathsParent;
	switch (CheckAllowUpwardDirectory(GetDiffContext(), pDoc->m_pTempPathContext, pathsParent))
	{
	case AllowUpwardDirectory::ParentIsTempPath:
		pDoc->m_pTempPathContext = pDoc->m_pTempPathContext->DeleteHead();
		// fall through (no break!)
	case AllowUpwardDirectory::ParentIsRegularPath: 
	{
		DWORD dwFlags[3] = {FFILEOPEN_NOMRU, FFILEOPEN_NOMRU, FFILEOPEN_NOMRU};
		GetMainFrame()->DoFileOpen(&pathsParent, dwFlags, GetDiffContext().m_bRecursive, pDoc);
	}
		// fall through (no break!)
	case AllowUpwardDirectory::No:
		break;
	default:
		LangMessageBox(IDS_INVALID_DIRECTORY, MB_ICONSTOP);
		break;
	}
}

/**
 * @brief Get one or two selected items
 *
 * Returns false if 0 or more than 3 items selecte
 */
bool CDirView::GetSelectedItems(int * sel1, int * sel2, int * sel3)
{
	*sel2 = -1;
	*sel3 = -1;
	*sel1 = m_pList->GetNextItem(-1, LVNI_SELECTED);
	if (*sel1 == -1)
		return false;
	*sel2 = m_pList->GetNextItem(*sel1, LVNI_SELECTED);
	if (*sel2 == -1)
		return true;
	*sel3 = m_pList->GetNextItem(*sel2, LVNI_SELECTED);
	if (*sel3 == -1)
		return true;
	int extra = m_pList->GetNextItem(*sel3, LVNI_SELECTED);
	return (extra == -1);
}

/**
 * @brief Open special items (parent folders etc).
 * @param [in] pos1 First item position.
 * @param [in] pos2 Second item position.
 */
void CDirView::OpenSpecialItems(UIntPtr pos1, UIntPtr pos2, UIntPtr pos3)
{
	if (!pos2 && !pos3)
	{
		// Browse to parent folder(s) selected
		// SPECIAL_ITEM_POS is position for
		// special items, but there is currenly
		// only one (parent folder)
		OpenParentDirectory();
	}
	else
	{
		// Parent directory & something else selected
		// Not valid action
	}
}

/**
 * @brief Open selected files or directories.
 *
 * Opens selected files to file compare. If comparing
 * directories non-recursively, then subfolders and parent
 * folder are opened too.
 *
 * This handles the case that one item is selected
 * and the case that two items are selected (one on each side)
 */
void CDirView::OpenSelection(SELECTIONTYPE selectionType /*= SELECTIONTYPE_NORMAL*/, PackingInfo * infoUnpacker /*= NULL*/)
{
	CDirDoc * pDoc = GetDocument();
	const CDiffContext& ctxt = GetDiffContext();

	// First, figure out what was selected (store into pos1 & pos2)
	UIntPtr pos1 = NULL, pos2 = NULL, pos3 = NULL;
	int sel1 = -1, sel2 = -1, sel3 = -1;
	if (!GetSelectedItems(&sel1, &sel2, &sel3))
	{
		// Must have 1 or 2 or 3 items selected
		// Not valid action
		return;
	}

	pos1 = GetItemKey(sel1);
	ASSERT(pos1);
	if (sel2 != -1)
	{
		pos2 = GetItemKey(sel2);
		ASSERT(pos2);
		if (sel3 != -1)
			pos3 = GetItemKey(sel3);
	}

	// Now handle the various cases of what was selected

	if (pos1 == SPECIAL_ITEM_POS)
	{
		OpenSpecialItems(pos1, pos2, pos3);
		return;
	}

	// Common variables which both code paths below are responsible for setting
	PathContext paths;
	const DIFFITEM *di1 = NULL, *di2 = NULL, *di3 = NULL; // left & right items (di1==di2 if single selection)
	bool isdir = false; // set if we're comparing directories
	String errmsg;
	bool success;
	if (pDoc->m_nDirs < 3 && pos2)
		success = GetOpenTwoItems(ctxt, selectionType, pos1, pos2, &di1, &di2,
				paths, sel1, sel2, isdir, errmsg);
	else if (pDoc->m_nDirs == 3 && pos2)
		success = GetOpenThreeItems(ctxt, pos1, pos2, pos3, &di1, &di2, &di3,
				paths, sel1, sel2, sel3, isdir, errmsg);
	else
		// Only one item selected, so perform diff on its sides
		success = GetOpenOneItem(ctxt, pos1, &di1, &di2, &di3, 
				paths, sel1, isdir, errmsg);
		if (!success)
	if (!success)
	{
		if (!errmsg.empty())
			AfxMessageBox(errmsg.c_str(), MB_ICONSTOP);
		return;
	}

	// Now pathLeft, pathRight, di1, di2, and isdir are all set
	// We have two items to compare, no matter whether same or different underlying DirView item

	DWORD dwFlags[3] = {FFILEOPEN_NOMRU, FFILEOPEN_NOMRU, FFILEOPEN_NOMRU};
	if (isdir)
	{
		// Open subfolders
		// Don't add folders to MRU
		GetMainFrame()->DoFileOpen(&paths, dwFlags, GetDiffContext().m_bRecursive, pDoc);
	}
	else if (HasZipSupport() && ArchiveGuessFormat(paths.GetLeft()) && ArchiveGuessFormat(paths.GetRight()))
	{
		// Open archives, not adding paths to MRU
		GetMainFrame()->DoFileOpen(&paths, dwFlags, GetDiffContext().m_bRecursive, pDoc);
	}
	else
	{
		// Regular file case

		// Binary attributes are set after files are unpacked
		// so after plugins such as the MS-Office plugins have had a chance to make them textual
		// We haven't done unpacking yet in this diff, but if a binary flag is already set,
		// then it was set in a previous diff after unpacking, so we trust it

		// Close open documents first (ask to save unsaved data)
		if (!GetOptionsMgr()->GetBool(OPT_MULTIDOC_MERGEDOCS))
		{
			if (!pDoc->CloseMergeDocs())
				return;
		}

		// Open identical and different files
		FileLocation fileloc[3];
		if (pDoc->m_nDirs < 3)
		{
			GetMainFrame()->m_strDescriptions[0].erase();
			GetMainFrame()->m_strDescriptions[1].erase();
			if (di1 == di2 && !di1->diffcode.isExists(0))
			{
				paths[0] = _T("");
				GetMainFrame()->m_strDescriptions[0] = _("Untitled left");
			}
			if (di1 == di2 && !di1->diffcode.isExists(1))
			{
				paths[1] = _T("");
				GetMainFrame()->m_strDescriptions[1] = _("Untitled right");
			}
		}
		else
		{
			GetMainFrame()->m_strDescriptions[0].erase();
			GetMainFrame()->m_strDescriptions[1].erase();
			GetMainFrame()->m_strDescriptions[2].erase();
			if (di1 == di2 && di1 == di3 && !di1->diffcode.isExists(0))
			{
				paths[0] = _T("");
				GetMainFrame()->m_strDescriptions[0] = _("Untitled left");
			}
			if (di1 == di2 && di1 == di3 && !di1->diffcode.isExists(1))
			{
				paths[1] = _T("");
				GetMainFrame()->m_strDescriptions[1] = _("Untitled middle");
			}
			if (di1 == di2 && di1 == di3 && !di1->diffcode.isExists(2))
			{
				paths[2] = _T("");
				GetMainFrame()->m_strDescriptions[2] = _("Untitled right");
			}
		}

		for (int nIndex = 0; nIndex < paths.GetSize(); nIndex++)
		{
			fileloc[nIndex].setPath(paths[nIndex]);
			fileloc[nIndex].encoding = di1->diffFileInfo[nIndex].encoding;
			dwFlags[nIndex] = pDoc->GetReadOnly(nIndex) ? FFILEOPEN_READONLY : 0;
		}
		GetMainFrame()->ShowMergeDoc(pDoc, pDoc->m_nDirs, fileloc,
			dwFlags, infoUnpacker);
	}
}

void CDirView::OpenSelectionHex()
{
	CDirDoc * pDoc = GetDocument();
	const CDiffContext& ctxt = GetDiffContext();

	// First, figure out what was selected (store into pos1 & pos2)
	UIntPtr pos1 = NULL, pos2 = NULL;
	int sel1 = -1, sel2 = -1, sel3 = -1;
	if (!GetSelectedItems(&sel1, &sel2, &sel3))
	{
		// Must have 1 or 2 items selected
		// Not valid action
		return;
	}

	pos1 = GetItemKey(sel1);
	ASSERT(pos1);
	if (sel2 != -1)
		pos2 = GetItemKey(sel2);

	// Now handle the various cases of what was selected

	if (pos1 == SPECIAL_ITEM_POS)
	{
		ASSERT(FALSE);
		return;
	}

	// Common variables which both code paths below are responsible for setting
	PathContext paths;
	const DIFFITEM *di1 = NULL, *di2 = NULL, *di3 = NULL; // left & right items (di1==di2 if single selection)
	bool isdir = false; // set if we're comparing directories
	String errmsg;
	bool success;
	if (pos2)
		success = GetOpenTwoItems(ctxt, SELECTIONTYPE_NORMAL, pos1, pos2, &di1, &di2,
				paths, sel1, sel2, isdir, errmsg);
	else
		// Only one item selected, so perform diff on its sides
		success = GetOpenOneItem(ctxt, pos1, &di1, &di2, &di3,
				paths, sel1, isdir, errmsg);
	if (!success)
	{
		if (!errmsg.empty())
			AfxMessageBox(errmsg.c_str(), MB_ICONSTOP);
		return;
	}

	// Need to consider only regular file case here

	// Close open documents first (ask to save unsaved data)
	if (!GetOptionsMgr()->GetBool(OPT_MULTIDOC_MERGEDOCS))
	{
		if (!pDoc->CloseMergeDocs())
			return;
	}

	// Open identical and different files
	GetMainFrame()->ShowHexMergeDoc(pDoc, paths, pDoc->GetReadOnly());
}

/// User chose (context menu) delete left
template<SIDE_TYPE stype>
void CDirView::OnCtxtDirDel()
{
	DoDirAction(&DirActions::DeleteOn<stype>, _("Deleting files..."));
}

/// User chose (context menu) delete both
void CDirView::OnCtxtDirDelBoth()
{
	DoDirAction(&DirActions::DeleteOnBoth, _("Deleting files..."));
}

/// Enable/disable Delete Left menu choice on context menu
template<SIDE_TYPE stype>
void CDirView::OnUpdateCtxtDirDel(CCmdUI* pCmdUI)
{
	Counts counts = Count(&DirActions::IsItemDeletableOn<stype>);
	pCmdUI->Enable(counts.count > 0);
	pCmdUI->SetText(FormatMenuItemString(stype, counts.count, counts.total).c_str());
}

/// Enable/disable Delete Both menu choice on context menu
void CDirView::OnUpdateCtxtDirDelBoth(CCmdUI* pCmdUI)
{
	Counts counts = Count(&DirActions::IsItemDeletableOnBoth);
	pCmdUI->Enable(counts.count > 0);
	pCmdUI->SetText(FormatMenuItemStringBoth(counts.count, counts.total).c_str());
}

/**
 * @brief Update "Copy | Right to..." item
 */
template<SIDE_TYPE stype>
void CDirView::OnUpdateCtxtDirCopyTo(CCmdUI* pCmdUI)
{
	Counts counts = Count(&DirActions::IsItemCopyableToOn<stype>);
	pCmdUI->Enable(counts.count > 0);
	pCmdUI->SetText(FormatMenuItemStringTo(stype, counts.count, counts.total).c_str());
}

/**
 * @brief Get keydata associated with item in given index.
 * @param [in] idx Item's index to list in UI.
 * @return Key for item in given index.
 */
UIntPtr CDirView::GetItemKey(int idx) const
{
	return (UIntPtr) m_pList->GetItemData(idx);
}

// SetItemKey & GetItemKey encapsulate how the display list items
// are mapped to DiffItems, which in turn are DiffContext keys to the actual DIFFITEM data

/**
 * @brief Get DIFFITEM data for item.
 * This function returns DIFFITEM data for item in given index in GUI.
 * @param [in] sel Item's index in folder compare GUI list.
 * @return DIFFITEM for item.
 */
const DIFFITEM &CDirView::GetDiffItem(int sel) const
{
	CDirView * pDirView = const_cast<CDirView *>(this);
	return pDirView->GetDiffItem(sel);
}

/**
 * Given index in list control, get modifiable reference to its DIFFITEM data
 */
DIFFITEM & CDirView::GetDiffItem(int sel)
{
	UIntPtr diffpos = GetItemKey(sel);

	// If it is special item, return empty DIFFITEM
	if (diffpos == SPECIAL_ITEM_POS)
	{
		// TODO: It would be better if there were individual items
		// for whatever these special items are
		// because here we have to hope client does not modify this
		// static (shared) item
		return DIFFITEM::emptyitem;
	}
	return GetDiffContext().GetDiffRefAt(diffpos);
}

void CDirView::DeleteItem(int sel)
{
	if (m_bTreeMode)
		CollapseSubdir(sel);
	m_pList->DeleteItem(sel);
}

void CDirView::DeleteAllDisplayItems()
{
	// item data are just positions (diffposes)
	// that is, they contain no memory needing to be freed
	m_pList->DeleteAllItems();
}

/**
 * @brief Given key, get index of item which has it stored.
 * This function searches from list in UI.
 */
int CDirView::GetItemIndex(UIntPtr key)
{
	LVFINDINFO findInfo;

	findInfo.flags = LVFI_PARAM;  // Search for itemdata
	findInfo.lParam = (LPARAM)key;
	return m_pList->FindItem(&findInfo);
}

/**
 * @brief Get the file names on both sides for specified item.
 * @note Return empty strings if item is special item.
 */
void CDirView::GetItemFileNames(int sel, String& strLeft, String& strRight) const
{
	UINT_PTR diffpos = GetItemKey(sel);
	if (diffpos == (UINT_PTR)SPECIAL_ITEM_POS)
	{
		strLeft.erase();
		strRight.erase();
	}
	else
	{
		const CDiffContext& ctxt = GetDiffContext();
		::GetItemFileNames(ctxt, ctxt.GetDiffAt(diffpos), strLeft, strRight);
	}
}

/**
 * @brief Get the file names on both sides for specified item.
 * @note Return empty strings if item is special item.
 */
void CDirView::GetItemFileNames(int sel, PathContext * paths) const
{
	String strPath[3];
	UINT_PTR diffpos = GetItemKey(sel);
	if (diffpos == SPECIAL_ITEM_POS)
	{
		for (int nIndex = 0; nIndex < GetDocument()->m_nDirs; nIndex++)
			paths->SetPath(nIndex, _T(""));
	}
	else
	{
		const CDiffContext& ctxt = GetDiffContext();
		*paths = ::GetItemFileNames(ctxt, ctxt.GetDiffAt(diffpos));
	}
}

/**
 * @brief Open selected file with registered application.
 * Uses shell file associations to open file with registered
 * application. We first try to use "Edit" action which should
 * open file to editor, since we are more interested editing
 * files than running them (scripts).
 * @param [in] stype Side of file to open.
 */
void CDirView::DoOpen(SIDE_TYPE stype)
{
	int sel = GetSingleSelectedItem();
	if (sel == -1) return;
	String file = GetSelectedFileName(SelBegin(), stype, GetDiffContext());
	if (file.empty()) return;
	int rtn = (int)ShellExecute(::GetDesktopWindow(), _T("edit"), file.c_str(), 0, 0, SW_SHOWNORMAL);
	if (rtn==SE_ERR_NOASSOC)
		rtn = (int)ShellExecute(::GetDesktopWindow(), _T("open"), file.c_str(), 0, 0, SW_SHOWNORMAL);
	if (rtn==SE_ERR_NOASSOC)
		DoOpenWith(stype);
}

/// Open with dialog for file on selected side
void CDirView::DoOpenWith(SIDE_TYPE stype)
{
	int sel = GetSingleSelectedItem();
	if (sel == -1) return;
	String file = GetSelectedFileName(SelBegin(), stype, GetDiffContext());
	if (file.empty()) return;
	CString sysdir;
	if (!GetSystemDirectory(sysdir.GetBuffer(MAX_PATH), MAX_PATH)) return;
	sysdir.ReleaseBuffer();
	CString arg = (CString)_T("shell32.dll,OpenAs_RunDLL ") + file.c_str();
	ShellExecute(::GetDesktopWindow(), 0, _T("RUNDLL32.EXE"), arg, sysdir, SW_SHOWNORMAL);
}

/// Open selected file  on specified side to external editor
void CDirView::DoOpenWithEditor(SIDE_TYPE stype)
{
	int sel = GetSingleSelectedItem();
	if (sel == -1) return;
	String file = GetSelectedFileName(SelBegin(), stype, GetDiffContext());
	if (file.empty()) return;

	GetMainFrame()->OpenFileToExternalEditor(file);
}

/// User chose (context menu) open left
template<SIDE_TYPE stype>
void CDirView::OnCtxtDirOpen()
{
	DoOpen(stype);
}

/// User chose (context menu) open left with
template<SIDE_TYPE stype>
void CDirView::OnCtxtDirOpenWith()
{
	DoOpenWith(stype);
}

/// User chose (context menu) open left with editor
template<SIDE_TYPE stype>
void CDirView::OnCtxtDirOpenWithEditor()
{
	DoOpenWithEditor(stype);
}

/// Update context menuitem "Open left | with editor"
template<SIDE_TYPE stype>
void CDirView::OnUpdateCtxtDirOpenWithEditor(CCmdUI* pCmdUI)
{
	Counts counts = Count(&DirActions::IsItemOpenanbleOnWith<stype>);
	pCmdUI->Enable(counts.count > 0 && counts.total == 1);
}

// return selected item index, or -1 if none or multiple
int CDirView::GetSingleSelectedItem() const
{
	int sel = -1, sel2 = -1;
	sel = m_pList->GetNextItem(sel, LVNI_SELECTED);
	if (sel == -1) return -1;
	sel2 = m_pList->GetNextItem(sel, LVNI_SELECTED);
	if (sel2 != -1) return -1;
	return sel;
}
// Enable/disable Open Left menu choice on context menu
template<SIDE_TYPE stype>
void CDirView::OnUpdateCtxtDirOpen(CCmdUI* pCmdUI)
{
	Counts counts = Count(&DirActions::IsItemOpenanbleOn<stype>);
	pCmdUI->Enable(counts.count > 0 && counts.total == 1);
}

// Enable/disable Open Left With menu choice on context menu
template<SIDE_TYPE stype>
void CDirView::OnUpdateCtxtDirOpenWith(CCmdUI* pCmdUI)
{
	Counts counts = Count(&DirActions::IsItemOpenanbleOnWith<stype>);
	pCmdUI->Enable(counts.count > 0 && counts.total == 1);
}

// Used for Open
void CDirView::DoUpdateOpen(SELECTIONTYPE selectionType, CCmdUI* pCmdUI)
{
	int sel1 = -1, sel2 = -1, sel3 = -1;
	if (!GetSelectedItems(&sel1, &sel2, &sel3))
	{
		// 0 items or more than 2 items seleted
		pCmdUI->Enable(FALSE);
		return;
	}
	if (sel2 == -1)
	{
		// One item selected
		const DIFFITEM& di = GetDiffItem(sel1);
		if (selectionType != SELECTIONTYPE_NORMAL || !::IsItemOpenable(GetDiffContext(), di, m_bTreeMode))
		{
			pCmdUI->Enable(FALSE);
			return;
		}
	}
	else if (sel3 == -1)
	{
		// Two items selected
		const DIFFITEM& di1 = GetDiffItem(sel1);
		const DIFFITEM& di2 = GetDiffItem(sel2);
		if (!AreItemsOpenable(GetDiffContext(), selectionType, di1, di2))
		{
			pCmdUI->Enable(FALSE);
			return;
		}
	}
	else
	{
		// Three items selected
		const DIFFITEM& di1 = GetDiffItem(sel1);
		const DIFFITEM& di2 = GetDiffItem(sel2);
		const DIFFITEM& di3 = GetDiffItem(sel3);
		if (!::AreItemsOpenable(GetDiffContext(), di1, di2, di3))
		{
			pCmdUI->Enable(FALSE);
			return;
		}
	}
	pCmdUI->Enable(TRUE);
}

/**
 * @brief Return count of selected items in folder compare.
 */
UINT CDirView::GetSelectedCount() const
{
	return m_pList->GetSelectedCount();
}

/**
 * @brief Return index of first selected item in folder compare.
 */
int CDirView::GetFirstSelectedInd()
{
	return m_pList->GetNextItem(-1, LVNI_SELECTED);
}

// Go to first diff
// If none or one item selected select found item
// This is used for scrolling to first diff too
void CDirView::OnFirstdiff()
{
	DirItemIterator it =
		std::find_if(Begin(), End(), MakeDirActions(&DirActions::IsItemNavigableDiff));
	if (it != End())
		MoveFocus(GetFirstSelectedInd(), it.m_sel, GetSelectedCount());
}

void CDirView::OnUpdateFirstdiff(CCmdUI* pCmdUI)
{
	pCmdUI->Enable(GetFirstDifferentItem() > -1);
}

// Go to last diff
// If none or one item selected select found item
void CDirView::OnLastdiff()
{
	DirItemIterator it =
		std::find_if(RevBegin(), RevEnd(), MakeDirActions(&DirActions::IsItemNavigableDiff));
	if (it != RevEnd())
		MoveFocus(GetFirstSelectedInd(), it.m_sel, GetSelectedCount());
}

void CDirView::OnUpdateLastdiff(CCmdUI* pCmdUI)
{
	pCmdUI->Enable(GetFirstDifferentItem() > -1);
}

// Go to next diff
// If none or one item selected select found item
void CDirView::OnNextdiff()
{
	int currentInd = GetFocusedItem();
	DirItemIterator begin(m_pIList.get(), currentInd + 1);
	DirItemIterator it =
		std::find_if(begin, End(), MakeDirActions(&DirActions::IsItemNavigableDiff));
	if (it != End())
		MoveFocus(currentInd, it.m_sel, GetSelectedCount());
}


void CDirView::OnUpdateNextdiff(CCmdUI* pCmdUI)
{
	int focused = GetFocusedItem();
	int lastDiff = GetLastDifferentItem();

	// Check if different files were found and
	// there is different item after focused item
	if ((lastDiff > -1) && (focused < lastDiff))
		pCmdUI->Enable(TRUE);
	else
		pCmdUI->Enable(FALSE);
}

// Go to prev diff
// If none or one item selected select found item
void CDirView::OnPrevdiff()
{
	int currentInd = GetFocusedItem();
	DirItemIterator begin(m_pIList.get(), currentInd - 1, false, true);
	DirItemIterator it =
		std::find_if(begin, RevEnd(), MakeDirActions(&DirActions::IsItemNavigableDiff));
	if (it != RevEnd())
		MoveFocus(currentInd, it.m_sel, GetSelectedCount());
}


void CDirView::OnUpdatePrevdiff(CCmdUI* pCmdUI)
{
	int focused = GetFocusedItem();
	int firstDiff = GetFirstDifferentItem();

	// Check if different files were found and
	// there is different item before focused item
	if ((firstDiff > -1) && (firstDiff < focused))
		pCmdUI->Enable(TRUE);
	else
		pCmdUI->Enable(FALSE);
}

void CDirView::OnCurdiff()
{
	const int count = m_pList->GetItemCount();
	bool found = false;
	int i = GetFirstSelectedInd();
	UINT selected = 0;
	UINT focused = 0;

	// No selection - no diff to go
	if (i == -1)
		i = count;

	while (i < count && found == false)
	{
		selected = m_pList->GetItemState(i, LVIS_SELECTED);
		focused = m_pList->GetItemState(i, LVIS_FOCUSED);

		if (selected == LVIS_SELECTED && focused == LVIS_FOCUSED)
		{
			m_pList->EnsureVisible(i, FALSE);
			found = true;
		}
		i++;
	}
}

void CDirView::OnUpdateCurdiff(CCmdUI* pCmdUI)
{
	pCmdUI->Enable(GetFirstSelectedInd() > -1);
}

int CDirView::GetFocusedItem()
{
	return m_pList->GetNextItem(-1, LVNI_FOCUSED);
}

int CDirView::GetFirstDifferentItem()
{
	if (!m_bNeedSearchFirstDiffItem)
		return m_firstDiffItem;

	DirItemIterator it =
		std::find_if(Begin(), End(), MakeDirActions(&DirActions::IsItemNavigableDiff));
	m_firstDiffItem = it.m_sel;
	m_bNeedSearchFirstDiffItem = false;

	return m_firstDiffItem;
}

int CDirView::GetLastDifferentItem()
{
	if (!m_bNeedSearchLastDiffItem)
		return m_lastDiffItem;

	DirItemIterator it =
		std::find_if(RevBegin(), RevEnd(), MakeDirActions(&DirActions::IsItemNavigableDiff));
	m_lastDiffItem = it.m_sel;
	m_bNeedSearchLastDiffItem = false;

	return m_lastDiffItem;
}

/**
 * @brief Move focus to specified item (and selection if multiple items not selected)
 *
 * Moves the focus from item [currentInd] to item [i]
 * Additionally, if there are not multiple items selected,
 *  deselects item [currentInd] and selects item [i]
 */
void CDirView::MoveFocus(int currentInd, int i, int selCount)
{
	if (selCount <= 1)
	{
		// Not multiple items selected, so bring selection with us
		m_pList->SetItemState(currentInd, 0, LVIS_SELECTED);
		m_pList->SetItemState(currentInd, 0, LVIS_FOCUSED);
		m_pList->SetItemState(i, LVIS_SELECTED, LVIS_SELECTED);
	}

	// Move focus to specified item
	// (this automatically defocuses old item)
	m_pList->SetItemState(i, LVIS_FOCUSED, LVIS_FOCUSED);
	m_pList->EnsureVisible(i, FALSE);
}

void CDirView::OnUpdateSave(CCmdUI* pCmdUI)
{
	pCmdUI->Enable(FALSE);
}

CDirFrame * CDirView::GetParentFrame()
{
	// can't verify cast without introducing more coupling
	// (CDirView doesn't include DirFrame.h)
	return (CDirFrame *)CListView::GetParentFrame();
}

void CDirView::OnRefresh()
{
	m_pSavedTreeState.reset(SaveTreeState(GetDiffContext()));
	GetDocument()->Rescan();
}

BOOL CDirView::PreTranslateMessage(MSG* pMsg)
{
	// Handle special shortcuts here
	if (pMsg->message == WM_KEYDOWN)
	{
		if (false == IsLabelEdit())
		{
			// Check if we got 'ESC pressed' -message
			if (pMsg->wParam == VK_ESCAPE)
			{
				if (m_pCmpProgressBar)
				{
					OnBnClickedComparisonStop();
					return TRUE;
				}

				if (m_bEscCloses)
				{
					AfxGetMainWnd()->PostMessage(WM_COMMAND, ID_FILE_CLOSE);
					return FALSE;
				}
			}
			// Check if we got 'DEL pressed' -message
			if (pMsg->wParam == VK_DELETE)
			{
				AfxGetMainWnd()->PostMessage(WM_COMMAND, ID_MERGE_DELETE);
				return FALSE;
			}
			int sel = GetFocusedItem();
			// Check if we got 'Backspace pressed' -message
			if (pMsg->wParam == VK_BACK)
			{
				if (!GetDiffContext().m_bRecursive)
				{
					OpenParentDirectory();
					return FALSE;
				}
				else if (m_bTreeMode && sel >= 0)
				{
					const DIFFITEM& di = GetDiffItem(sel);
					if (di.parent != NULL)
					{
						int i = GetItemIndex((UIntPtr)di.parent);
						if (i >= 0)
							MoveFocus(sel, i, GetSelectedCount());
					}
				}
			}
			if (sel >= 0)
			{
				DIFFITEM& dip = this->GetDiffItem(sel);
				if (pMsg->wParam == VK_LEFT)
				{
					if (m_bTreeMode && GetDiffContext().m_bRecursive && (!(dip.customFlags1 & ViewCustomFlags::EXPANDED) || !dip.HasChildren()))
						PostMessage(WM_KEYDOWN, VK_BACK);
					else
						CollapseSubdir(sel);
					return TRUE;
				}
				if (pMsg->wParam == VK_SUBTRACT)
				{
					CollapseSubdir(sel);
					return TRUE;
				}
				if (pMsg->wParam == VK_RIGHT)
				{
					if (m_bTreeMode && GetDiffContext().m_bRecursive && dip.customFlags1 & ViewCustomFlags::EXPANDED && dip.HasChildren())
						PostMessage(WM_KEYDOWN, VK_DOWN);
					else
						ExpandSubdir(sel);
					return TRUE;
				}
				if (pMsg->wParam == VK_ADD)
				{
					ExpandSubdir(sel);
					return TRUE;
				}
				if (pMsg->wParam == VK_MULTIPLY)
				{
					ExpandSubdir(sel, true);
					return TRUE;
				}
			}
		}
		else
		{
			// ESC doesn't close window when user is renaming an item.
			if (pMsg->wParam == VK_ESCAPE)
			{
				m_bUserCancelEdit = TRUE;

				// The edit control send LVN_ENDLABELEDIT when it loses focus,
				// so we use it to cancel the rename action.
				m_pList->SetFocus();

				// Stop the ESC before it reach the main frame which might
				// cause a program termination.
				return TRUE;
			}
		}
	}
	return CListView::PreTranslateMessage(pMsg);
}

void CDirView::OnUpdateRefresh(CCmdUI* pCmdUI)
{
	UINT threadState = GetDocument()->m_diffThread.GetThreadState();
	pCmdUI->Enable(threadState != CDiffThread::THREAD_COMPARING);
}

/**
 * @brief Called when compare thread asks UI update.
 * @note Currently thread asks update after compare is ready
 * or aborted.
 */
LRESULT CDirView::OnUpdateUIMessage(WPARAM wParam, LPARAM lParam)
{
	UNREFERENCED_PARAMETER(wParam);
	UNREFERENCED_PARAMETER(lParam);

	CDirDoc * pDoc = GetDocument();
	ASSERT(pDoc);

	if (wParam == CDiffThread::EVENT_COMPARE_COMPLETED)
	{
		// Close and destroy the dialog after compare
		if (m_pCmpProgressBar)
			GetParentFrame()->ShowControlBar(m_pCmpProgressBar.get(), FALSE, FALSE);
		m_pCmpProgressBar.reset();

		pDoc->CompareReady();
		// Don't Redisplay() if triggered by OnMarkedRescan()
		if (lParam == 0)
		{
			Redisplay();

			if (GetOptionsMgr()->GetBool(OPT_SCROLL_TO_FIRST))
				OnFirstdiff();
			else
				MoveFocus(0, 0, 0);
		}
		// If compare took more than TimeToSignalCompare seconds, notify user
		clock_t elapsed = clock() - m_compareStart;
		GetParentFrame()->SetMessageText(
			string_format(_("Elapsed time: %ld ms").c_str(), elapsed).c_str()
		);
		if (elapsed > TimeToSignalCompare * CLOCKS_PER_SEC)
			MessageBeep(IDOK);
		GetMainFrame()->StartFlashing();
	}
	else if (wParam == CDiffThread::EVENT_COMPARE_PROGRESSED)
	{
		InvalidateRect(NULL, FALSE);
	}
	else if (wParam == CDiffThread::EVENT_COLLECT_COMPLETED)
	{
		if (m_pSavedTreeState)
		{
			RestoreTreeState(GetDiffContext(), m_pSavedTreeState.get());
			m_pSavedTreeState.reset();
			Redisplay();
		}
		else
		{
			if (m_bExpandSubdirs)
				OnViewExpandAllSubdirs();
			else
				Redisplay();
		}
	}

	return 0; // return value unused
}


BOOL CDirView::OnNotify(WPARAM wParam, LPARAM lParam, LRESULT* pResult)
{
	NMHDR * hdr = reinterpret_cast<NMHDR *>(lParam);
	if (hdr->code == HDN_ENDDRAG)
		return OnHeaderEndDrag((LPNMHEADER)hdr, pResult);
	if (hdr->code == HDN_BEGINDRAG)
		return OnHeaderBeginDrag((LPNMHEADER)hdr, pResult);

	return CListView::OnNotify(wParam, lParam, pResult);
}

BOOL CDirView::OnChildNotify(UINT uMsg, WPARAM wParam, LPARAM lParam, LRESULT* pResult)
{
	if (uMsg == WM_NOTIFY)
	{
		NMHDR *pNMHDR = (NMHDR *)lParam;
		switch (pNMHDR->code)
		{
		case LVN_GETDISPINFO:
			ReflectGetdispinfo((NMLVDISPINFO *)lParam);
			return TRUE;
		case LVN_GETINFOTIPW:
		case LVN_GETINFOTIPA:
			return TRUE;
		}
	}
	return CListView::OnChildNotify(uMsg, wParam, lParam, pResult);
}

/**
 * @brief User is starting to drag a column header
 */
BOOL CDirView::OnHeaderBeginDrag(LPNMHEADER hdr, LRESULT* pResult)
{
	// save column widths before user reorders them
	// so we can reload them on the end drag
	String secname = GetDocument()->m_nDirs < 3 ? _T("DirView") : _T("DirView3");
	theApp.WriteProfileString(secname.c_str(), _T("ColumnWidths"),
		m_pColItems->SaveColumnWidths(boost::bind(&CListCtrl::GetColumnWidth, m_pList, _1)).c_str());
	return TRUE;
}

/**
 * @brief User just finished dragging a column header
 */
BOOL CDirView::OnHeaderEndDrag(LPNMHEADER hdr, LRESULT* pResult)
{
	int src = hdr->iItem;
	int dest = hdr->pitem->iOrder;
	bool allowDrop = TRUE;
	*pResult = !allowDrop;
	if (allowDrop && src != dest && dest != -1)
	{
		m_pColItems->MoveColumn(src, dest);
		InitiateSort();
	}
	return TRUE;
}

/**
 * @brief Remove any windows reordering of columns
 */
void CDirView::FixReordering()
{
	LVCOLUMN lvcol;
	lvcol.mask = LVCF_ORDER;
	lvcol.fmt = 0;
	lvcol.cx = 0;
	lvcol.pszText = 0;
	lvcol.iSubItem = 0;
	for (int i = 0; i < m_pColItems->GetColCount(); ++i)
	{
		lvcol.iOrder = i;
		GetListCtrl().SetColumn(i, &lvcol);
	}
}

/** @brief Add columns to display, loading width & order from registry. */
void CDirView::LoadColumnHeaderItems()
{
	bool dummyflag = false;

	CHeaderCtrl * h = m_pList->GetHeaderCtrl();
	if (h->GetItemCount())
	{
		dummyflag = true;
		while (m_pList->GetHeaderCtrl()->GetItemCount() > 1)
			m_pList->DeleteColumn(1);
	}

	for (int i = 0; i < m_pColItems->GetDispColCount(); ++i)
	{
		LVCOLUMN lvc;
		lvc.mask = LVCF_FMT + LVCF_SUBITEM + LVCF_TEXT;
		lvc.fmt = LVCFMT_LEFT;
		lvc.cx = 0;
		lvc.pszText = _T("text");
		lvc.iSubItem = i;
		m_pList->InsertColumn(i, &lvc);
	}
	if (dummyflag)
		m_pList->DeleteColumn(1);

}

void CDirView::SetFont(const LOGFONT & lf)
{
	m_font.DeleteObject();
	m_font.CreateFontIndirect(&lf);
	CWnd::SetFont(&m_font);
}

/** @brief Fire off a resort of the data, to take place when things stabilize. */
void CDirView::InitiateSort()
{
	PostMessage(WM_TIMER, COLUMN_REORDER);
}

void CDirView::OnTimer(UINT_PTR nIDEvent)
{
	if (nIDEvent == COLUMN_REORDER)
	{
		// Remove the windows reordering, as we're doing it ourselves
		FixReordering();
		// Now redraw screen
		UpdateColumnNames();
		m_pColItems->LoadColumnWidths(
			(const TCHAR *)theApp.GetProfileString(GetDocument()->m_nDirs < 3 ? _T("DirView") : _T("DirView3"), _T("ColumnWidths")),
			boost::bind(&CListCtrl::SetColumnWidth, m_pList, _1, _2), DefColumnWidth);
		Redisplay();
	}
	else if (nIDEvent == STATUSBAR_UPDATE)
	{
		int items = GetSelectedCount();
		String msg = (items == 1) ? _("1 item selected") : string_format_string1(_("%1 items selected"), string_to_str(items));
		GetParentFrame()->SetStatus(msg.c_str());
	}
	
	CListView::OnTimer(nIDEvent);
}

/**
 * @brief Change left-side readonly-status
 */
template<SIDE_TYPE stype>
void CDirView::OnReadOnly()
{
	const int index = SideToIndex(GetDiffContext(), stype);
	bool bReadOnly = GetDocument()->GetReadOnly(index);
	GetDocument()->SetReadOnly(index, !bReadOnly);
}

/**
 * @brief Update left-readonly menu item
 */
template<SIDE_TYPE stype>
void CDirView::OnUpdateReadOnly(CCmdUI* pCmdUI)
{
	const int index = SideToIndex(GetDiffContext(), stype);
	bool bReadOnly = GetDocument()->GetReadOnly(index);
	if (stype != SIDE_MIDDLE)
	{
		pCmdUI->Enable(TRUE);
		pCmdUI->SetCheck(bReadOnly);
	}
	else
	{
		pCmdUI->Enable(GetDocument()->m_nDirs > 2);
		pCmdUI->SetCheck(bReadOnly && GetDocument()->m_nDirs > 2);
	}
}

/**
 * @brief Update left-side readonly statusbar item
 */
void CDirView::OnUpdateStatusLeftRO(CCmdUI* pCmdUI)
{
	bool bROLeft = GetDocument()->GetReadOnly(0);
	pCmdUI->Enable(bROLeft);
}

/**
 * @brief Update middle readonly statusbar item
 */
void CDirView::OnUpdateStatusMiddleRO(CCmdUI* pCmdUI)
{
	bool bROMiddle = GetDocument()->GetReadOnly(1);
	pCmdUI->Enable(bROMiddle && GetDocument()->m_nDirs > 2);
}

/**
 * @brief Update right-side readonly statusbar item
 */
void CDirView::OnUpdateStatusRightRO(CCmdUI* pCmdUI)
{
	bool bRORight = GetDocument()->GetReadOnly(GetDocument()->m_nDirs - 1);
	pCmdUI->Enable(bRORight);
}

/**
 * @brief Open dialog to customize dirview columns
 */
void CDirView::OnCustomizeColumns()
{
	// Located in DirViewColHandler.cpp
	OnEditColumns();
	String secname = GetDocument()->m_nDirs < 3 ? _T("DirView") : _T("DirView3");
	theApp.WriteProfileString(secname.c_str(), _T("ColumnOrders"), m_pColItems->SaveColumnOrders().c_str());
}

void CDirView::OnCtxtOpenWithUnpacker()
{
	int sel = -1;
	sel = m_pList->GetNextItem(sel, LVNI_SELECTED);
	if (sel != -1)
	{
		// let the user choose a handler
		CSelectUnpackerDlg dlg(GetDiffItem(sel).diffFileInfo[0].filename, this);
		// create now a new infoUnpacker to initialize the manual/automatic flag
		PackingInfo infoUnpacker(PLUGIN_AUTO);
		dlg.SetInitialInfoHandler(&infoUnpacker);

		if (dlg.DoModal() == IDOK)
		{
			infoUnpacker = dlg.GetInfoHandler();
			OpenSelection(SELECTIONTYPE_NORMAL, &infoUnpacker);
		}
	}

}

void CDirView::OnUpdateCtxtOpenWithUnpacker(CCmdUI* pCmdUI)
{
	if (!GetOptionsMgr()->GetBool(OPT_PLUGINS_ENABLED))
	{
		pCmdUI->Enable(FALSE);
		return;
	}

	// we need one selected file, existing on both side
	if (m_pList->GetSelectedCount() != 1)
		pCmdUI->Enable(FALSE);
	else
	{
		int sel = -1;
		sel = m_pList->GetNextItem(sel, LVNI_SELECTED);
		const DIFFITEM& di = GetDiffItem(sel);
		if (IsItemDeletableOnBoth(GetDiffContext(), di))
			pCmdUI->Enable(TRUE);
		else
			pCmdUI->Enable(FALSE);
	}
}

/**
 * @brief Fill string list with current dirview column registry key names
 */
void CDirView::GetCurrentColRegKeys(std::vector<String>& colKeys)
{
	int nphyscols = GetListCtrl().GetHeaderCtrl()->GetItemCount();
	for (int col = 0; col < nphyscols; ++col)
	{
		int logcol = m_pColItems->ColPhysToLog(col);
		colKeys.push_back(m_pColItems->GetColRegValueNameBase(logcol));
	}
}

struct FileCmpReport: public IFileCmpReport
{
	FileCmpReport(CDirView *pDirView) : m_pDirView(pDirView) {}
	bool operator()(REPORT_TYPE nReportType, IListCtrl *pList, int nIndex, const String &sDestDir, String &sLinkPath)
	{
		const CDiffContext& ctxt = m_pDirView->GetDiffContext();
		const DIFFITEM &di = m_pDirView->GetDiffItem(nIndex);
<<<<<<< HEAD
		if (di.diffcode.isDirectory() || !IsItemNavigableDiff(ctxt, di))
=======
		
		sLinkPath = paths_ConcatPath(m_pDirView->GetDocument()->GetLeftBasePath(),
			paths_ConcatPath(di.diffFileInfo[0].path, di.diffFileInfo[0].filename));

		if (di.diffcode.isDirectory() || !m_pDirView->IsItemNavigableDiff(di) || IsArchiveFile(sLinkPath))
>>>>>>> 6f9551d8
		{
			sLinkPath.clear();
			return false;
		}

		string_replace(sLinkPath, _T("\\"), _T("_"));
		sLinkPath += _T(".html");

		m_pDirView->MoveFocus(m_pDirView->GetFirstSelectedInd(), nIndex, m_pDirView->GetSelectedCount());
		
		m_pDirView->OpenSelection();
		CFrameWnd * pFrame = GetMainFrame()->GetActiveFrame();
		if (GetMainFrame()->GetFrameType(pFrame) == FRAME_FILE)
		{
			CMergeDoc * pMergeDoc = (CMergeDoc *) pFrame->GetActiveDocument();
			pMergeDoc->GenerateReport(paths_ConcatPath(sDestDir, sLinkPath).c_str());
			pMergeDoc->CloseNow();
		}

		MSG msg;
		while (::PeekMessage(&msg, NULL, NULL, NULL, PM_NOREMOVE))
			if (!AfxGetApp()->PumpMessage())
				break;
		GetMainFrame()->OnUpdateFrameTitle(FALSE);

		return true;
	}
private:
	FileCmpReport();
	CDirView *m_pDirView;
};

/**
 * @brief Generate report from dir compare results.
 */
void CDirView::OnToolsGenerateReport()
{
	CDirDoc *pDoc = GetDocument();
	if (!pDoc->HasDiffs())
	{
		// No items, no report
		return;
	}

	const CDiffContext& ctxt = GetDiffContext();

	// Make list of registry keys for columns
	// (needed for XML reports)
	std::vector<String> colKeys;
	GetCurrentColRegKeys(colKeys);

	DirCmpReport report(colKeys);
	FileCmpReport freport(this);
	IListCtrlImpl list(m_pList->m_hWnd);
	report.SetList(&list);
	PathContext paths = ctxt.GetNormalizedPaths();

	// If inside archive, convert paths
	if (pDoc->IsArchiveFolders())
	{
		for (int i = 0; i < paths.GetSize(); i++)
			pDoc->ApplyDisplayRoot(i, paths[i]);
	}

	report.SetRootPaths(paths);
	report.SetColumns(m_pColItems->GetDispColCount());
	report.SetFileCmpReport(&freport);
	String errStr;
	if (report.GenerateReport(errStr))
	{
		if (errStr.empty())
			LangMessageBox(IDS_REPORT_SUCCESS, MB_OK | MB_ICONINFORMATION);
		else
		{
			String msg = string_format_string1(
				_("Error creating the report:\n%1"),
				errStr);
			AfxMessageBox(msg.c_str(), MB_OK | MB_ICONSTOP);
		}
	}
}

/**
 * @brief Add special items for non-recursive compare
 * to directory view.
 *
 * Currently only special item is ".." for browsing to
 * parent folders.
 * @return number of items added to view
 */
int CDirView::AddSpecialItems()
{
	CDirDoc *pDoc = GetDocument();
	int retVal = 0;
	bool bEnable = true;
	PathContext pathsParent;
	switch (CheckAllowUpwardDirectory(GetDiffContext(), pDoc->m_pTempPathContext, pathsParent))
	{
	case AllowUpwardDirectory::No:
		bEnable = false;
		// fall through
	default:
		AddParentFolderItem(bEnable);
		retVal = 1;
		// fall through
	case AllowUpwardDirectory::Never:
		break;
	}
	return retVal;
}

/**
 * @brief Add "Parent folder" ("..") item to directory view
 */
void CDirView::AddParentFolderItem(bool bEnable)
{
	AddNewItem(0, SPECIAL_ITEM_POS, bEnable ? DIFFIMG_DIRUP : DIFFIMG_DIRUP_DISABLE, 0);
}

/**
 * @brief Zip selected files from left side.
 */
void CDirView::OnCtxtDirZipLeft()
{
	if (!HasZipSupport())
	{
		LangMessageBox(IDS_NO_ZIP_SUPPORT, MB_ICONINFORMATION);
		return;
	}

	DirItemEnumerator
	(
		this, LVNI_SELECTED
		|	DirItemEnumerator::Left
	).CompressArchive();
}

/**
 * @brief Zip selected files from right side.
 */
void CDirView::OnCtxtDirZipRight()
{
	if (!HasZipSupport())
	{
		LangMessageBox(IDS_NO_ZIP_SUPPORT, MB_ICONINFORMATION);
		return;
	}

	DirItemEnumerator
	(
		this, LVNI_SELECTED
		|	DirItemEnumerator::Right
	).CompressArchive();
}

/**
 * @brief Zip selected files from both sides, using original/altered format.
 */
void CDirView::OnCtxtDirZipBoth()
{
	if (!HasZipSupport())
	{
		LangMessageBox(IDS_NO_ZIP_SUPPORT, MB_ICONINFORMATION);
		return;
	}

	DirItemEnumerator
	(
		this, LVNI_SELECTED
		|	DirItemEnumerator::Original
		|	DirItemEnumerator::Altered
		|	DirItemEnumerator::BalanceFolders
	).CompressArchive();
}

/**
 * @brief Zip selected diffs from both sides, using original/altered format.
 */
void CDirView::OnCtxtDirZipBothDiffsOnly()
{
	if (!HasZipSupport())
	{
		LangMessageBox(IDS_NO_ZIP_SUPPORT, MB_ICONINFORMATION);
		return;
	}

	DirItemEnumerator
	(
		this, LVNI_SELECTED
		|	DirItemEnumerator::Original
		|	DirItemEnumerator::Altered
		|	DirItemEnumerator::BalanceFolders
		|	DirItemEnumerator::DiffsOnly
	).CompressArchive();
}


/**
 * @brief Select all visible items in dir compare
 */
void CDirView::OnSelectAll()
{
	// While the user is renaming an item, select all the edited text.
	CEdit *pEdit = m_pList->GetEditControl();
	if (NULL != pEdit)
	{
		pEdit->SetSel(pEdit->GetWindowTextLength());
	}
	else
	{
		int selCount = m_pList->GetItemCount();

		for (int i = 0; i < selCount; i++)
		{
			// Don't select special items (SPECIAL_ITEM_POS)
			UIntPtr diffpos = GetItemKey(i);
			if (diffpos != SPECIAL_ITEM_POS)
				m_pList->SetItemState(i, LVIS_SELECTED, LVIS_SELECTED);
		}
	}
}

/**
 * @brief Update "Select All" item
 */
void CDirView::OnUpdateSelectAll(CCmdUI* pCmdUI)
{
	bool bEnable = (!IsLabelEdit()) || (m_pList->GetItemCount() > 0);
	pCmdUI->Enable(bEnable);
}

/**
 * @brief Handle clicks in plugin context view in list
 */
void CDirView::OnPluginPredifferMode(UINT nID)
{
	ApplyPluginPrediffSetting(SelBegin(), SelEnd(), GetDiffContext(), 
		(nID == ID_PREDIFF_AUTO) ? PLUGIN_AUTO : PLUGIN_MANUAL);
}

/**
 * @brief Updates just before displaying plugin context view in list
 */
void CDirView::OnUpdatePluginPredifferMode(CCmdUI* pCmdUI)
{
	// 2004-04-03, Perry
	// CMainFrame::OnUpdatePluginUnpackMode handles this for global unpacking
	// and is the template to copy, but here, this is a bit tricky
	// as a group of files may be selected
	// and they may not all have the same setting
	// so I'm not trying this right now

	pCmdUI->Enable(GetOptionsMgr()->GetBool(OPT_PLUGINS_ENABLED));

	BCMenu *pPopup = (BCMenu*) pCmdUI->m_pSubMenu;
	if (pPopup == NULL)
		return;

	std::pair<int, int> counts = CountPredifferYesNo(SelBegin(), SelEnd(), GetDiffContext());

	CheckContextMenu(pPopup, ID_PREDIFF_AUTO, (counts.first > 0));
	CheckContextMenu(pPopup, ID_PREDIFF_MANUAL, (counts.second > 0));
}

/**
 * @brief Refresh cached options.
 */
void CDirView::RefreshOptions()
{
	m_bEscCloses = GetOptionsMgr()->GetBool(OPT_CLOSE_WITH_ESC);
	m_bExpandSubdirs = GetOptionsMgr()->GetBool(OPT_DIRVIEW_EXPAND_SUBDIRS);
	Options::DiffColors::Load(m_cachedColors);
}

/**
 * @brief Copy selected item left side paths (containing filenames) to clipboard.
 */
template<SIDE_TYPE stype>
void CDirView::OnCopyPathnames()
{
	std::list<String> list;
	CopyPathnames(SelBegin(), SelEnd(), std::back_inserter(list), stype, GetDiffContext());
	PutToClipboard(string_join(list.begin(), list.end(), _T("\r\n")), GetMainFrame()->GetSafeHwnd());
}

void CDirView::OnCopyBothPathnames()
{
	std::list<String> list;
	CopyBothPathnames(SelBegin(), SelEnd(), std::back_inserter(list), GetDiffContext());
	PutToClipboard(string_join(list.begin(), list.end(), _T("\r\n")), GetMainFrame()->GetSafeHwnd());
}

/**
 * @brief Copy selected item filenames to clipboard.
 */
void CDirView::OnCopyFilenames()
{
	std::list<String> list;
	CopyFilenames(SelBegin(), SelEnd(), std::back_inserter(list));
	PutToClipboard(string_join(list.begin(), list.end(), _T("\r\n")), GetMainFrame()->GetSafeHwnd());
}

/**
 * @brief Enable/Disable dirview Copy Filenames context menu item.
 */
void CDirView::OnUpdateCopyFilenames(CCmdUI* pCmdUI)
{
	pCmdUI->Enable(Count(&DirActions::IsItemFile).count > 0);
}

/**
 * @brief Copy selected item left side to clipboard.
 */
template<SIDE_TYPE stype>
void CDirView::OnCopyToClipboard()
{
	std::list<String> list;
	CopyPathnames(SelBegin(), SelEnd(), std::back_inserter(list), stype, GetDiffContext());
	PutFilesToClipboard(list, GetMainFrame()->GetSafeHwnd());
}

/**
 * @brief Copy selected item both side to clipboard.
 */
void CDirView::OnCopyBothToClipboard()
{
	std::list<String> list;
	CopyBothPathnames(SelBegin(), SelEnd(), std::back_inserter(list), GetDiffContext());
	PutFilesToClipboard(list, GetMainFrame()->GetSafeHwnd());
}

/**
 * @brief Rename a selected item on both sides.
 *
 */
void CDirView::OnItemRename()
{
	ASSERT(1 == m_pList->GetSelectedCount());
	int nSelItem = m_pList->GetNextItem(-1, LVNI_SELECTED);
	ASSERT(-1 != nSelItem);
	m_pList->EditLabel(nSelItem);
}

/**
 * @brief Enable/Disable dirview Rename context menu item.
 *
 */
void CDirView::OnUpdateItemRename(CCmdUI* pCmdUI)
{
	BOOL bEnabled = (1 == m_pList->GetSelectedCount());
	pCmdUI->Enable(bEnabled && SelBegin() != SelEnd());
}

/**
 * @brief hide selected item filenames (removes them from the ListView)
 */
void CDirView::OnHideFilenames()
{
	m_pList->SetRedraw(FALSE);	// Turn off updating (better performance)
	DirItemIterator it;
	while ((it = SelRevBegin()) != SelRevEnd())
	{
		DIFFITEM &di = *it;
		SetItemViewFlag(di, ViewCustomFlags::HIDDEN, ViewCustomFlags::VISIBILITY);
		DeleteItem(it.m_sel);
		m_nHiddenItems++;
	}
	m_pList->SetRedraw(TRUE);	// Turn updating back on
}

/**
 * @brief update menu item
 */
void CDirView::OnUpdateHideFilenames(CCmdUI* pCmdUI)
{
	pCmdUI->Enable(m_pList->GetSelectedCount() != 0);
}

/// User chose (context menu) Move left to...
template<SIDE_TYPE stype>
void CDirView::OnCtxtDirMoveTo()
{
	DoDirActionTo(stype, &DirActions::MoveTo<stype>, _("Moving files..."));
}

/**
 * @brief Update "Move | Left to..." item
 */
template<SIDE_TYPE stype>
void CDirView::OnUpdateCtxtDirMoveTo(CCmdUI* pCmdUI)
{
	Counts counts = Count(&DirActions::IsItemMovableToOn<stype>);
	pCmdUI->Enable(counts.count > 0);
	pCmdUI->SetText(FormatMenuItemStringTo(stype, counts.count, counts.total).c_str());
}

/**
 * @brief Update title after window is resized.
 */
void CDirView::OnSize(UINT nType, int cx, int cy)
{
	CListView::OnSize(nType, cx, cy);
	GetDocument()->SetTitle(NULL);
}

/**
 * @brief Called when user selects 'Delete' from 'Merge' menu.
 */
void CDirView::OnDelete()
{
	DoDirAction(&DirActions::DeleteOnEitherOrBoth, _("Deleting files..."));
}

/**
 * @brief Enables/disables 'Delete' item in 'Merge' menu.
 */
void CDirView::OnUpdateDelete(CCmdUI* pCmdUI)
{
	pCmdUI->Enable(Count(&DirActions::IsItemDeletableOnEitherOrBoth).count > 0);
}

/**
 * @brief Called when item state is changed.
 *
 * Show count of selected items in statusbar.
 */
void CDirView::OnItemChanged(NMHDR* pNMHDR, LRESULT* pResult)
{
	NM_LISTVIEW* pNMListView = (NM_LISTVIEW*)pNMHDR;

	// If item's selected state changed
	if ((pNMListView->uOldState & LVIS_SELECTED) !=
			(pNMListView->uNewState & LVIS_SELECTED))
	{
		int items = GetSelectedCount();
		String msg = (items == 1) ? _("1 item selected") : string_format_string1(_("%1 items selected"), string_to_str(items));
		GetParentFrame()->SetStatus(msg.c_str());
	}
	*pResult = 0;
}

/**
 * @brief Called before user start to item label edit.
 *
 * Disable label edit if initiated from a user double-click.
 */
afx_msg void CDirView::OnBeginLabelEdit(NMHDR* pNMHDR, LRESULT* pResult)
{
	*pResult = (SelBegin() == SelEnd());

	// If label edit is allowed.
	if (FALSE == *pResult)
	{
		const NMLVDISPINFO *pdi = (NMLVDISPINFO*)pNMHDR;
		ASSERT(pdi != NULL);

		// Locate the edit box on the right column in case the user changed the
		// column order.
		const int nColPos = m_pColItems->ColLogToPhys(0);

		// Get text from the "File Name" column.
		CString sText = m_pList->GetItemText(pdi->item.iItem, nColPos);
		ASSERT(!sText.IsEmpty());

		// Keep only left file name (separated by '|'). This form occurs
		// when two files exists with same name but not in same case.
		int nPos = sText.Find('|');
		if (-1 != nPos)
		{
			sText = sText.Left(nPos);
		}

		// Set the edit control with the updated text.
		CEdit *pEdit = m_pList->GetEditControl();
		ASSERT(NULL != pEdit);
		pEdit->SetWindowText(sText);

		m_bUserCancelEdit = FALSE;
	}
}

/**
 * @brief Called when user done with item label edit.
 *
 */
afx_msg void CDirView::OnEndLabelEdit(NMHDR* pNMHDR, LRESULT* pResult)
{
	*pResult = FALSE;

	// We can't use the normal condition of pszText==NULL to know if the
	// user cancels editing when file names had different case (e.g.
	// "file.txt|FILE.txt"). The edit text was changed to "file.txt" and
	// if the user accept it as the new file name, pszText is NULL.

	if (TRUE != m_bUserCancelEdit)
	{
		CEdit *pEdit = m_pList->GetEditControl();
		ASSERT(NULL != pEdit);

		CString sText;
		pEdit->GetWindowText(sText);

		if (!sText.IsEmpty())
		{
			try {
				*pResult = DoItemRename(SelBegin(), GetDiffContext(), String(sText));
			} catch (ContentsChangedException e) {
				AfxMessageBox(e.m_msg.c_str(), MB_ICONWARNING);
			}
		}
	}
}

/**
 * @brief Called when item is marked for rescan.
 * This function marks selected items for rescan and rescans them.
 */
void CDirView::OnMarkedRescan()
{
	std::for_each(SelBegin(), SelEnd(), MarkForRescan);
	if (std::distance(SelBegin(), SelEnd()) > 0)
	{
		GetDocument()->SetMarkedRescan();
		GetDocument()->Rescan();
	}
}

/**
 * @brief Called to update the item count in the status bar
 */
void CDirView::OnUpdateStatusNum(CCmdUI* pCmdUI)
{
	String s; // text to display

	int count = m_pList->GetItemCount();
	int focusItem = GetFocusedItem();

	if (focusItem == -1)
	{
		// No item has focus
		// "Items: %1"
		s = string_format_string1(_("Items: %1"), string_to_str(count));
	}
	else
	{
		// Don't show number to special items
		UIntPtr pos = GetItemKey(focusItem);
		if (pos != SPECIAL_ITEM_POS)
		{
			// If compare is non-recursive reduce special items count
			bool bRecursive = GetDiffContext().m_bRecursive;
			if (!bRecursive)
			{
				--focusItem;
				--count;
			}
			// "Item %1 of %2"
			s = string_format_string2(_("Item %1 of %2"), 
					string_to_str(focusItem + 1), string_to_str(count));
		}
	}
	pCmdUI->SetText(s.c_str());
}

/**
 * @brief Show all hidden items.
 */
void CDirView::OnViewShowHiddenItems()
{
	SetItemViewFlag(GetDiffContext(), ViewCustomFlags::VISIBLE, ViewCustomFlags::VISIBILITY);
	m_nHiddenItems = 0;
	Redisplay();
}

/**
 * @brief Enable/Disable 'Show hidden items' menuitem.
 */
void CDirView::OnUpdateViewShowHiddenItems(CCmdUI* pCmdUI)
{
	pCmdUI->Enable(m_nHiddenItems > 0);
}

/**
 * @brief Toggle Tree Mode
 */
void CDirView::OnViewTreeMode()
{
	m_bTreeMode = !m_bTreeMode;
	GetOptionsMgr()->SaveOption(OPT_TREE_MODE, m_bTreeMode); // reverse
	Redisplay();
}

/**
 * @brief Check/Uncheck 'Tree Mode' menuitem.
 */
void CDirView::OnUpdateViewTreeMode(CCmdUI* pCmdUI)
{
	pCmdUI->SetCheck(m_bTreeMode);
	pCmdUI->Enable(GetDiffContext().m_bRecursive);
}

/**
 * @brief Expand all subfolders
 */
void CDirView::OnViewExpandAllSubdirs()
{
	ExpandAllSubdirs(GetDiffContext());
	Redisplay();
}

/**
 * @brief Update "Expand All Subfolders" item
 */
void CDirView::OnUpdateViewExpandAllSubdirs(CCmdUI* pCmdUI)
{
	pCmdUI->Enable(m_bTreeMode && GetDiffContext().m_bRecursive);
}

/**
 * @brief Collapse all subfolders
 */
void CDirView::OnViewCollapseAllSubdirs()
{
	CollapseAllSubdirs(GetDiffContext());
	Redisplay();
}

/**
 * @brief Update "Collapse All Subfolders" item
 */
void CDirView::OnUpdateViewCollapseAllSubdirs(CCmdUI* pCmdUI)
{
	pCmdUI->Enable(m_bTreeMode && GetDiffContext().m_bRecursive);
}

void CDirView::OnMergeCompare()
{
	WaitStatusCursor waitstatus(_("Opening selection"));
	OpenSelection();
}

template<SELECTIONTYPE seltype>
void CDirView::OnMergeCompare2()
{
	WaitStatusCursor waitstatus(_("Opening selection"));
	OpenSelection(seltype);
}

void CDirView::OnMergeCompareXML()
{
	WaitStatusCursor waitstatus(_("Opening selection"));
	PackingInfo packingInfo = PLUGIN_BUILTIN_XML;
	OpenSelection(SELECTIONTYPE_NORMAL, &packingInfo);
}

void CDirView::OnMergeCompareHex()
{
	WaitStatusCursor waitstatus(_("Opening selection"));
	OpenSelectionHex();
}

void CDirView::OnUpdateMergeCompare(CCmdUI *pCmdUI)
{
	DoUpdateOpen(SELECTIONTYPE_NORMAL, pCmdUI);
}

template<SELECTIONTYPE seltype>
void CDirView::OnUpdateMergeCompare2(CCmdUI *pCmdUI)
{
	DoUpdateOpen(seltype, pCmdUI);
}

void CDirView::OnViewCompareStatistics()
{
	CompareStatisticsDlg dlg;
	dlg.SetCompareStats(GetDocument()->GetCompareStats());
	dlg.DoModal();
}

/**
 * @brief Count left & right files, and number with editable text encoding
 * @param nLeft [out]  #files on left side selected
 * @param nLeftAffected [out]  #files on left side selected which can have text encoding changed
 * @param nRight [out]  #files on right side selected
 * @param nRightAffected [out]  #files on right side selected which can have text encoding changed
 *
 * Affected files include all except unicode files
 */
void CDirView::FormatEncodingDialogDisplays(CLoadSaveCodepageDlg * dlg)
{
	IntToIntMap currentCodepages = CountCodepages(SelBegin(), SelEnd(), GetDiffContext());

	Counts left, middle, right;
	left = Count(&DirActions::IsItemEditableEncoding<SIDE_LEFT>);
	if (GetDocument()->m_nDirs > 2)
		middle = Count(&DirActions::IsItemEditableEncoding<SIDE_MIDDLE>);
	right = Count(&DirActions::IsItemEditableEncoding<SIDE_RIGHT>);

	// Format strings such as "25 of 30 Files Affected"
	String sLeftAffected = FormatFilesAffectedString(left.count, left.total);
	String sMiddleAffected = (GetDocument()->m_nDirs < 3) ? _T("") : FormatFilesAffectedString(middle.count, middle.total);
	String sRightAffected = FormatFilesAffectedString(right.count, right.total);
	dlg->SetLeftRightAffectStrings(sLeftAffected, sMiddleAffected, sRightAffected);
	int codepage = currentCodepages.FindMaxKey();
	dlg->SetCodepages(codepage);
}

/**
 * @brief Display file encoding dialog to user & handle user's choices
 *
 * This handles DirView invocation, so multiple files may be affected
 */
void CDirView::DoFileEncodingDialog()
{
	CLoadSaveCodepageDlg dlg(GetDocument()->m_nDirs);
	// set up labels about what will be affected
	FormatEncodingDialogDisplays(&dlg);
	dlg.EnableSaveCodepage(false); // disallow setting a separate codepage for saving

	// Invoke dialog
	if (dlg.DoModal() != IDOK)
		return;

	bool affected[3];
	affected[0] = dlg.DoesAffectLeft();
	affected[1] = dlg.DoesAffectMiddle();
	affected[SideToIndex(GetDiffContext(), SIDE_RIGHT)] = dlg.DoesAffectRight();

	ApplyCodepage(SelBegin(), SelEnd(), GetDiffContext(), affected, dlg.GetLoadCodepage());

	m_pList->InvalidateRect(NULL);
	m_pList->UpdateWindow();

	// TODO: We could loop through any active merge windows belonging to us
	// and see if any of their files are affected
	// but, if they've been edited, we cannot throw away the user's work?
}

/**
 * @brief Display file encoding dialog & handle user's actions
 */
void CDirView::OnFileEncoding()
{
	DoFileEncodingDialog();
}

/**
 * @brief Update "File Encoding" item
 */
void CDirView::OnUpdateFileEncoding(CCmdUI* pCmdUI)
{
	pCmdUI->Enable(TRUE);
}

/** @brief Open help from mainframe when user presses F1*/
void CDirView::OnHelp()
{
	GetMainFrame()->ShowHelp(DirViewHelpLocation);
}

/**
 * @brief true while user is editing a file name.
 */
bool CDirView::IsLabelEdit()
{
	return (NULL != m_pList->GetEditControl());
}

/**
 * @brief Allow edit "Paste" when renaming an item.
 */
void CDirView::OnEditCopy()
{
	CEdit *pEdit = m_pList->GetEditControl();
	if (NULL != pEdit)
	{
		pEdit->Copy();
	}
}

/**
 * @brief Allow edit "Cut" when renaming an item.
 */
void CDirView::OnEditCut()
{
	CEdit *pEdit = m_pList->GetEditControl();
	if (NULL != pEdit)
	{
		pEdit->Cut();
	}
}

/**
* @brief Allow edit "Paste" when renaming an item.
 */
void CDirView::OnEditPaste()
{
	CEdit *pEdit = m_pList->GetEditControl();
	if (NULL != pEdit)
	{
		pEdit->Paste();
	}
}

/**
 * @brief Allow edit "Undo" when renaming an item.
 */
void CDirView::OnEditUndo()
{
	CEdit *pEdit = m_pList->GetEditControl();
	if (NULL != pEdit)
	{
		pEdit->Undo();
	}
}

/**
 * @brief Update the tool bar's "Undo" icon. It should be enabled when
 * renaming an item and undo is possible.
 */
void CDirView::OnUpdateEditUndo(CCmdUI* pCmdUI)
{
	CEdit *pEdit = m_pList->GetEditControl();
	pCmdUI->Enable(pEdit && pEdit->CanUndo());
}

/**
 * @brief Returns CShellContextMenu object that owns given HMENU.
 *
 * @param [in] hMenu Handle to the menu to check ownership of.
 * @return Either m_pShellContextMenuLeft, m_pShellContextMenuRight
 *   or NULL if hMenu is not owned by these two.
 */
CShellContextMenu* CDirView::GetCorrespondingShellContextMenu(HMENU hMenu) const
{
	CShellContextMenu* pMenu = NULL;
	if (hMenu == m_pShellContextMenuLeft->GetHMENU())
		pMenu = m_pShellContextMenuLeft.get();
	else if (hMenu == m_pShellContextMenuRight->GetHMENU())
		pMenu = m_pShellContextMenuRight.get();
	else if (hMenu == m_pShellContextMenuMiddle->GetHMENU())
		pMenu = m_pShellContextMenuMiddle.get();

	return pMenu;
}

/**
 * @brief Handle messages related to correct menu working.
 *
 * We need to requery shell context menu each time we switch from context menu
 * for one side to context menu for other side. Here we check whether we need to
 * requery and call ShellContextMenuHandleMenuMessage.
 */
LRESULT CDirView::HandleMenuMessage(UINT message, WPARAM wParam, LPARAM lParam)
{
	if (!m_pShellContextMenuLeft || !m_pShellContextMenuRight || (GetDocument()->m_nDirs < 2 || !m_pShellContextMenuMiddle))
		return false;

	while (message == WM_INITMENUPOPUP)
	{
		HMENU hMenu = (HMENU)wParam;
		if (CShellContextMenu* pMenu = GetCorrespondingShellContextMenu(hMenu))
		{
			if (m_hCurrentMenu != hMenu)
			{
				// re-query context menu once more, because if context menu was queried for right
				// group of files and we are showing menu for left group (or vice versa) menu will
				// be shown incorrectly
				// also, if context menu was last queried for right group of files and we are
				// invoking command for left command will be executed for right group (the last
				// group that menu was requested for)
				// may be a "feature" of Shell

				pMenu->RequeryShellContextMenu();
				m_hCurrentMenu = hMenu;
			}
		}
		break;
	}

	CShellContextMenu* pMenu = GetCorrespondingShellContextMenu(m_hCurrentMenu);

	LRESULT res = 0;
	if (pMenu)
	{
		pMenu->HandleMenuMessage(message, wParam, lParam, res);
	}

	return res;
}

/**
 * @brief Implement background item coloring
 */
void CDirView::OnCustomDraw(NMHDR* pNMHDR, LRESULT* pResult) 
{
	LPNMLISTVIEW pNM = (LPNMLISTVIEW)pNMHDR;
	*pResult = CDRF_DODEFAULT;

	if (pNM->hdr.code == NM_CUSTOMDRAW)
	{
		LPNMLVCUSTOMDRAW lpC = (LPNMLVCUSTOMDRAW)pNMHDR;

		if (lpC->nmcd.dwDrawStage == CDDS_PREPAINT)
		{
			*pResult =  CDRF_NOTIFYITEMDRAW;
			return;
		}

		if (lpC->nmcd.dwDrawStage == CDDS_ITEMPREPAINT)
		{
			*pResult = CDRF_NOTIFYITEMDRAW;
			return;
		}

		if (lpC->nmcd.dwDrawStage == (CDDS_ITEMPREPAINT | CDDS_SUBITEM ))
		{
			COLORREF clrBk;
			COLORREF clrTxt;

			GetColors (static_cast<int>(lpC->nmcd.dwItemSpec), lpC->iSubItem, clrBk, clrTxt);

			lpC->clrText = clrTxt;
			lpC->clrTextBk = clrBk;
		}
	}
}

void CDirView::OnBnClickedComparisonStop()
{
	if (m_pCmpProgressBar)
		m_pCmpProgressBar->EndUpdating();
	GetDocument()->AbortCurrentScan();
}

/**
 * @brief Populate colors for items in view, depending on difference status
 */
void CDirView::GetColors (int nRow, int nCol, COLORREF& clrBk, COLORREF& clrText) const
{
	const DIFFITEM& di = GetDiffItem (nRow);

	if (di.isEmpty())
	{
		clrText = ::GetSysColor (COLOR_WINDOWTEXT);
		clrBk = ::GetSysColor (COLOR_WINDOW);
	}
	else if (di.diffcode.isResultFiltered())
	{
		clrText = m_cachedColors.clrTrivialText;
		clrBk = m_cachedColors.clrTrivial;
	}
	else if (!IsItemExistAll(GetDiffContext(), di))
	{
		clrText = m_cachedColors.clrDiffText;
		clrBk = m_cachedColors.clrDiffDeleted;
	}
	else if (di.diffcode.isResultDiff())
	{
		clrText = m_cachedColors.clrDiffText;
		clrBk = m_cachedColors.clrDiff;
	}
	else
	{
		clrText = ::GetSysColor (COLOR_WINDOWTEXT);
		clrBk = ::GetSysColor (COLOR_WINDOW);
	}
}

void CDirView::OnSearch()
{
	CDirDoc *pDoc = GetDocument();
	m_pList->SetRedraw(FALSE);	// Turn off updating (better performance)
	int nRows = m_pList->GetItemCount();
	for (int currRow = nRows - 1; currRow >= 0; currRow--)
	{
		UIntPtr pos = GetItemKey(currRow);
		if (pos == SPECIAL_ITEM_POS)
			continue;

		bool bFound = false;
		DIFFITEM & di = GetDiffItem(currRow);
		PathContext paths;
		for (int i = 0; i < pDoc->m_nDirs; i++)
		{
			if (di.diffcode.isExists(i) && !di.diffFileInfo[i].bIsDir)
			{
				GetItemFileNames(currRow, &paths);
				UniMemFile ufile;
				if (!ufile.OpenReadOnly(paths[i]))
					continue;

				ufile.SetUnicoding(di.diffFileInfo[i].encoding.m_unicoding);
				ufile.SetBom(di.diffFileInfo[i].encoding.m_bom);
				ufile.SetCodepage(di.diffFileInfo[i].encoding.m_codepage);

				ufile.ReadBom();

				String line;
				for (;;)
				{
					bool lossy = false;
					if (!ufile.ReadString(line, &lossy))
						break;
					
					if (_tcsstr(line.c_str(), _T("DirView")))
					{
						bFound = true;
						break;
					}
				}

				ufile.Close();
				if (bFound)
					break;
			}
		}
		if (!bFound)
		{
			SetItemViewFlag(di, ViewCustomFlags::HIDDEN, ViewCustomFlags::VISIBILITY);
			DeleteItem(currRow);
			m_nHiddenItems++;
		}
	}
	m_pList->SetRedraw(TRUE);	// Turn updating back on
}

/**
 * @brief Drag files/directories from folder compare listing view.
 */
void CDirView::OnBeginDrag(NMHDR* pNMHDR, LRESULT* pResult) 
{
	COleDataSource *DropData = new COleDataSource();

	std::list<String> list;
	CopyPathnamesForDragAndDrop(SelBegin(), SelEnd(), std::back_inserter(list), GetDiffContext());
	String filesForDroping = string_join(list.begin(), list.end(), _T("\n"));

	CSharedFile file(GMEM_DDESHARE | GMEM_MOVEABLE | GMEM_ZEROINIT);
	file.Write(filesForDroping.data(), static_cast<unsigned>(filesForDroping.length() * sizeof(TCHAR)));
	file.Write(_T("\0"), sizeof(TCHAR)); // include terminating zero
	
	HGLOBAL hMem = file.Detach();
	if (hMem) 
	{
#ifdef _UNICODE
		DropData->CacheGlobalData(CF_UNICODETEXT, hMem);
#else
		DropData->CacheGlobalData(CF_TEXT, hMem);
#endif
		DROPEFFECT de = DropData->DoDragDrop(DROPEFFECT_COPY | DROPEFFECT_MOVE, NULL);
	}

	*pResult = 0;
}

/// Assign column name, using string resource & current column ordering
void CDirView::NameColumn(const char *idname, int subitem)
{
	int phys = m_pColItems->ColLogToPhys(subitem);
	if (phys>=0)
	{
		String s = tr(idname);
		LV_COLUMN lvc;
		lvc.mask = LVCF_TEXT;
		lvc.pszText = const_cast<LPTSTR>(s.c_str());
		m_pList->SetColumn(phys, &lvc);
	}
}

/// Load column names from string table
void CDirView::UpdateColumnNames()
{
	int ncols = m_pColItems->GetColCount();
	for (int i=0; i<ncols; ++i)
	{
		const DirColInfo * col = m_pColItems->GetDirColInfo(i);
		NameColumn(col->idName, i);
	}
}

/**
 * @brief Set alignment of columns.
 */
void CDirView::SetColAlignments()
{
	int ncols = m_pColItems->GetColCount();
	for (int i=0; i<ncols; ++i)
	{
		const DirColInfo * col = m_pColItems->GetDirColInfo(i);
		LVCOLUMN lvc;
		lvc.mask = LVCF_FMT;
		lvc.fmt = col->alignment;
		m_pList->SetColumn(m_pColItems->ColLogToPhys(i), &lvc);
	}
}

CDirView::CompareState::CompareState(const CDiffContext *pCtxt, const DirViewColItems *pColItems, int sortCol, bool bSortAscending, bool bTreeMode)
: pCtxt(pCtxt)
, pColItems(pColItems)
, sortCol(sortCol)
, bSortAscending(bSortAscending)
, bTreeMode(bTreeMode)
{
}

/// Compare two specified rows during a sort operation (windows callback)
int CALLBACK CDirView::CompareState::CompareFunc(LPARAM lParam1, LPARAM lParam2, LPARAM lParamSort)
{
	CompareState *pThis = reinterpret_cast<CompareState*>(lParamSort);
	// Sort special items always first in dir view
	if (lParam1 == -1)
		return -1;
	if (lParam2 == -1)
		return 1;

	UIntPtr diffposl = (UIntPtr)lParam1;
	UIntPtr diffposr = (UIntPtr)lParam2;
	const DIFFITEM &ldi = pThis->pCtxt->GetDiffAt(diffposl);
	const DIFFITEM &rdi = pThis->pCtxt->GetDiffAt(diffposr);
	// compare 'left' and 'right' parameters as appropriate
	int retVal = pThis->pColItems->ColSort(pThis->pCtxt, pThis->sortCol, ldi, rdi, pThis->bTreeMode);
	// return compare result, considering sort direction
	return pThis->bSortAscending ? retVal : -retVal;
}

/// Add new item to list view
int CDirView::AddNewItem(int i, UIntPtr diffpos, int iImage, int iIndent)
{
	LV_ITEM lvItem;
	lvItem.mask = LVIF_TEXT | LVIF_PARAM | LVIF_IMAGE | LVIF_INDENT;
	lvItem.iItem = i;
	lvItem.iIndent = iIndent;
	lvItem.iSubItem = 0;
	lvItem.pszText = LPSTR_TEXTCALLBACK;
	lvItem.lParam = (LPARAM)diffpos;
	lvItem.iImage = iImage;
	return GetListCtrl().InsertItem(&lvItem);
}

/**
 * @brief Update listview display of details for specified row
 * @note Customising shownd data should be done here
 */
void CDirView::UpdateDiffItemStatus(UINT nIdx)
{
	GetListCtrl().RedrawItems(nIdx, nIdx);
}

static String rgDispinfoText[2]; // used in function below

/**
 * @brief Allocate a text buffer to assign to NMLVDISPINFO::item::pszText
 * Quoting from SDK Docs:
 *	If the LVITEM structure is receiving item text, the pszText and cchTextMax
 *	members specify the address and size of a buffer. You can either copy text to
 *	the buffer or assign the address of a string to the pszText member. In the
 *	latter case, you must not change or delete the string until the corresponding
 *	item text is deleted or two additional LVN_GETDISPINFO messages have been sent.
 */
static LPTSTR NTAPI AllocDispinfoText(const String &s)
{
	static int i = 0;
	LPCTSTR pszText = (rgDispinfoText[i] = s).c_str();
	i ^= 1;
	return (LPTSTR)pszText;
}

/**
 * @brief Respond to LVN_GETDISPINFO message
 */
void CDirView::ReflectGetdispinfo(NMLVDISPINFO *pParam)
{
	int nIdx = pParam->item.iItem;
	int i = m_pColItems->ColPhysToLog(pParam->item.iSubItem);
	UIntPtr key = GetItemKey(nIdx);
	if (key == SPECIAL_ITEM_POS)
	{
		if (m_pColItems->IsColName(i))
		{
			pParam->item.pszText = _T("..");
		}
		return;
	}
	if (!GetDocument()->HasDiffs())
		return;
	const CDiffContext &ctxt = GetDiffContext();
	const DIFFITEM &di = ctxt.GetDiffAt(key);
	if (pParam->item.mask & LVIF_TEXT)
	{
		String s = m_pColItems->ColGetTextToDisplay(&ctxt, i, di);
		pParam->item.pszText = AllocDispinfoText(s);
	}
	if (pParam->item.mask & LVIF_IMAGE)
	{
		pParam->item.iImage = GetColImage(ctxt, di);
	}

	m_bNeedSearchLastDiffItem = true;
	m_bNeedSearchFirstDiffItem = true;
}

/**
 * @brief User examines & edits which columns are displayed in dirview, and in which order
 */
void CDirView::OnEditColumns()
{
	CDirColsDlg dlg;
	// List all the currently displayed columns
	for (int col=0; col<GetListCtrl().GetHeaderCtrl()->GetItemCount(); ++col)
	{
		int l = m_pColItems->ColPhysToLog(col);
		dlg.AddColumn(m_pColItems->GetColDisplayName(l), m_pColItems->GetColDescription(l), l, col);
	}
	// Now add all the columns not currently displayed
	int l=0;
	for (l=0; l<m_pColItems->GetColCount(); ++l)
	{
		if (m_pColItems->ColLogToPhys(l)==-1)
		{
			dlg.AddColumn(m_pColItems->GetColDisplayName(l), m_pColItems->GetColDescription(l), l);
		}
	}

	// Add default order of columns for resetting to defaults
	for (l = 0; l < m_pColItems->GetColCount(); ++l)
	{
		int phy = m_pColItems->GetColDefaultOrder(l);
		dlg.AddDefColumn(m_pColItems->GetColDisplayName(l), l, phy);
	}

	if (dlg.DoModal() != IDOK)
		return;

	String secname = GetDocument()->m_nDirs < 3 ? _T("DirView") : _T("DirView3");
	theApp.WriteProfileString(secname.c_str(), _T("ColumnWidths"),
		(dlg.m_bReset ? m_pColItems->ResetColumnWidths(DefColumnWidth) :
		                m_pColItems->SaveColumnWidths(boost::bind(&CListCtrl::GetColumnWidth, m_pList, _1))).c_str());

	// Reset our data to reflect the new data from the dialog
	const CDirColsDlg::ColumnArray & cols = dlg.GetColumns();
	m_pColItems->ClearColumnOrders();
	const int sortColumn = GetOptionsMgr()->GetInt((GetDocument()->m_nDirs < 3) ? OPT_DIRVIEW_SORT_COLUMN : OPT_DIRVIEW_SORT_COLUMN3);
	std::vector<int> colorder(m_pColItems->GetColCount(), -1);
	for (CDirColsDlg::ColumnArray::const_iterator iter = cols.begin();
		iter != cols.end(); ++iter)
	{
		int log = iter->log_col; 
		int phy = iter->phy_col;
		colorder[log] = phy;

		// If sorted column was hidden, reset sorting
		if (log == sortColumn && phy < 0)
		{
			GetOptionsMgr()->Reset((GetDocument()->m_nDirs < 3) ? OPT_DIRVIEW_SORT_COLUMN : OPT_DIRVIEW_SORT_COLUMN3);
			GetOptionsMgr()->Reset(OPT_DIRVIEW_SORT_ASCENDING);
		}
	}

	m_pColItems->SetColumnOrdering(&colorder[0]);

	if (m_pColItems->GetDispColCount() < 1)
	{
		// Ignore them if they didn't leave a column showing
		m_pColItems->ResetColumnOrdering();
	}
	else
	{
		ReloadColumns();
		Redisplay();
	}
	m_pColItems->ValidateColumnOrdering();
}

DirActions CDirView::MakeDirActions(DirActions::method_type func) const
{
	const CDirDoc *pDoc = GetDocument();
	return DirActions(pDoc->GetDiffContext(), pDoc->GetReadOnly(), func);
}

DirActions CDirView::MakeDirActions(DirActions::method_type2 func) const
{
	const CDirDoc *pDoc = GetDocument();
	return DirActions(pDoc->GetDiffContext(), pDoc->GetReadOnly(), NULL, func);
}

const CDiffContext& CDirView::GetDiffContext() const
{
	return GetDocument()->GetDiffContext();
}

CDiffContext& CDirView::GetDiffContext()
{
	return GetDocument()->GetDiffContext();
}<|MERGE_RESOLUTION|>--- conflicted
+++ resolved
@@ -2386,15 +2386,11 @@
 	{
 		const CDiffContext& ctxt = m_pDirView->GetDiffContext();
 		const DIFFITEM &di = m_pDirView->GetDiffItem(nIndex);
-<<<<<<< HEAD
-		if (di.diffcode.isDirectory() || !IsItemNavigableDiff(ctxt, di))
-=======
 		
-		sLinkPath = paths_ConcatPath(m_pDirView->GetDocument()->GetLeftBasePath(),
+		sLinkPath = paths_ConcatPath(ctxt.GetLeftPath(),
 			paths_ConcatPath(di.diffFileInfo[0].path, di.diffFileInfo[0].filename));
 
-		if (di.diffcode.isDirectory() || !m_pDirView->IsItemNavigableDiff(di) || IsArchiveFile(sLinkPath))
->>>>>>> 6f9551d8
+		if (di.diffcode.isDirectory() || !IsItemNavigableDiff(ctxt, di) || IsArchiveFile(sLinkPath))
 		{
 			sLinkPath.clear();
 			return false;
