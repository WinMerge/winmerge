--- conflicted
+++ resolved
@@ -110,12 +110,7 @@
 		, m_pCmpProgressBar(nullptr)
 		, m_compareStart(0)
 		, m_bTreeMode(false)
-		, m_bShowDifferent(true)
-		, m_bShowIdentical(true)
-		, m_bShowUniqueLeft(true)
-		, m_bShowUniqueRight(true)
-		, m_bShowBinaries(true)
-		, m_bShowSkipped(true)
+		, m_dirfilter(boost::bind(&COptionsMgr::GetBool, GetOptionsMgr(), _1))
 		, m_pShellContextMenuLeft(nullptr)
 		, m_pShellContextMenuMiddle(nullptr)
 		, m_pShellContextMenuRight(nullptr)
@@ -129,12 +124,6 @@
 	m_dwDefaultStyle |= LVS_REPORT | LVS_SHOWSELALWAYS | LVS_EDITLABELS;
 
 	m_bTreeMode =  GetOptionsMgr()->GetBool(OPT_TREE_MODE);
-	m_bShowDifferent =  GetOptionsMgr()->GetBool(OPT_SHOW_IDENTICAL);
-	m_bShowIdentical =  GetOptionsMgr()->GetBool(OPT_SHOW_DIFFERENT);
-	m_bShowUniqueLeft =  GetOptionsMgr()->GetBool(OPT_SHOW_UNIQUE_LEFT);
-	m_bShowUniqueRight =  GetOptionsMgr()->GetBool(OPT_SHOW_UNIQUE_RIGHT);
-	m_bShowBinaries =  GetOptionsMgr()->GetBool(OPT_SHOW_BINARIES);
-	m_bShowSkipped =  GetOptionsMgr()->GetBool(OPT_SHOW_SKIPPED);
 	m_bExpandSubdirs = GetOptionsMgr()->GetBool(OPT_DIRVIEW_EXPAND_SUBDIRS);
 	m_bEscCloses = GetOptionsMgr()->GetBool(OPT_CLOSE_WITH_ESC);
 	Options::DiffColors::Load(m_cachedColors);
@@ -454,102 +443,13 @@
 }
 
 /**
- * @brief Determines if the user wants to see given item.
- * This function determines what items to show and what items to hide. There
- * are lots of combinations, but basically we check if menuitem is enabled or
- * disabled and show/hide matching items. For non-recursive compare we never
- * hide folders as that would disable user browsing into them. And we even
- * don't really know if folders are identical or different as we haven't
- * compared them.
- * @param [in] di Item to check.
- * @return TRUE if item should be shown, FALSE if not.
- * @sa CDirDoc::Redisplay()
- */
-bool CDirView::IsShowable(const DIFFITEM & di) const
-{
-	if (di.customFlags1 & ViewCustomFlags::HIDDEN)
-		return FALSE;
-
-	if (di.diffcode.isResultFiltered())
-	{
-		// Treat SKIPPED as a 'super'-flag. If item is skipped and user
-		// wants to see skipped items show item regardless of other flags
-		return m_bShowSkipped;
-	}
-
-	if (di.diffcode.isDirectory())
-	{
-		// Subfolders in non-recursive compare can only be skipped or unique
-		if (!GetDocument()->GetRecursive())
-		{
-			// left/right filters
-			if (di.diffcode.isSideFirstOnly() && !m_bShowUniqueLeft)
-				return FALSE;
-			if (di.diffcode.isSideSecondOnly() && !m_bShowUniqueRight)
-				return FALSE;
-
-			// result filters
-			if (di.diffcode.isResultError())
-				return FALSE;
-		}
-		else // recursive mode (including tree-mode)
-		{
-			// left/right filters
-			if (di.diffcode.isSideFirstOnly() &&  !m_bShowUniqueLeft)
-				return FALSE;
-			if (di.diffcode.isSideSecondOnly() && !m_bShowUniqueRight)
-				return FALSE;
-
-			// ONLY filter folders by result (identical/different) for tree-view.
-			// In the tree-view we show subfolders with identical/different
-			// status. The flat view only shows files inside folders. So if we
-			// filter by status the files inside folder are filtered too and
-			// users see files appearing/disappearing without clear logic.		
-			if (m_bTreeMode)
-			{
-				// result filters
-				if (di.diffcode.isResultError() && FALSE)
-					return FALSE;
-
-				// result filters
-				if (di.diffcode.isResultSame() && !m_bShowIdentical)
-					return FALSE;
-				if (di.diffcode.isResultDiff() && !m_bShowDifferent)
-					return FALSE;
-			}
-		}
-	}
-	else
-	{
-		// left/right filters
-		if (di.diffcode.isSideFirstOnly() && !m_bShowUniqueLeft)
-			return FALSE;
-		if (di.diffcode.isSideSecondOnly() && !m_bShowUniqueRight)
-			return FALSE;
-
-		// file type filters
-		if (di.diffcode.isBin() && !m_bShowBinaries)
-			return FALSE;
-
-		// result filters
-		if (di.diffcode.isResultSame() && !m_bShowIdentical)
-			return FALSE;
-		if (di.diffcode.isResultError() && FALSE)
-			return FALSE;
-		if (di.diffcode.isResultDiff() && !m_bShowDifferent)
-			return FALSE;
-	}
-	return TRUE;
-}
-
-/**
  * @brief Redisplay items in subfolder
  * @param [in] diffpos First item position in subfolder.
  * @param [in] level Indent level
  * @param [in,out] index Index of the item to be inserted.
  * @param [in,out] alldiffs Number of different items
  */
-void CDirView::RedisplayChildren(uintptr_t diffpos, int level, UINT &index, int &alldiffs, const DirViewFilterSettings& dirfilter)
+void CDirView::RedisplayChildren(uintptr_t diffpos, int level, UINT &index, int &alldiffs)
 {
 	CDirDoc *pDoc = GetDocument();
 	const CDiffContext &ctxt = GetDiffContext();
@@ -561,11 +461,7 @@
 		if (di.diffcode.isResultDiff() || (!di.diffcode.existAll(pDoc->m_nDirs) && !di.diffcode.isResultFiltered()))
 			++alldiffs;
 
-<<<<<<< HEAD
-		bool bShowable = IsShowable(ctxt, di, dirfilter);
-=======
-		bool bShowable = IsShowable(di);
->>>>>>> 801719e5
+		bool bShowable = IsShowable(ctxt, di, m_dirfilter);
 		if (bShowable)
 		{
 			if (m_bTreeMode)
@@ -576,7 +472,7 @@
 				{
 					m_pList->SetItemState(index - 1, INDEXTOSTATEIMAGEMASK((di.customFlags1 & ViewCustomFlags::EXPANDED) ? 2 : 1), LVIS_STATEIMAGEMASK);
 					if (di.customFlags1 & ViewCustomFlags::EXPANDED)
-						RedisplayChildren(ctxt.GetFirstChildDiffPosition(curdiffpos), level + 1, index, alldiffs, dirfilter);
+						RedisplayChildren(ctxt.GetFirstChildDiffPosition(curdiffpos), level + 1, index, alldiffs);
 				}
 			}
 			else
@@ -588,7 +484,7 @@
 				}
 				if (di.HasChildren())
 				{
-					RedisplayChildren(ctxt.GetFirstChildDiffPosition(curdiffpos), level + 1, index, alldiffs, dirfilter);
+					RedisplayChildren(ctxt.GetFirstChildDiffPosition(curdiffpos), level + 1, index, alldiffs);
 				}
 			}
 		}
@@ -623,8 +519,7 @@
 
 	int alldiffs = 0;
 	uintptr_t diffpos = ctxt.GetFirstDiffPosition();
-	DirViewFilterSettings dirfilter(boost::bind(&COptionsMgr::GetBool, GetOptionsMgr(), _1));
-	RedisplayChildren(diffpos, 0, cnt, alldiffs, dirfilter);
+	RedisplayChildren(diffpos, 0, cnt, alldiffs);
 	if (pDoc->m_diffThread.GetThreadState() == CDiffThread::THREAD_COMPLETED)
 		theApp.SetLastCompareResult(alldiffs);
 	SortColumnsAppropriately();
@@ -1216,8 +1111,7 @@
 	uintptr_t diffpos = ctxt.GetFirstChildDiffPosition(GetItemKey(sel));
 	UINT indext = sel + 1;
 	int alldiffs;
-	DirViewFilterSettings dirfilter(boost::bind(&COptionsMgr::GetBool, GetOptionsMgr(), _1));
-	RedisplayChildren(diffpos, dip.GetDepth() + 1, indext, alldiffs, dirfilter);
+	RedisplayChildren(diffpos, dip.GetDepth() + 1, indext, alldiffs);
 
 	SortColumnsAppropriately();
 
@@ -2410,14 +2304,7 @@
 		int sel = -1;
 		sel = m_pList->GetNextItem(sel, LVNI_SELECTED);
 		const DIFFITEM& di = GetDiffItem(sel);
-<<<<<<< HEAD
-		if (IsItemDeletableOnBoth(GetDiffContext(), di))
-			pCmdUI->Enable(TRUE);
-		else
-			pCmdUI->Enable(FALSE);
-=======
-		pCmdUI->Enable(IsItemDeletableOnBoth(di));
->>>>>>> 801719e5
+		pCmdUI->Enable(IsItemDeletableOnBoth(GetDiffContext(), di));
 	}
 }
 
@@ -3133,8 +3020,8 @@
  */
 void CDirView::OnOptionsShowDifferent() 
 {
-	m_bShowDifferent = !m_bShowDifferent;
-	GetOptionsMgr()->SaveOption(OPT_SHOW_DIFFERENT, m_bShowDifferent);
+	m_dirfilter.show_different = !m_dirfilter.show_different;
+	GetOptionsMgr()->SaveOption(OPT_SHOW_DIFFERENT, m_dirfilter.show_different);
 	Redisplay();
 }
 
@@ -3143,8 +3030,8 @@
  */
 void CDirView::OnOptionsShowIdentical() 
 {
-	m_bShowIdentical = !m_bShowIdentical;
-	GetOptionsMgr()->SaveOption(OPT_SHOW_IDENTICAL, m_bShowIdentical);
+	m_dirfilter.show_identical = !m_dirfilter.show_identical;
+	GetOptionsMgr()->SaveOption(OPT_SHOW_IDENTICAL, m_dirfilter.show_identical);
 	Redisplay();
 }
 
@@ -3153,8 +3040,8 @@
  */
 void CDirView::OnOptionsShowUniqueLeft() 
 {
-	m_bShowUniqueLeft = !m_bShowUniqueLeft;
-	GetOptionsMgr()->SaveOption(OPT_SHOW_UNIQUE_LEFT, m_bShowUniqueLeft);
+	m_dirfilter.show_unique_left = !m_dirfilter.show_unique_left;
+	GetOptionsMgr()->SaveOption(OPT_SHOW_UNIQUE_LEFT, m_dirfilter.show_unique_left);
 	Redisplay();
 }
 
@@ -3163,8 +3050,8 @@
  */
 void CDirView::OnOptionsShowUniqueRight() 
 {
-	m_bShowUniqueRight = !m_bShowUniqueRight;
-	GetOptionsMgr()->SaveOption(OPT_SHOW_UNIQUE_RIGHT, m_bShowUniqueRight);
+	m_dirfilter.show_unique_right = !m_dirfilter.show_unique_right;
+	GetOptionsMgr()->SaveOption(OPT_SHOW_UNIQUE_RIGHT, m_dirfilter.show_unique_right);
 	Redisplay();
 }
 
@@ -3173,8 +3060,8 @@
  */
 void CDirView::OnOptionsShowBinaries()
 {
-	m_bShowBinaries = !m_bShowBinaries;
-	GetOptionsMgr()->SaveOption(OPT_SHOW_BINARIES, m_bShowBinaries);
+	m_dirfilter.show_binaries = !m_dirfilter.show_binaries;
+	GetOptionsMgr()->SaveOption(OPT_SHOW_BINARIES, m_dirfilter.show_binaries);
 	Redisplay();
 }
 
@@ -3183,39 +3070,39 @@
  */
 void CDirView::OnOptionsShowSkipped()
 {
-	m_bShowSkipped = !m_bShowSkipped;
-	GetOptionsMgr()->SaveOption(OPT_SHOW_SKIPPED, m_bShowSkipped);
+	m_dirfilter.show_skipped = !m_dirfilter.show_skipped;
+	GetOptionsMgr()->SaveOption(OPT_SHOW_SKIPPED, m_dirfilter.show_skipped);
 	Redisplay();
 }
 
 void CDirView::OnUpdateOptionsShowdifferent(CCmdUI* pCmdUI) 
 {
-	pCmdUI->SetCheck(m_bShowDifferent);
+	pCmdUI->SetCheck(m_dirfilter.show_different);
 }
 
 void CDirView::OnUpdateOptionsShowidentical(CCmdUI* pCmdUI) 
 {
-	pCmdUI->SetCheck(m_bShowIdentical);
+	pCmdUI->SetCheck(m_dirfilter.show_identical);
 }
 
 void CDirView::OnUpdateOptionsShowuniqueleft(CCmdUI* pCmdUI) 
 {
-	pCmdUI->SetCheck(m_bShowUniqueLeft);
+	pCmdUI->SetCheck(m_dirfilter.show_unique_left);
 }
 
 void CDirView::OnUpdateOptionsShowuniqueright(CCmdUI* pCmdUI) 
 {
-	pCmdUI->SetCheck(m_bShowUniqueRight);
+	pCmdUI->SetCheck(m_dirfilter.show_unique_right);
 }
 
 void CDirView::OnUpdateOptionsShowBinaries(CCmdUI* pCmdUI) 
 {
-	pCmdUI->SetCheck(m_bShowBinaries);
+	pCmdUI->SetCheck(m_dirfilter.show_binaries);
 }
 
 void CDirView::OnUpdateOptionsShowSkipped(CCmdUI* pCmdUI)
 {
-	pCmdUI->SetCheck(m_bShowSkipped);
+	pCmdUI->SetCheck(m_dirfilter.show_skipped);
 }
 
 void CDirView::OnMergeCompare()
