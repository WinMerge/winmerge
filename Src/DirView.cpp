--- conflicted
+++ resolved
@@ -1895,11 +1895,7 @@
 		if (!openableForDir)
 		{
 			const DIFFITEM& di1 = GetDiffItem(sel1);
-<<<<<<< HEAD
-			if (di1.diffcode.isDirectory() || GetItemKey(sel1) == reinterpret_cast<DIFFITEM*>(SPECIAL_ITEM_POS))
-=======
 			if (di1.diffcode.isDirectory() || IsDiffItemSpecial(GetItemKey(sel1)))
->>>>>>> dffc4ab0
 			{
 				pCmdUI->Enable(FALSE);
 				return;
@@ -3721,13 +3717,8 @@
 
 void CDirView::OnUpdateMergeCompare(CCmdUI *pCmdUI)
 {
-<<<<<<< HEAD
 	bool openableForDir = !((pCmdUI->m_nID >= ID_MERGE_COMPARE_TEXT && pCmdUI->m_nID <= ID_MERGE_COMPARE_IMAGE) ||
 		(pCmdUI->m_nID >= ID_UNPACKERS_FIRST && pCmdUI->m_nID <= ID_UNPACKERS_LAST));
-=======
-	bool openableForDir = !(pCmdUI->m_nID >= ID_MERGE_COMPARE_TEXT &&
-						    pCmdUI->m_nID <= ID_MERGE_COMPARE_XML);
->>>>>>> dffc4ab0
 
 	DoUpdateOpen(SELECTIONTYPE_NORMAL, pCmdUI, openableForDir);
 }
