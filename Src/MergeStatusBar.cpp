--- conflicted
+++ resolved
@@ -68,13 +68,9 @@
 	ID_SEPARATOR,
 };
 
-<<<<<<< HEAD
 BEGIN_MESSAGE_MAP(CMergeStatusBar, DpiAware::CDpiAwareWnd<CStatusBar>)
+	ON_WM_SETCURSOR()
 	ON_MESSAGE(WM_DPICHANGED_BEFOREPARENT, OnDpiChangedBeforeParent)
-=======
-BEGIN_MESSAGE_MAP(CMergeStatusBar, CStatusBar)
-	ON_WM_SETCURSOR()
->>>>>>> 9b0998ae
 END_MESSAGE_MAP()
 
 /**
@@ -177,18 +173,12 @@
 
 	for (int pane = 0; pane < m_nPanes; pane++)
 	{
-<<<<<<< HEAD
-		int paneWidth = widths[pane] - (PointToPixel(RO_PANEL_WIDTH + ENCODING_PANEL_WIDTH + EOL_PANEL_WIDTH) +
-			(3 * borderWidth));
-		if (paneWidth < borderWidth)
-			paneWidth = borderWidth;
-=======
-		int fixedPaneWidth = pointToPixel(RO_PANEL_WIDTH + ENCODING_PANEL_WIDTH + EOL_PANEL_WIDTH) +
+		int fixedPaneWidth = PointToPixel(RO_PANEL_WIDTH + ENCODING_PANEL_WIDTH + EOL_PANEL_WIDTH) +
 			(3 * borderWidth);
 		int paneWidth = widths[pane] - fixedPaneWidth;
-		int encodingWidth = pointToPixel(ENCODING_PANEL_WIDTH) - borderWidth;
-		int roWidth = pointToPixel(RO_PANEL_WIDTH) - borderWidth;
-		int eolWidth = pointToPixel(EOL_PANEL_WIDTH) - borderWidth;
+		int encodingWidth = PointToPixel(ENCODING_PANEL_WIDTH) - borderWidth;
+		int roWidth = PointToPixel(RO_PANEL_WIDTH) - borderWidth;
+		int eolWidth = PointToPixel(EOL_PANEL_WIDTH) - borderWidth;
 		if (paneWidth < 0)
 		{
 			paneWidth = 0;
@@ -201,24 +191,15 @@
 			encodingWidth = widths[pane] - (paneWidth + roWidth + eolWidth + 6 * borderWidth);
 			if (encodingWidth < 0) encodingWidth = 0;
 		}
->>>>>>> 9b0998ae
 
 		SetPaneInfo(PANE_PANE0_INFO + pane * nColumnsPerPane, ID_STATUS_PANE0FILE_INFO + pane,
 			SBPS_NORMAL, paneWidth);
 		SetPaneInfo(PANE_PANE0_ENCODING + pane * nColumnsPerPane, ID_STATUS_PANE0FILE_ENCODING + pane,
-<<<<<<< HEAD
-			SBT_OWNERDRAW, PointToPixel(ENCODING_PANEL_WIDTH) - borderWidth);
-		SetPaneInfo(PANE_PANE0_RO + pane * nColumnsPerPane, ID_STATUS_PANE0FILE_RO + pane,
-			SBPS_NORMAL, PointToPixel(RO_PANEL_WIDTH) - borderWidth);
-		SetPaneInfo(PANE_PANE0_EOL + pane * nColumnsPerPane, ID_STATUS_PANE0FILE_EOL + pane,
-			SBT_OWNERDRAW, PointToPixel(EOL_PANEL_WIDTH) - borderWidth);
-=======
 			SBT_OWNERDRAW, encodingWidth);
 		SetPaneInfo(PANE_PANE0_RO + pane * nColumnsPerPane, ID_STATUS_PANE0FILE_RO + pane,
 			SBPS_NORMAL, roWidth);
 		SetPaneInfo(PANE_PANE0_EOL + pane * nColumnsPerPane, ID_STATUS_PANE0FILE_EOL + pane,
 			SBT_OWNERDRAW, eolWidth);
->>>>>>> 9b0998ae
 	}
 }
 
@@ -344,7 +325,12 @@
 	}
 }
 
-<<<<<<< HEAD
+BOOL CMergeStatusBar::OnSetCursor(CWnd* pWnd, UINT nHitTest, UINT message)
+{
+    ::SetCursor (::LoadCursor (nullptr, IDC_HAND));
+	return TRUE;
+}
+
 LRESULT CMergeStatusBar::OnDpiChangedBeforeParent(WPARAM wParam, LPARAM lParam)
 {
 	__super::OnDpiChangedBeforeParent(wParam, lParam);
@@ -358,10 +344,4 @@
 
 	SetFont(&m_font);
 	return 0;
-=======
-BOOL CMergeStatusBar::OnSetCursor(CWnd* pWnd, UINT nHitTest, UINT message)
-{
-    ::SetCursor (::LoadCursor (nullptr, IDC_HAND));
-	return TRUE;
->>>>>>> 9b0998ae
-}
+}
