--- conflicted
+++ resolved
@@ -192,14 +192,9 @@
 	void SetFilterCommentsSourceDef(const String& ext);
 	void SetCodepage(int codepage) { m_codepage = codepage; }
 	void EnablePlugins(bool enable);
-<<<<<<< HEAD
 	bool PostFilter(PostFilterContext& ctxt, change* thisob, const file_data* file_data_ary) const;
-=======
-	void PostFilter(PostFilterContext& ctxt, int LineNumberLeft, int QtyLinesLeft, int LineNumberRight,
-		int QtyLinesRight, OP_TYPE &Op, const file_data *file_data_ary) const;
 	bool Diff2Files(struct change ** diffs, DiffFileData *diffData,
 		int * bin_status, int * bin_file) const;
->>>>>>> ea8dd300
 
 protected:
 	String FormatSwitchString() const;
