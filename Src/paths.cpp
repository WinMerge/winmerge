/** 
 * @file  paths.cpp
 *
 * @brief Path handling routines
 */

#include "pch.h"
#include "paths.h"
#include <windows.h>
#include <cassert>
#include <cstring>
#include <direct.h>
#pragma warning (push)			// prevent "warning C4091: 'typedef ': ignored on left of 'tagGPFIDL_FLAGS' when no variable is declared"
#pragma warning (disable:4091)	// VC bug when using XP enabled toolsets.
#include <shlobj.h>
#pragma warning (pop)
#include <shlwapi.h>
#include "PathContext.h"
#include "coretools.h"
#include "TFile.h"

namespace paths
{

static bool IsSlash(const String& pszStart, size_t nPos);
static bool GetDirName(const String& sDir, String& sName);

/** 
 * @brief Checks if char in string is slash.
 * @param [in] pszStart String to check.
 * @param [in] nPos of char in string to check (0-based index).
 * @return true if char is slash.
 */
static bool IsSlash(const String& pszStart, size_t nPos)
{
	return pszStart[nPos]=='/' || 
	       pszStart[nPos]=='\\';
}

/** 
 * @brief Checks if string ends with slash.
 * This function checks if given string ends with slash. In many places,
 * especially in GUI, we assume folder paths end with slash.
 * @param [in] s String to check.
 * @return true if last char in string is slash.
 */
bool EndsWithSlash(const String& s)
{
	if (size_t len = s.length())
		return IsSlash(s, (int)len - 1);
	return false;
}

/** 
 * @brief Checks if path exists and if it points to folder or file.
 * This function first checks if path exists. If path exists
 * then function checks if path points to folder or file.
 * @param [in] szPath Path to check.
 * @return One of:
 * - DOES_NOT_EXIST : path does not exists
 * - IS_EXISTING_DIR : path points to existing folder
 * - IS_EXISTING_FILE : path points to existing file
 */
PATH_EXISTENCE DoesPathExist(const String& szPath, bool (*IsArchiveFile)(const String&) /*= nullptr*/)
{
	if (szPath.empty())
		return DOES_NOT_EXIST;

	// Expand environment variables:
	// Convert "%userprofile%\My Documents" to "C:\Documents and Settings\username\My Documents"
	const TCHAR *lpcszPath = szPath.c_str();
	TCHAR expandedPath[MAX_PATH_FULL];

	if (_tcschr(lpcszPath, '%') != nullptr)
	{
		DWORD dwLen = ExpandEnvironmentStrings(lpcszPath, expandedPath, MAX_PATH_FULL);
		if (dwLen > 0 && dwLen < MAX_PATH_FULL)
			lpcszPath = expandedPath;
	}

	DWORD attr = GetFileAttributes(TFile(String(lpcszPath)).wpath().c_str());

	if (attr == ((DWORD) -1))
	{
		if (IsArchiveFile && IsArchiveFile(szPath))
			return IS_EXISTING_DIR;
		return DOES_NOT_EXIST;
	}
	else if (attr & FILE_ATTRIBUTE_DIRECTORY)
		return IS_EXISTING_DIR;
	else
	{
		if (IsArchiveFile && IsArchiveFile(szPath))
			return IS_EXISTING_DIR;
		return IS_EXISTING_FILE;
	}
}

/**
 * @brief Like shlwapi's PathFindFileName(), but works with both \ and /.
 * @param [in] Path
 * @return Filename
 */
String FindFileName(const String& path)
{
	const TCHAR *filename = path.c_str();
	while (const TCHAR *slash = _tcspbrk(filename, _T("\\/")))
	{
		if (*(slash + 1) == '\0')
			break;
		filename = slash + 1;
	}
	return filename;
}

/**
 * @brief Like shlwapi's PathFindFileName(), but works with both \ and /.
 * @param [in] Path
 * @return Filename
 */
String FindExtension(const String& path)
{
	return ::PathFindExtension(path.c_str());
}

String RemoveExtension(const String& path)
{
	String ext = FindExtension(path);
	return path.substr(0, path.length() - ext.length());
}

/** 
 * @brief Strip trailing slas.
 * This function strips trailing slash from given path. Root paths are special
 * case and they are left intact. Since C:\ is a valid path but C: is not.
 * @param [in,out] sPath Path to strip.
 */
void normalize(String & sPath)
{
	size_t len = sPath.length();
	if (!len)
		return;

	// prefix root with current drive
	sPath = GetLongPath(sPath);

	// Do not remove trailing slash from root directories
	if (len == 3 && sPath[1] == ':')
		return;

	// remove any trailing slash
	if (EndsWithSlash(sPath))
		sPath.resize(sPath.length() - 1);
}

/**
 * @brief Get canonical name of folder.
 * @param [in] sDir Folder to handle.
 * @param [out] sName Canonicalized folder name.
 * @return true if canonical name exists.
 * @todo Should we return empty string as sName when returning false?
 */
static bool GetDirName(const String& sDir, String& sName)
{
	// FindFirstFile doesn't work for root:
	// http://msdn.microsoft.com/library/default.asp?url=/library/en-us/fileio/fs/findfirstfile.asp
	// You cannot use root directories as the lpFileName input string for FindFirstFile - with or without a trailing backslash.
	if (sDir[0] && sDir[1] == ':' && sDir[2] == '\0')
	{
		// I don't know if this work for empty root directories
		// because my first return value is not a dot directory, as I would have expected
		WIN32_FIND_DATA ffd;
		TCHAR sPath[8];
		StringCchPrintf(sPath, sizeof(sPath)/sizeof(sPath[0]), _T("%s\\*"), sDir.c_str());
		HANDLE h = FindFirstFile(sPath, &ffd);
		if (h == INVALID_HANDLE_VALUE)
			return false;
		FindClose(h);
		sName = sDir;
		return true;
	}
	// (Couldn't get info for just the directory from CFindFile)
	WIN32_FIND_DATA ffd;
	
	HANDLE h = FindFirstFile(TFile(sDir).wpath().c_str(), &ffd);
	if (h == INVALID_HANDLE_VALUE)
		return false;
	sName = ffd.cFileName;
	FindClose(h);
	return true;
}

/**
 * Convert path to canonical long path.
 * This function converts given path to canonical long form. For example
 * foldenames with ~ short names are expanded. Also environment strings are
 * expanded if @p bExpandEnvs is true. If path does not exist, make canonical
 * the part that does exist, and leave the rest as is. Result, if a directory,
 * usually does not have a trailing backslash.
 * @param [in] sPath Path to convert.
 * @param [in] bExpandEnvs If true environment variables are expanded.
 * @return Converted path.
 */
String GetLongPath(const String& szPath, bool bExpandEnvs)
{
	String sPath = szPath;
	size_t len = sPath.length();
	if (len < 1)
		return sPath;

	TCHAR fullPath[MAX_PATH_FULL] = {0};
	TCHAR *pFullPath = &fullPath[0];
	TCHAR *lpPart;

	//                                         GetFullPathName  GetLongPathName
	// Convert to fully qualified form              Yes               No
	//    (Including .)
	// Convert /, //, \/, ... to \                  Yes               No
	// Handle ., .., ..\..\..                       Yes               No
	// Convert 8.3 names to long names              No                Yes
	// Fail when file/directory does not exist      No                Yes
	//
	// Fully qualify/normalize name using GetFullPathName.

	// Expand environment variables:
	// Convert "%userprofile%\My Documents" to "C:\Documents and Settings\username\My Documents"
	TCHAR expandedPath[MAX_PATH_FULL];
	const TCHAR *lpcszPath = sPath.c_str();
	if (bExpandEnvs && _tcschr(lpcszPath, '%') != nullptr)
	{
		DWORD dwLen = ExpandEnvironmentStrings(lpcszPath, expandedPath, MAX_PATH_FULL);
		if (dwLen > 0 && dwLen < MAX_PATH_FULL)
			lpcszPath = expandedPath;
	}
	
	String tPath = TFile(String(lpcszPath)).wpath();
	DWORD dwLen = GetFullPathName(tPath.c_str(), MAX_PATH_FULL, pFullPath, &lpPart);
	if (dwLen == 0 || dwLen >= MAX_PATH_FULL)
		_tcscpy_s(pFullPath, MAX_PATH_FULL, tPath.c_str());

	// We are done if this is not a short name.
	if (_tcschr(pFullPath, _T('~')) == nullptr)
		return pFullPath;

	// We have to do it the hard way because GetLongPathName is not
	// available on Win9x and some WinNT 4

	// The file/directory does not exist, use as much long name as we can
	// and leave the invalid stuff at the end.
	String sLong;
	TCHAR *ptr = pFullPath;
	TCHAR *end = nullptr;

	// Skip to \ position     d:\abcd or \\host\share\abcd
	// indicated by ^           ^                    ^
	if (_tcslen(ptr) > 2)
		end = _tcschr(pFullPath+2, _T('\\'));
	if (end != nullptr && !_tcsncmp(pFullPath, _T("\\\\"),2))
		end = _tcschr(end+1, _T('\\'));

	if (end == nullptr)
		return pFullPath;

	*end = 0;
	sLong += ptr;
	ptr = &end[1];

	// now walk down each directory and do short to long name conversion
	while (ptr != nullptr)
	{
		end = _tcschr(ptr, '\\');
		// zero-terminate current component
		// (if we're at end, its already zero-terminated)
		if (end != nullptr)
			*end = 0;

		String sTemp(sLong);
		sTemp += '\\';
		sTemp += ptr;

		// advance to next component (or set ptr=`nullptr` to flag end)
		ptr = (end!=nullptr ? end+1 : nullptr);

		// (Couldn't get info for just the directory from CFindFile)
		WIN32_FIND_DATA ffd;
		HANDLE h = FindFirstFile(TFile(sTemp).wpath().c_str(), &ffd);
		if (h == INVALID_HANDLE_VALUE)
		{
			sLong = std::move(sTemp);
			if (ptr != nullptr)
			{
				sLong += '\\';
				sLong += ptr;
			}
			return sLong;
		}
		sLong += '\\';
		sLong += ffd.cFileName;
		FindClose(h);
	}
	return sLong;
}

/**
 * @brief Check if the path exist and create the folder if needed.
 * This function checks if path exists. If path does not yet exist
 * function created needed folder structure. So this function is the
 * easy way to create a needed folder structure. Environment strings are
 * expanded when handling paths.
 * @param [in] sPath Path to check/create.
 * @return true if path exists or if we successfully created it.
 */
bool CreateIfNeeded(const String& szPath)
{
	if (szPath.empty())
		return false;

	String sTemp;
	if (GetDirName(szPath, sTemp))
		return true;

	if (szPath.length() >= MAX_PATH_FULL)
		return false;

	// Expand environment variables:
	// Convert "%userprofile%\My Documents" to "C:\Documents and Settings\username\My Documents"
	TCHAR fullPath[MAX_PATH_FULL];
	fullPath[0] = '\0';
	if (_tcschr(szPath.c_str(), '%') != nullptr)
	{
		DWORD dwLen = ExpandEnvironmentStrings(szPath.c_str(), fullPath, MAX_PATH_FULL);
		if (dwLen == 0 || dwLen >= MAX_PATH_FULL)
			_tcscpy_safe(fullPath, szPath.c_str());
	}
	else
		_tcscpy_safe(fullPath, szPath.c_str());
	// Now fullPath holds our desired path

	TCHAR *ptr = fullPath;
	TCHAR *end = nullptr;

	// Skip to \ position     d:\abcd or \\host\share\abcd
	// indicated by ^           ^                    ^
	if (_tcslen(ptr) > 2)
		end = _tcschr(fullPath+2, _T('\\'));
	if (end != nullptr && !_tcsncmp(fullPath, _T("\\\\"),2))
		end = _tcschr(end+1, _T('\\'));

	if (end == nullptr) return false;

	// check that first component exists
	*end = 0;
	if (!GetDirName(fullPath, sTemp))
		return false;
	*end = '\\';

	ptr = end+1;

	while (ptr != nullptr)
	{
		end = _tcschr(ptr, '\\');
		// zero-terminate current component
		// (if we're at end, its already zero-terminated)
		if (end != nullptr)
			*end = 0;

		// advance to next component (or set ptr=`nullptr` to flag end)
		ptr = (end != nullptr ? end+1 : nullptr);

		String sNextName;
		if (!GetDirName(fullPath, sNextName))
		{
			// try to create directory, and then double-check its existence
			if (!CreateDirectory(fullPath, 0) ||
				!GetDirName(fullPath, sNextName))
			{
				return false;
			}
		}
		// if not finished, restore directory string we're working in
		if (ptr != nullptr)
			*end = '\\';
	}
	return true;
}

/** 
 * @brief Check if paths are both folders or files.
 * This function checks if paths are "compatible" as in many places we need
 * to have two folders or two files.
 * @param [in] paths Left and right paths.
 * @return One of:
 *  - IS_EXISTING_DIR : both are directories & exist
 *  - IS_EXISTING_FILE : both are files & exist
 *  - DOES_NOT_EXIST : in all other cases
*/
PATH_EXISTENCE GetPairComparability(const PathContext & paths, bool (*IsArchiveFile)(const String&) /*= nullptr*/)
{
	// fail if not both specified
	if (paths.GetSize() < 2 || paths[0].empty() || paths[1].empty())
		return DOES_NOT_EXIST;
	PATH_EXISTENCE p1 = DoesPathExist(paths[0], IsArchiveFile);
	// short circuit testing right if left doesn't exist
	if (p1 == DOES_NOT_EXIST)
		return DOES_NOT_EXIST;
	PATH_EXISTENCE p2 = DoesPathExist(paths[1], IsArchiveFile);
	if (p1 != p2)
	{
		p1 = DoesPathExist(paths[0]);
		p2 = DoesPathExist(paths[1]);
		if (p1 != p2)
			return DOES_NOT_EXIST;
	}
	if (paths.GetSize() < 3) return p1; 
	PATH_EXISTENCE p3 = DoesPathExist(paths[2], IsArchiveFile);
	if (p2 != p3)
	{
		p1 = DoesPathExist(paths[0]);
		p2 = DoesPathExist(paths[1]);
		p3 = DoesPathExist(paths[2]);
		if (p1 != p2 || p2 != p3)
			return DOES_NOT_EXIST;
	}
	return p1;
}

/**
 * @brief Check if the given path points to shotcut.
 * Windows considers paths having a filename with extension ".lnk" as
 * shortcuts. This function checks if the given path is shortcut.
 * We usually want to expand shortcuts with ExpandShortcut().
 * @param [in] inPath Path to check;
 * @return true if the path points to shortcut, false otherwise.
 */
bool IsShortcut(const String& inPath)
{
	const TCHAR ShortcutExt[] = _T(".lnk");
	TCHAR ext[_MAX_EXT] = {0};
	_tsplitpath_s(inPath.c_str(), nullptr, 0, nullptr, 0, nullptr, 0, ext, _MAX_EXT);
	if (_tcsicmp(ext, ShortcutExt) == 0)
		return true;
	else
		return false;
}

bool IsDirectory(const String &path)
{
	return !!PathIsDirectory(path.c_str());
}

//////////////////////////////////////////////////////////////////
//	use IShellLink to expand the shortcut
//	returns the expanded file, or "" on error
//
//	original code was part of CShortcut 
//	1996 by Rob Warner
//	rhwarner@southeast.net
//	http://users.southeast.net/~rhwarner

/** 
 * @brief Expand given shortcut to full path.
 * @param [in] inFile Shortcut to expand.
 * @return Full path or empty string if error happened.
 */
String ExpandShortcut(const String &inFile)
{
	assert(!inFile.empty());

	// No path, nothing to return
	if (inFile.empty())
		return _T("");

	String outFile;
	IShellLink* psl;
	HRESULT hres;

	// Create instance for shell link
	hres = ::CoCreateInstance(CLSID_ShellLink, nullptr, CLSCTX_INPROC_SERVER,
		IID_IShellLink, (LPVOID*) &psl);
	if (SUCCEEDED(hres))
	{
		// Get a pointer to the persist file interface
		IPersistFile* ppf;
		hres = psl->QueryInterface(IID_IPersistFile, (LPVOID*) &ppf);
		if (SUCCEEDED(hres))
		{
			WCHAR wsz[MAX_PATH_FULL];
			_tcscpy_safe(wsz, inFile.c_str());

			// Load shortcut
			hres = ppf->Load(wsz, STGM_READ);

			if (SUCCEEDED(hres))
			{
				// find the path from that
				TCHAR buf[MAX_PATH_FULL] = {0};
				psl->GetPath(buf, MAX_PATH_FULL, nullptr, SLGP_UNCPRIORITY);
				outFile = buf;
			}
			ppf->Release();
		}
		psl->Release();
	}

	// if this fails, outFile == ""
	return outFile;
}

/** 
 * @brief Append subpath to path.
 * This function appends subpath to given path. Function ensures there
 * is only one backslash between path parts.
 * @param [in] path "Base" path where other part is appended.
 * @param [in] subpath Path part to append to base part.
 * @return Formatted path. If one of arguments is empty then returns
 * non-empty argument. If both argumets are empty empty string is returned.
 */
String ConcatPath(const String & path, const String & subpath)
{
	if (path.empty())
		return subpath;
	if (subpath.empty())
		return path;
	if (EndsWithSlash(path))
	{
		return String(path).append(subpath.c_str() + (IsSlash(subpath, 0) ? 1 : 0));
	}
	else
	{
		if (IsSlash(subpath, 0))
		{
			return path + subpath;
		}
		else
		{
			return path + _T("\\") + subpath;
		}
	}
}

/** 
 * @brief Get parent path.
 * This function returns parent path for given path. For example for
 * path "c:\folder\subfolder" we return "c:\folder".
 * @param [in] path Path to get parent path for.
 * @return Parent path.
 */
String GetParentPath(const String& path)
{
	String parentPath(path);
	size_t len = parentPath.length();

	// Remove last '\' from paths
	if (parentPath[len - 1] == '\\')
	{
		parentPath.resize(len - 1);
		--len;
	}

	// Remove last part of path
	size_t pos = parentPath.rfind('\\');

	if (pos != parentPath.npos)
	{
		// Do not remove trailing slash from root directories
		parentPath.resize(pos == 2 ? pos + 1 : pos);
	}
	return parentPath;
}

/** 
 * @brief Get last subdirectory of path.
 *
 * Returns last subdirectory name (if one exists) from given path.
 * For example:
 * - C:\work\myproject returns \myproject
 * @param [in] path Original path.
 * @return Last subdirectory in path.
 */
String GetLastSubdir(const String & path)
{
	String parentPath(path);
	size_t len = parentPath.length();

	// Remove last '\' from paths
	if (parentPath[len - 1] == '\\')
	{
		parentPath.erase(len - 1, 1);
		--len;
	}

	// Find last part of path
	size_t pos = parentPath.find_last_of('\\');
	if (pos >= 2 && pos != String::npos)
		parentPath.erase(0, pos);
	return parentPath;
}

/** 
 * @brief Checks if path is an absolute path.
 * @param [in] path Path to check.
 * @return true if given path is absolute path.
 */
bool IsPathAbsolute(const String &path)
{
	if (path.length() < 3)
		return false;
	
	size_t pos = path.find_last_of('\\');

	// Absolute path must have "\" and cannot start with it.
	// Also "\\blahblah" is invalid.
	if (pos < 2 || pos == String::npos)
		return false;

	// Maybe "X:\blahblah"?
	if (path[1] == ':' && path[2] == '\\')
		return true;

	// So "\\blahblah\"?
	if (path[0] == '\\' && path[1] == '\\' && pos > 2)
		return true;
	else
		return false;
}

/**
 * @brief Checks if folder exists and creates it if needed.
 * This function checks if folder exists and creates it if not.
 * @param [in] sPath
 * @return Path if it exists or were created successfully. If
 * path points to file or folder failed to create returns empty
 * string.
 */
String EnsurePathExist(const String & sPath)
{
	int rtn = DoesPathExist(sPath);
	if (rtn == IS_EXISTING_DIR)
		return sPath;
	if (rtn == IS_EXISTING_FILE)
		return _T("");
	if (!CreateIfNeeded(sPath))
		return _T("");
	// Check creating folder succeeded
	if (DoesPathExist(sPath) == IS_EXISTING_DIR)
		return sPath;
	else
		return _T("");
}

/**
 * @brief Return true if *pszChar is a slash (either direction) or a colon
 *
 * begin points to start of string, in case multibyte trail test is needed
 */
bool IsSlashOrColon(const TCHAR *pszChar, const TCHAR *begin)
{
		return (*pszChar == '/' || *pszChar == ':' || *pszChar == '\\');
}

/**
 * @brief Extract path name components from given full path.
 * @param [in] pathLeft Original path.
 * @param [out] pPath Folder name component of full path, excluding
   trailing slash.
 * @param [out] pFile File name part, excluding extension.
 * @param [out] pExt Filename extension part, excluding leading dot.
 */
void SplitFilename(const String& pathLeft, String* pPath, String* pFile, String* pExt)
{
	const TCHAR *pszChar = pathLeft.c_str() + pathLeft.length();
	const TCHAR *pend = pszChar;
	const TCHAR *extptr = 0;
	bool ext = false;

	while (pathLeft.c_str() < --pszChar)
	{
		if (*pszChar == '.')
		{
			if (!ext)
			{
				if (pExt != nullptr)
				{
					(*pExt) = pszChar + 1;
				}
				ext = true; // extension is only after last period
				extptr = pszChar;
			}
		}
		else if (IsSlashOrColon(pszChar, pathLeft.c_str()))
		{
			// Ok, found last slash, so we collect any info desired
			// and we're done

			if (pPath != nullptr)
			{
				// Grab directory (omit trailing slash)
				size_t len = pszChar - pathLeft.c_str();
				if (*pszChar == ':')
					++len; // Keep trailing colon ( eg, C:filename.txt)
				*pPath = pathLeft;
				pPath->erase(len); // Cut rest of path
			}

			if (pFile != nullptr)
			{
				// Grab file
				*pFile = pszChar + 1;
			}

			goto endSplit;
		}
	}

	// Never found a delimiter
	if (pFile != nullptr)
	{
		*pFile = pathLeft;
	}

endSplit:
	// if both filename & extension requested, remove extension from filename

	if (pFile != nullptr && pExt != nullptr && extptr != nullptr)
	{
		size_t extlen = pend - extptr;
		pFile->erase(pFile->length() - extlen);
	}
}

/**
 * @brief Return path component from full path.
 * @param [in] fullpath Full path to split.
 * @return Path without filename.
 */
String GetPathOnly(const String& fullpath)
{
	if (fullpath.empty()) return _T("");
	String spath;
	SplitFilename(fullpath, &spath, 0, 0);
	return spath;
}

bool IsURL(const String& path)
{
<<<<<<< HEAD
	return PathIsURL(path.c_str());
=======
	size_t pos = path.find(':');
	return (pos != String::npos && pos > 1);
>>>>>>> bf380a19
}

bool IsURLorCLSID(const String& path)
{
	return IsURL(path) || path.find(_T("::{")) != String::npos;
}

bool IsDecendant(const String& path, const String& ancestor)
{
	return path.length() > ancestor.length() && 
		   strutils::compare_nocase(String(path.c_str(), path.c_str() + ancestor.length()), ancestor) == 0;
}

static void replace_char(TCHAR *s, int target, int repl)
{
	TCHAR *p;
	for (p=s; *p != _T('\0'); p = _tcsinc(p))
		if (*p == target)
			*p = (TCHAR)repl;
}

String ToWindowsPath(const String& path)
{
	String winpath = path;
	replace_char(&*winpath.begin(), '/', '\\');
	return winpath;
}

String ToUnixPath(const String& path)
{
	String unixpath = path;
	replace_char(&*unixpath.begin(), '\\', '/');
	return unixpath;
}

}<|MERGE_RESOLUTION|>--- conflicted
+++ resolved
@@ -743,12 +743,8 @@
 
 bool IsURL(const String& path)
 {
-<<<<<<< HEAD
-	return PathIsURL(path.c_str());
-=======
 	size_t pos = path.find(':');
 	return (pos != String::npos && pos > 1);
->>>>>>> bf380a19
 }
 
 bool IsURLorCLSID(const String& path)
