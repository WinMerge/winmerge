--- conflicted
+++ resolved
@@ -48,11 +48,7 @@
 	// Functions to add and get selected files (as PATCHFILEs)
 	void AddItem(const PATCHFILES& pf);
 	size_t GetItemCount();
-<<<<<<< HEAD
-	const PATCHFILES& GetItemAt(int position);
-=======
 	const PATCHFILES& GetItemAt(size_t position);
->>>>>>> c8ca4bda
 	void ClearItems();
 
 // Dialog Data
