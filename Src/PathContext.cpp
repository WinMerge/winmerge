/**
 * @file  PathContext.cpp
 *
 * @brief Implementation file for PathInfo and PathContext
 *
 */
// ID line follows -- this is updated by SVN
// $Id: PathContext.cpp 4929 2008-01-18 20:03:57Z kimmov $

#include "PathContext.h"
#include <cassert>
#include "paths.h"
#include "Environment.h"

/**
 * @brief Copy constructor.
 */
PathInfo::PathInfo(const PathInfo &pi)
: m_sPath(pi.m_sPath)
{
}

/**
 * @brief Get path.
 * @param [in] sbNormalized true if path is wanted in normalized format.
 */
String PathInfo::GetPath(bool bNormalized /*= true*/) const
{ 
	if (!bNormalized)
		return paths_AddTrailingSlash(m_sPath);
	else
		return m_sPath;
}

String& PathInfo::GetRef()
{ 
	return m_sPath;
}

/**
 * @brief Set path.
 * @param [in] sPath New path for item.
 */
void PathInfo::SetPath(const TCHAR *sPath)
{
	m_sPath = sPath;
}

void PathInfo::SetPath(const String & sPath)
{
	m_sPath = sPath;
}

/**
 * @brief Normalize path.
 */
void PathInfo::NormalizePath()
{
	paths_normalize(m_sPath);
}

PathContext::PathContext()
{
	m_nFiles = 0;
}

PathContext::PathContext(const String& sLeft)
{
	m_nFiles = 1;
	m_path[0].SetPath(sLeft);
}

PathContext::PathContext(const String& sLeft, const String& sRight)
{
	m_nFiles = 2;
	m_path[0].SetPath(sLeft);
	m_path[1].SetPath(sRight);
}

PathContext::PathContext(const String& sLeft, const String& sMiddle, const String& sRight)
{
	m_nFiles = 3;
	m_path[0].SetPath(sLeft);
	m_path[1].SetPath(sMiddle);
	m_path[2].SetPath(sRight);
}

PathContext::PathContext(const PathContext &paths)
{
	m_nFiles = paths.m_nFiles;
	for (int i = 0; i < m_nFiles; i++)
		m_path[i].SetPath(paths[i]);
}

PathContext::PathContext(const std::vector<String> &paths)
{
<<<<<<< HEAD
	m_nFiles = paths.size();
	for (size_t i = 0; i < paths.size(); i++)
=======
	m_nFiles = static_cast<int>(paths.size());
	for (int i = 0; i < paths.size(); i++)
>>>>>>> c8ca4bda
		m_path[i].SetPath(paths[i]);
}

String PathContext::GetAt(int nIndex) const
{
	assert(nIndex < m_nFiles);
	return m_path[nIndex].GetPath();
}

String& PathContext::GetElement(int nIndex)
{
	assert(nIndex < m_nFiles);
	return m_path[nIndex].GetRef();
}

void PathContext::SetAt(int nIndex, const String& newElement)
{
	assert(nIndex < m_nFiles);
	m_path[nIndex].SetPath(newElement);
}

String PathContext::operator[](int nIndex) const
{
	return GetAt(nIndex);
}

String& PathContext::operator[](int nIndex)
{
	return GetElement(nIndex);
}

/**
 * @brief set number of files.
 */
void PathContext::SetSize(int nFiles)
{
	m_nFiles = nFiles;
}

/**
 * @brief Return number of files.
 */
int PathContext::GetSize() const
{
	return m_nFiles;
}

/**
 * @brief Empty m_path array
 */
void PathContext::RemoveAll()
{
	m_nFiles = 0;
	m_path[0].SetPath(_T(""));
	m_path[1].SetPath(_T(""));
	m_path[2].SetPath(_T(""));
}

/**
 * @brief Return left path.
 * @param [in] sNormalized If true normalized path is returned.
 */
String PathContext::GetLeft(bool bNormalized) const
{
	if (m_nFiles == 0)
		return _T("");
	return m_path[0].GetPath(bNormalized);
}

/**
 * @brief Return right path.
 * @param [in] sNormalized If true normalized path is returned.
 */
String PathContext::GetRight(bool bNormalized) const
{
	if (m_nFiles < 2)
		return _T("");
	return m_path[m_nFiles - 1].GetPath(bNormalized);
}

/**
 * @brief Return middle path.
 * @param [in] sNormalized If true normalized path is returned.
 */
String PathContext::GetMiddle(bool bNormalized) const
{
	if (m_nFiles < 3)
		return _T("");
	return m_path[1].GetPath(bNormalized);
}

/**
 * @brief Return path
 * @param [in] index index of path to return
 * @param [in] sNormalized If true normalized path is returned.
 */
String PathContext::GetPath(int index, bool bNormalized) const
{
	return m_path[index].GetPath(bNormalized);
}

/**
 * @brief Set left path.
 * @param [in] path New path for item.
 */
void PathContext::SetLeft(const String& path, bool bNormalized)
{
	if (m_nFiles == 0)
		m_nFiles = 1;
	m_path[0].SetPath(path);
	if (bNormalized)
		m_path[0].NormalizePath();
}

/**
 * @brief Set right path.
 * @param [in] path New path for item.
 */
void PathContext::SetRight(const String& path, bool bNormalized)
{
	if (m_nFiles < 2)
		m_nFiles = 2;
	m_path[m_nFiles - 1].SetPath(path);
	if (bNormalized)
		m_path[m_nFiles - 1].NormalizePath();
}

/**
 * @brief Set middle path.
 * @param [in] path New path for item.
 */
void PathContext::SetMiddle(const String& path, bool bNormalized)
{
	if (m_nFiles < 3)
	{
		m_nFiles = 3;
		m_path[2] = m_path[1];
	}
	m_path[1].SetPath(path);
	if (bNormalized)
		m_path[1].NormalizePath();
}

/**
 * @brief Set path
 * @param [in] index index of path to set
 * @param [in] path New path for item.
 */
void PathContext::SetPath(int index, const String& path, bool bNormalized)
{
	if (index >= sizeof(m_path)/sizeof(m_path[0]))
		return;
	if (index >= m_nFiles)
		m_nFiles = index + 1;
	m_path[index].SetPath(path);
	if (bNormalized)
		m_path[index].NormalizePath();
}

/**
 * @brief Swap paths.
 */
void PathContext::Swap()
{
	if (m_nFiles < 3)
		m_path[0].m_sPath.swap(m_path[1].m_sPath);
	else
		m_path[0].m_sPath.swap(m_path[2].m_sPath);
}

PathContextIterator PathContext::begin() const
{
	return PathContextIterator(this);
}

PathContextIterator PathContext::end() const
{
	return PathContextIterator();
}

size_t PathContext::size() const
{
	return m_nFiles;
}
<|MERGE_RESOLUTION|>--- conflicted
+++ resolved
@@ -94,13 +94,8 @@
 
 PathContext::PathContext(const std::vector<String> &paths)
 {
-<<<<<<< HEAD
 	m_nFiles = paths.size();
 	for (size_t i = 0; i < paths.size(); i++)
-=======
-	m_nFiles = static_cast<int>(paths.size());
-	for (int i = 0; i < paths.size(); i++)
->>>>>>> c8ca4bda
 		m_path[i].SetPath(paths[i]);
 }
 
