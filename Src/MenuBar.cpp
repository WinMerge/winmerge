--- conflicted
+++ resolved
@@ -218,11 +218,7 @@
 	}
 	else if (dwDrawState == CDDS_ITEMPREPAINT)
 	{
-<<<<<<< HEAD
-		pNMCD->clrHighlightHotTrack = GetSysColor(COLOR_3DFACE);
-=======
 		pNMCD->clrHighlightHotTrack = GetSysColor(IsHighContrastEnabled() ? COLOR_HIGHLIGHT : COLOR_3DFACE);
->>>>>>> daf61202
 		pNMCD->clrText = GetSysColor(COLOR_BTNTEXT);
 		*pResult = CDRF_DODEFAULT | TBCDRF_USECDCOLORS | TBCDRF_HILITEHOTTRACK;
 		return;
