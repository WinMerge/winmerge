/** 
 * @file  OptionsDef.h
 *
 * @brief Constants for option-names
 */
#pragma once

#include "UnicodeString.h"

// User's language
extern const String OPT_SELECTED_LANGUAGE;

// View-menu
extern const String OPT_SHOW_UNIQUE_LEFT;
extern const String OPT_SHOW_UNIQUE_RIGHT;
extern const String OPT_SHOW_DIFFERENT;
extern const String OPT_SHOW_IDENTICAL;
extern const String OPT_SHOW_BINARIES;
extern const String OPT_SHOW_SKIPPED;
extern const String OPT_TREE_MODE;

// Show/hide toolbar/statusbar/tabbar
extern const String OPT_SHOW_TOOLBAR;
extern const String OPT_SHOW_STATUSBAR;
extern const String OPT_SHOW_TABBAR;
extern const String OPT_TOOLBAR_SIZE;
extern const String OPT_RESIZE_PANES;

extern const String OPT_SYNTAX_HIGHLIGHT;
extern const String OPT_VIEW_WHITESPACE;
extern const String OPT_CONNECT_MOVED_BLOCKS;
extern const String OPT_SCROLL_TO_FIRST;

// Difference (in-line) highlight
extern const String OPT_WORDDIFF_HIGHLIGHT;
extern const String OPT_BREAK_ON_WORDS;
extern const String OPT_BREAK_TYPE;
extern const String OPT_BREAK_SEPARATORS;

// Backup options
extern const String OPT_BACKUP_FOLDERCMP;
extern const String OPT_BACKUP_FILECMP;
extern const String OPT_BACKUP_LOCATION;
extern const String OPT_BACKUP_GLOBALFOLDER;
extern const String OPT_BACKUP_ADD_BAK;
extern const String OPT_BACKUP_ADD_TIME;

extern const String OPT_DIRVIEW_SORT_COLUMN;
extern const String OPT_DIRVIEW_SORT_COLUMN3;
extern const String OPT_DIRVIEW_SORT_ASCENDING;
extern const String OPT_DIRVIEW_EXPAND_SUBDIRS;

// File compare
extern const String OPT_AUTOMATIC_RESCAN;
extern const String OPT_ALLOW_MIXED_EOL;
extern const String OPT_TAB_SIZE;
extern const String OPT_TAB_TYPE;
extern const String OPT_WORDWRAP;
extern const String OPT_VIEW_LINENUMBERS;
extern const String OPT_VIEW_FILEMARGIN;
extern const String OPT_DIFF_CONTEXT;

extern const String OPT_EXT_EDITOR_CMD;
extern const String OPT_USE_RECYCLE_BIN;
extern const String OPT_SINGLE_INSTANCE;
extern const String OPT_MERGE_MODE;
extern const String OPT_CLOSE_WITH_ESC;
extern const String OPT_CLOSE_WITH_OK;
extern const String OPT_VERIFY_OPEN_PATHS;
extern const String OPT_AUTO_COMPLETE_SOURCE;
extern const String OPT_IGNORE_SMALL_FILETIME;
extern const String OPT_ASK_MULTIWINDOW_CLOSE;
extern const String OPT_PRESERVE_FILETIMES;

extern const String OPT_CP_DEFAULT_MODE;
extern const String OPT_CP_DEFAULT_CUSTOM;
extern const String OPT_CP_DETECT;

extern const String OPT_PROJECTS_PATH;
extern const String OPT_USE_SYSTEM_TEMP_PATH;
extern const String OPT_CUSTOM_TEMP_PATH;

extern const String OPT_SPLIT_HORIZONTALLY;

// Color options
// The difference color
extern const String OPT_CLR_DIFF;
// The selected difference color
extern const String OPT_CLR_SELECTED_DIFF;
// The difference deleted color
extern const String OPT_CLR_DIFF_DELETED;
// The selected difference deleted color
extern const String OPT_CLR_SELECTED_DIFF_DELETED;
// The difference text color
extern const String OPT_CLR_DIFF_TEXT;
// The selected difference text color
extern const String OPT_CLR_SELECTED_DIFF_TEXT;
// The ignored lines color
extern const String OPT_CLR_TRIVIAL_DIFF;
// The ignored and deleted lines color
extern const String OPT_CLR_TRIVIAL_DIFF_DELETED;
// The ignored text color
extern const String OPT_CLR_TRIVIAL_DIFF_TEXT;
// The moved block color
extern const String OPT_CLR_MOVEDBLOCK;
// The moved block deleted lines color
extern const String OPT_CLR_MOVEDBLOCK_DELETED;
// The moved block text color
extern const String OPT_CLR_MOVEDBLOCK_TEXT;
// The selected moved block color
extern const String OPT_CLR_SELECTED_MOVEDBLOCK;
// The selected moved block deleted lines
extern const String OPT_CLR_SELECTED_MOVEDBLOCK_DELETED;
// The selected moved block text color
extern const String OPT_CLR_SELECTED_MOVEDBLOCK_TEXT;
// The SNP block color
extern const String OPT_CLR_SNP;
// The SNP block deleted lines color
extern const String OPT_CLR_SNP_DELETED;
// The SNP block text color
extern const String OPT_CLR_SNP_TEXT;
// The selected SNP block color
extern const String OPT_CLR_SELECTED_SNP;
// The selected SNP block deleted lines
extern const String OPT_CLR_SELECTED_SNP_DELETED;
// The selected SNP block text color
extern const String OPT_CLR_SELECTED_SNP_TEXT;
// The word difference color
extern const String OPT_CLR_WORDDIFF;
// The word difference deleted color
extern const String OPT_CLR_WORDDIFF_DELETED;
// The word difference text color
extern const String OPT_CLR_WORDDIFF_TEXT;
// The selected word difference color
extern const String OPT_CLR_SELECTED_WORDDIFF;
// The word difference deleted color
extern const String OPT_CLR_SELECTED_WORDDIFF_DELETED;
// The selected word difference text color
extern const String OPT_CLR_SELECTED_WORDDIFF_TEXT;
// Whether to use default (theme) text colors
extern const String OPT_CLR_DEFAULT_TEXT_COLORING;

// Compare options
extern const String OPT_CMP_IGNORE_WHITESPACE;
extern const String OPT_CMP_IGNORE_BLANKLINES;
extern const String OPT_CMP_FILTER_COMMENTLINES;
extern const String OPT_CMP_IGNORE_CASE;
extern const String OPT_CMP_IGNORE_EOL;
extern const String OPT_CMP_METHOD;
extern const String OPT_CMP_MOVED_BLOCKS;
extern const String OPT_CMP_MATCH_SIMILAR_LINES;
extern const String OPT_CMP_STOP_AFTER_FIRST;
extern const String OPT_CMP_QUICK_LIMIT;
extern const String OPT_CMP_WALK_UNIQUE_DIRS;
extern const String OPT_CMP_IGNORE_REPARSE_POINTS;

// Image Compare options
extern const String OPT_CMP_IMG_FILEPATTERNS;
extern const String OPT_CMP_IMG_SHOWDIFFERENCES;
extern const String OPT_CMP_IMG_OVERLAYMOVE;
extern const String OPT_CMP_IMG_ZOOM;
extern const String OPT_CMP_IMG_USEBACKCOLOR;
extern const String OPT_CMP_IMG_BACKCOLOR;
extern const String OPT_CMP_IMG_DIFFBLOCKSIZE;
extern const String OPT_CMP_IMG_THRESHOLD;

// Image Binary options
extern const String OPT_CMP_BIN_FILEPATTERNS;

/// Are regular expression linefilters enabled?
extern const String OPT_LINEFILTER_ENABLED;
/// Currently selected filefilter
extern const String OPT_FILEFILTER_CURRENT;
extern const String OPT_FILTER_USERPATH;
extern const String OPT_FILEFILTER_SHARED;

// Version control
<<<<<<< HEAD
const TCHAR OPT_VCS_SYSTEM[] = _T("Settings/VersionSystem");
const TCHAR OPT_VSS_PATH[] = _T("Settings/VssPath");
const TCHAR OPT_VSS_DATABASE[] = _T("Settings/VssDatabase");
const TCHAR OPT_VSS_PROJECT[] = _T("Settings/VssProject");
const TCHAR OPT_VSS_USER[] = _T("Settings/VssUser");
=======
extern const String OPT_VCS_SYSTEM;
extern const String OPT_VSS_PATH;
>>>>>>> 92406b7a

// Archive support
extern const String OPT_ARCHIVE_ENABLE;
extern const String OPT_ARCHIVE_PROBETYPE;

// Plugins
extern const String OPT_PLUGINS_ENABLED;

// Startup options
extern const String OPT_SHOW_SELECT_FILES_AT_STARTUP;

// MDI Tab Bar
extern const String OPT_TABBAR_AUTO_MAXWIDTH;

// Font options
extern const String OPT_FONT_FILECMP;
extern const String OPT_FONT_DIRCMP;

extern const String OPT_FONT_USECUSTOM;
extern const String OPT_FONT_HEIGHT;
extern const String OPT_FONT_WIDTH;
extern const String OPT_FONT_ESCAPEMENT;
extern const String OPT_FONT_ORIENTATION;
extern const String OPT_FONT_WEIGHT;
extern const String OPT_FONT_ITALIC;
extern const String OPT_FONT_UNDERLINE;
extern const String OPT_FONT_STRIKEOUT;
extern const String OPT_FONT_CHARSET;
extern const String OPT_FONT_OUTPRECISION;
extern const String OPT_FONT_CLIPPRECISION;
extern const String OPT_FONT_QUALITY;
extern const String OPT_FONT_PITCHANDFAMILY;
extern const String OPT_FONT_FACENAME;<|MERGE_RESOLUTION|>--- conflicted
+++ resolved
@@ -175,16 +175,11 @@
 extern const String OPT_FILEFILTER_SHARED;
 
 // Version control
-<<<<<<< HEAD
-const TCHAR OPT_VCS_SYSTEM[] = _T("Settings/VersionSystem");
-const TCHAR OPT_VSS_PATH[] = _T("Settings/VssPath");
-const TCHAR OPT_VSS_DATABASE[] = _T("Settings/VssDatabase");
-const TCHAR OPT_VSS_PROJECT[] = _T("Settings/VssProject");
-const TCHAR OPT_VSS_USER[] = _T("Settings/VssUser");
-=======
 extern const String OPT_VCS_SYSTEM;
 extern const String OPT_VSS_PATH;
->>>>>>> 92406b7a
+extern const String OPT_VSS_DATABASE;
+extern const String OPT_VSS_PROJECT;
+extern const String OPT_VSS_USER;
 
 // Archive support
 extern const String OPT_ARCHIVE_ENABLE;
