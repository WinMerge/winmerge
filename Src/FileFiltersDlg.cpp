// SPDX-License-Identifier: GPL-2.0-or-later
/**
 * @file  FileFiltersDlg.cpp
 *
 * @brief Implementation of FileFilters -dialog
 */

#include "stdafx.h"
#include "FileFiltersDlg.h"
#include <vector>
#include "UnicodeString.h"
#include "Merge.h"
#include "OptionsMgr.h"
#include "OptionsDef.h"
#include "FileFilterMgr.h"
#include "FileFilterHelper.h"
#include "paths.h"
#include "SharedFilterDlg.h"
#include "TestFilterDlg.h"
#include "FileOrFolderSelect.h"
#include "UniFile.h"
#include "Constants.h"
#include "FilterErrorMessages.h"
#include "FileFilterHelperMenu.h"
#include "DirWatcher.h"

using std::vector;

#ifdef _DEBUG
#define new DEBUG_NEW
#endif

/** @brief Template file used when creating new filefilter. */
static const tchar_t FILE_FILTER_TEMPLATE[] = _T("FileFilter.tmpl");

/////////////////////////////////////////////////////////////////////////////
// CFiltersDlg dialog
IMPLEMENT_DYNCREATE(FileFiltersDlg, CTrPropertyPage)

/**
 * @brief Constructor.
 */
FileFiltersDlg::FileFiltersDlg()
	: CTrPropertyPage(FileFiltersDlg::IDD)
	, m_pFileFilterHelper(new FileFilterHelper())
	, m_pFileFilterHelperOrg(nullptr)
{
	m_strCaption = I18n::LoadDialogCaption(m_lpszTemplateName).c_str();
	m_psp.pszTitle = m_strCaption;
	m_psp.dwFlags |= PSP_USETITLE;
	m_psp.hIcon = AfxGetApp()->LoadIcon(IDI_FILEFILTER);
	m_psp.dwFlags |= PSP_USEHICON;
}

void FileFiltersDlg::DoDataExchange(CDataExchange* pDX)
{
	CDialog::DoDataExchange(pDX);
	//{{AFX_DATA_MAP(FileFiltersDlg)
	DDX_CBStringExact(pDX, IDC_FILTERFILE_MASK, m_sMask);
	DDX_Control(pDX, IDC_FILTERFILE_LIST, m_listFilters);
	DDX_Control(pDX, IDC_FILTERFILE_MASK, m_ctlMask);
	//}}AFX_DATA_MAP
}


BEGIN_MESSAGE_MAP(FileFiltersDlg, CTrPropertyPage)
	//{{AFX_MSG_MAP(FileFiltersDlg)
	ON_CBN_KILLFOCUS(IDC_FILTERFILE_MASK, OnKillFocusFilterfileMask)
	ON_CBN_EDITCHANGE(IDC_FILTERFILE_MASK, OnEditChangeFilterfileMask)
	ON_CBN_SELCHANGE(IDC_FILTERFILE_MASK, OnEditChangeFilterfileMask)
	ON_BN_CLICKED(IDC_FILTERFILE_MASK_MENU, OnFilterfileMaskMenu)
	ON_BN_CLICKED(IDC_FILTERFILE_EDITBTN, OnFiltersEditbtn)
	ON_NOTIFY(NM_DBLCLK, IDC_FILTERFILE_LIST, OnDblclkFiltersList)
	ON_NOTIFY(NM_CUSTOMDRAW, IDC_FILTERFILE_LIST, OnCustomDrawFiltersList)
	ON_NOTIFY(LVN_ITEMCHANGED, IDC_FILTERFILE_LIST, OnLvnItemchangedFilterfileList)
	ON_NOTIFY(LVN_GETINFOTIP, IDC_FILTERFILE_LIST, OnInfoTip)
	ON_WM_MOUSEMOVE()
	ON_BN_CLICKED(IDC_FILTERFILE_TEST_BTN, OnBnClickedFilterfileTestButton)
	ON_BN_CLICKED(IDC_FILTERFILE_NEWBTN, OnBnClickedFilterfileNewbutton)
	ON_BN_CLICKED(IDC_FILTERFILE_DELETEBTN, OnBnClickedFilterfileDelete)
	ON_COMMAND(ID_HELP, OnHelp)
	ON_BN_CLICKED(IDC_FILTERFILE_INSTALL, OnBnClickedFilterfileInstall)
	ON_MESSAGE(WM_USER+1, OnFileFilterUpdated)
	//}}AFX_MSG_MAP
END_MESSAGE_MAP()

/////////////////////////////////////////////////////////////////////////////
// CFiltersDlg message handlers

void FileFiltersDlg::SetFileFilterHelper(FileFilterHelper* pFileFilterHelper)
{
	m_pFileFilterHelper->CloneFrom(pFileFilterHelper);
	m_pFileFilterHelperOrg = pFileFilterHelper;
	m_Filters = m_pFileFilterHelper->GetFileFilters();
}

/**
 * @brief Initialise listcontrol containing filters.
 */
void FileFiltersDlg::InitList()
{
	// Show selection across entire row.
	// Also enable infotips.
	m_listFilters.SetExtendedStyle(LVS_EX_CHECKBOXES | LVS_EX_FULLROWSELECT | LVS_EX_INFOTIP);

	const int lpx = CClientDC(this).GetDeviceCaps(LOGPIXELSX);
	auto pointToPixel = [lpx](int point) { return MulDiv(point, lpx, 72); };

	String title = _("Name");
	m_listFilters.InsertColumn(0, title.c_str(), LVCFMT_LEFT, pointToPixel(112));
	title = _("Description");
	m_listFilters.InsertColumn(1, title.c_str(), LVCFMT_LEFT, pointToPixel(262));
	title = _("Location");
	m_listFilters.InsertColumn(2, title.c_str(), LVCFMT_LEFT, pointToPixel(262));

	const int count = (int) m_pFileFilterHelper->GetFileFilters().size();
	for (int i = 0; i < count; i++)
		AddToGrid(i);
}

/**
 * @brief Select filter by index in the listview.
 * @param [in] index Index of filter to select.
 */
void FileFiltersDlg::SelectFilterByIndex(int index)
{
	m_listFilters.SetCheck(index, TRUE);
	bool bPartialOk = false;
	m_listFilters.EnsureVisible(index, bPartialOk);
}

/**
 * @brief Select filter by file path in the listview.
 * @param [in] path file path
 */
void FileFiltersDlg::SelectFilterByFilePath(const String& path)
{
	for (size_t i = 0; i < m_Filters.size(); ++i)
	{
		if (m_Filters[i].fullpath == path)
		{
			SelectFilterByIndex(static_cast<int>(i + 1));
			break;
		}
	}
}

/**
 * @brief Get preset filters from last group in filter expression.
 */
static std::vector<String> GetPresetFiltersFromLastGroup(const String& filterExpression)
{
	std::vector<String> presetFilters;
	std::vector<String> filterGroups = FileFilterHelper::SplitFilterGroups(filterExpression);
	String filterGroup = filterGroups.back();
	auto parts = strutils::split(filterGroup, ';');
	std::vector<String> result;
	for (const auto& part : parts)
	{
		const String partTrimmed = strutils::trim_ws(String(part.data(), part.length()));
		if (partTrimmed.substr(0, 3) == _T("pf:"))
			presetFilters.push_back(partTrimmed.substr(3));
	}
	return presetFilters;
}

/**
 * @brief Remove preset filters from filter expression and return the rest.
 */
static String RemovePresetFiltersFromLastGroup(const String& filterExpression)
{
	std::vector<String> filterGroups = FileFilterHelper::SplitFilterGroups(filterExpression);
	String filterGroup = filterGroups.back();
	auto parts = strutils::split(filterGroup, ';');
	std::vector<String> result;
	for (const auto& part : parts)
	{
		const String partTrimmed = strutils::trim_ws(String(part.data(), part.length()));
		if (partTrimmed.substr(0, 3) != _T("pf:"))
			result.push_back(partTrimmed);
	}
	filterGroups.back() = strutils::join(result.begin(), result.end(), _T(";"));
	return FileFilterHelper::JoinFilterGroups(filterGroups);
}

/**
 * @brief Add preset filters to last group in filter expression.
 */
static String AddPresetFiltersToLastGroup(const String& mask, const CListCtrl& list)
{
	std::vector<String> filterGroups = FileFilterHelper::SplitFilterGroups(mask);
	String result = filterGroups.back();
	const int count = list.GetItemCount();
	for (int i = 0; i < count; i++)
	{
		if (list.GetCheck(i))
		{
			if (!result.empty())
				result += _T(";");
			result += _T("pf:") + list.GetItemText(i, 0);
		}
	}
	filterGroups.back() = result;
	return FileFilterHelper::JoinFilterGroups(filterGroups);
}

static void SetCheckedState(CListCtrl& list, std::vector<String>& presetFilters)
{
	const int count = list.GetItemCount();
	for (int i = 0; i < count; i++)
	{
		String desc = list.GetItemText(i, 0);
		const bool isChecked = std::find(presetFilters.begin(), presetFilters.end(), desc) != presetFilters.end();
		list.SetCheck(i, isChecked);
	}
}

/**
 * @brief Called before dialog is shown.
 * @return Always TRUE.
 */
BOOL FileFiltersDlg::OnInitDialog()
{
	CTrPropertyPage::OnInitDialog();

	m_ctlMask.LoadState(_T("Files\\Ext"));

	InitList();

	m_sMask = m_pFileFilterHelper->GetMaskOrExpression();
	SetDlgItemText(IDC_FILTERFILE_MASK, m_sMask.c_str());

	std::vector<String> presetFilters = GetPresetFiltersFromLastGroup(m_sMask);
	SetCheckedState(m_listFilters, presetFilters);

	SetButtonState();

	COMBOBOXINFO cbi{sizeof(COMBOBOXINFO)};
	GetComboBoxInfo(m_ctlMask.m_hWnd, &cbi);
	m_ctlMaskEdit.SubclassWindow(cbi.hwndItem);
	m_ctlMaskEdit.m_validator = [this](const CString& text, CString& error) -> bool
		{
			m_pFileFilterHelper->SetMaskOrExpression((const tchar_t *)text);
			const bool bError = !m_pFileFilterHelper->GetErrorList().empty();
			if (bError)
			{
				for (const auto* errorItem : m_pFileFilterHelper->GetErrorList())
					error += (FormatFilterErrorSummary(*errorItem) + _T("\r\n")).c_str();
			}
			return !bError;
		};
	m_ctlMaskEdit.Validate();

	return TRUE;  // return TRUE unless you set the focus to a control
	              // EXCEPTION: OCX Property Pages should return FALSE
}

/**
 * @brief Add filter from filter-list index to dialog.
 * @param [in] filterIndex Index of filter to add.
 */
void FileFiltersDlg::AddToGrid(int filterIndex)
{
	const FileFilterInfo & filterinfo = m_Filters.at(filterIndex);
	const int item = filterIndex;

	m_listFilters.InsertItem(item, filterinfo.name.c_str());
	m_listFilters.SetItemText(item, 1, filterinfo.description.c_str());
	m_listFilters.SetItemText(item, 2, filterinfo.fullpath.c_str());
}

/**
 * @brief Called when dialog is closed with "OK" button.
 */
void FileFiltersDlg::OnOK()
{
	if (strutils::trim_ws(m_sMask).empty())
		m_sMask = _T("*.*");
	m_pFileFilterHelper->SetMaskOrExpression(m_sMask);
	m_pFileFilterHelperOrg->CloneFrom(m_pFileFilterHelper.get());

	AfxGetApp()->WriteProfileInt(_T("Settings"), _T("FilterStartPage"), GetParentSheet()->GetActiveIndex());

	m_ctlMask.SetWindowTextW(m_sMask.c_str());
	m_ctlMask.SaveState(_T("Files\\Ext"));

	CDialog::OnOK();
}

void FileFiltersDlg::OnKillFocusFilterfileMask()
{
	UpdateData(TRUE);
	std::vector<String> presetFilters = GetPresetFiltersFromLastGroup(m_sMask);
	SetCheckedState(m_listFilters, presetFilters);
}

void FileFiltersDlg::OnEditChangeFilterfileMask()
{
	m_ctlMaskEdit.OnEnChange();
}

void FileFiltersDlg::OnFilterfileMaskMenu()
{
	UpdateData(TRUE);
	CRect rc;
	GetDlgItem(IDC_FILTERFILE_MASK_MENU)->GetWindowRect(&rc);
	const std::optional<String> filter = m_menu.ShowMenu(m_sMask, rc.left, rc.bottom, this);
	if (filter.has_value())
	{
		m_sMask = *filter;
		UpdateData(FALSE);
		std::vector<String> presetFilters = GetPresetFiltersFromLastGroup(m_sMask);
		SetCheckedState(m_listFilters, presetFilters);
		m_ctlMaskEdit.OnEnChange();
	}
}

/**
 * @brief Open selected filter for editing.
 *
 * This opens selected file filter file for user to edit. Other WinMerge UI is
 * not (anymore) blocked during editing. We let user continue working with
 * WinMerge while editing filter(s). Before opening this dialog and before
 * doing directory compare we re-load changed filter files from disk. So we
 * always compare with latest saved filters.
 * @sa CMainFrame::OnToolsFilters()
 * @sa CDirDoc::Rescan()
 * @sa FileFilterHelper::ReloadUpdatedFilters()
 */
void FileFiltersDlg::OnFiltersEditbtn()
{
	int sel = -1;
	sel = m_listFilters.GetNextItem(sel, LVNI_SELECTED);
	String path = m_listFilters.GetItemText(sel, 2);
	EditFileFilter(path);
	if (!m_pDirWatcher)
		m_pDirWatcher = std::make_unique<DirWatcher>();
	m_pDirWatcher->Remove(sel);
	m_pDirWatcher->Add(sel, false, path,
		[this](const String& path, DirWatcher::ACTION action)
		{
			PostMessage(WM_USER + 1);
		});
}

/**
 * @brief Edit file filter in external editor.
 * @param [in] path Full path to file filter to edit.
 */
void FileFiltersDlg::EditFileFilter(const String& path)
{
	CMergeApp::OpenFileToExternalEditor(path);
}

/**
 * @brief Edit selected filter when its double-clicked.
 * @param [in] pNMHDR List control item data.
 * @param [out] pResult Result of the action is returned in here.
 */
void FileFiltersDlg::OnDblclkFiltersList(NMHDR* pNMHDR, LRESULT* pResult)
{
	UNREFERENCED_PARAMETER(pNMHDR);

	OnFiltersEditbtn();
	*pResult = 0;
}

void FileFiltersDlg::OnCustomDrawFiltersList(NMHDR* pNMHDR, LRESULT* pResult)
{
	NMLVCUSTOMDRAW* pLVCD = reinterpret_cast<NMLVCUSTOMDRAW*>(pNMHDR);
	*pResult = CDRF_DODEFAULT;

	if (pLVCD->nmcd.dwDrawStage == CDDS_PREPAINT)
	{
		*pResult = CDRF_NOTIFYITEMDRAW;
	}
	else if (pLVCD->nmcd.dwDrawStage == CDDS_ITEMPREPAINT)
	{
		int nItem = static_cast<int>(pLVCD->nmcd.dwItemSpec);
		if (auto pFilter = m_pFileFilterHelper->GetManager()->GetFilterByIndex(nItem))
		{
			if (!pFilter->errors.empty())
<<<<<<< HEAD
				pLVCD->clrTextBk = RGB(255, 200, 200);
=======
			{
				const COLORREF sysBk = GetSysColor(COLOR_WINDOW);
				const COLORREF bk = ((GetRValue(sysBk) + GetGValue(sysBk) + GetBValue(sysBk)) / 3 < 128) ? 
					RGB(80, 40, 40) : RGB(255, 200, 200);
				pLVCD->clrTextBk = bk;
			}
>>>>>>> cbec710b
		}
		*pResult = CDRF_DODEFAULT;
	}
}

/**
 * @brief Called when item state is changed.
 *
 * Disable the "Test", "Edit" and "Remove" buttons when no item is selected.
 * @param [in] pNMHDR Listview item data.
 * @param [out] pResult Result of the action is returned in here.
 */
void FileFiltersDlg::OnLvnItemchangedFilterfileList(NMHDR *pNMHDR, LRESULT *pResult)
{
	LPNMLISTVIEW pNMLV = reinterpret_cast<LPNMLISTVIEW>(pNMHDR);

	// If item got selected or deselected
	if ((pNMLV->uNewState & LVIS_SELECTED) || (pNMLV->uOldState & LVIS_SELECTED))
	{
		SetButtonState();
	}
	if ((pNMLV->uChanged & LVIF_STATE) &&
		((pNMLV->uOldState & LVIS_STATEIMAGEMASK) != (pNMLV->uNewState & LVIS_STATEIMAGEMASK)))
	{
		m_sMask = RemovePresetFiltersFromLastGroup(m_sMask);
		m_sMask = AddPresetFiltersToLastGroup(m_sMask, m_listFilters);
		UpdateData(FALSE);
		m_ctlMaskEdit.OnEnChange();
	}
	*pResult = 0;
}

/**
 * @brief Called before infotip is shown to get infotip text.
 * @param [in] pNMHDR Listview item data.
 * @param [out] pResult Result of the action is returned in here.
 */
void FileFiltersDlg::OnInfoTip(NMHDR * pNMHDR, LRESULT * pResult)
{
	NMLVGETINFOTIP * pInfoTip = reinterpret_cast<NMLVGETINFOTIP*>(pNMHDR);
	ASSERT(pInfoTip != nullptr);

	auto* pFilter = m_pFileFilterHelper->GetManager()->GetFilterByIndex(pInfoTip->iItem);
	if (pFilter)
	{
		String strText;
		for (const auto& error : pFilter->errors)
			strText += FormatFilterErrorSummary(error) + _T("\r\n");
		_tcsncpy_s(pInfoTip->pszText, pInfoTip->cchTextMax, strText.c_str(), _TRUNCATE);
	}
	*pResult = 0;
}

/**
 * @brief Track mouse position for showing tooltips.
 * @param [in] nFlags Mouse movement flags.
 * @param [in] point Current mouse position.
 */
void FileFiltersDlg::OnMouseMove(UINT nFlags, CPoint point) 
{
	m_ptLastMousePos = point;
	CDialog::OnMouseMove(nFlags, point);
}

/**
 * @brief Called when user presses "Test" button.
 *
 * Asks filename for new filter from user (using standard
 * file picker dialog) and copies template file to that
 * name. Opens new filterfile for editing.
 * @todo (At least) Warn if user puts filter to outside
 * filter directories?
 */
void FileFiltersDlg::OnBnClickedFilterfileTestButton()
{
	UpdateData(TRUE);

	// Ensure filter is up-to-date (user probably just edited it)
	m_pFileFilterHelper->ReloadUpdatedFilters();

	const String mask = AddPresetFiltersToLastGroup(m_sMask, m_listFilters);
	m_pFileFilterHelper->SetMaskOrExpression(mask);

	CTestFilterDlg dlg(this, m_pFileFilterHelper.get());
	dlg.DoModal();
}

/**
 * @brief Called when user presses "New..." button.
 *
 * Asks filename for new filter from user (using standard
 * file picker dialog) and copies template file to that
 * name. Opens new filterfile for editing.
 * @todo (At least) Warn if user puts filter to outside
 * filter directories?
 * @todo Can global filter path be empty (I think not - Kimmo).
 */
void FileFiltersDlg::OnBnClickedFilterfileNewbutton()
{
	auto* pGlobalFileFilter = theApp.GetGlobalFileFilter();
	String globalPath = pGlobalFileFilter->GetGlobalFilterPathWithCreate();
	String userPath = pGlobalFileFilter->GetUserFilterPathWithCreate();

	if (globalPath.empty() && userPath.empty())
	{
		AfxMessageBox(
			_("User's filter folder is not defined!\n\nSelect filter folder in Options/System.").c_str(), MB_ICONSTOP);
		return;
	}

	// Format path to template file
	String templatePath = paths::ConcatPath(globalPath, FILE_FILTER_TEMPLATE);

	if (paths::DoesPathExist(templatePath) != paths::IS_EXISTING_FILE)
	{
		String msg = strutils::format_string2(
			_("Cannot find filter template!\n\nCopy %1 to WinMerge/Filters Folder:\n%2."),
			FILE_FILTER_TEMPLATE, templatePath);
		AfxMessageBox(msg.c_str(), MB_ICONERROR);
		return;
	}

	String path = globalPath.empty() ? userPath : globalPath;

	if (!globalPath.empty() && !userPath.empty())
	{
		CSharedFilterDlg dlg(
			GetOptionsMgr()->GetBool(OPT_FILEFILTER_SHARED) ? 
				CSharedFilterDlg::SHARED : CSharedFilterDlg::PRIVATE);
		if (dlg.DoModal() != IDOK)
			return;
		GetOptionsMgr()->SaveOption(OPT_FILEFILTER_SHARED, (dlg.GetSelectedFilterType() == CSharedFilterDlg::SHARED));
		path = dlg.GetSelectedFilterType() == CSharedFilterDlg::SHARED ? globalPath : userPath;
	}

	if (path.length())
		path = paths::AddTrailingSlash(path);
	
	String s;
	if (SelectFile(GetSafeHwnd(), s, false, path.c_str(), _("Select Filename for New Filter"),
		_("File Filters (*.flt)|*.flt|All Files (*.*)|*.*||")))
	{
		// Fix file extension
		tchar_t file[_MAX_FNAME] = {0};
		tchar_t ext[_MAX_EXT] = {0};
		tchar_t dir[_MAX_DIR] = {0};
		tchar_t drive[_MAX_DRIVE] = {0};
		_tsplitpath_s(s.c_str(), drive, _MAX_DRIVE, dir, _MAX_DIR, file, _MAX_FNAME, ext, _MAX_EXT);
		if (ext[0] == '\0')
		{
			s += FileFilterExt;
		}
		else if (tc::tcsicmp(ext, FileFilterExt) != 0)
		{
			s = drive;
			s += dir;
			s += file;
			s += FileFilterExt;
		}

		// Open-dialog asks about overwriting, so we can overwrite filter file
		// user has already allowed it.
		UniMemFile fileIn;
		UniStdioFile fileOut;
		if (!fileIn.OpenReadOnly(templatePath) || !fileOut.OpenCreate(s))
		{
			String msg = strutils::format_string1(
				_( "Cannot copy filter template:\n%1\n\nMake sure the folder exists and is writable."),
				templatePath);
			AfxMessageBox(msg.c_str(), MB_ICONERROR);
			return;
		}
		String lines;
		fileIn.ReadStringAll(lines);
		strutils::replace(lines, _T("${name}"), file);
		fileOut.WriteString(lines);
		fileIn.Close();
		fileOut.Close();

		EditFileFilter(s);
		FileFilterMgr *pMgr = pGlobalFileFilter->GetManager();
		int retval = pMgr->AddFilter(s);
		if (retval == FILTER_OK)
		{
			// Remove all from filterslist and re-add so we can update UI
			pGlobalFileFilter->LoadAllFileFilters();
			m_Filters = pGlobalFileFilter->GetFileFilters();

			UpdateFiltersList();
			SelectFilterByFilePath(s);
		}
	}
}

/**
 * @brief Delete selected filter.
 */
void FileFiltersDlg::OnBnClickedFilterfileDelete()
{
	int sel = -1;
	sel = m_listFilters.GetNextItem(sel, LVNI_SELECTED);
	const String path = m_listFilters.GetItemText(sel, 2);

	String sConfirm = strutils::format_string1(_("Are you sure you want to delete\n\n%1 ?"), path);
	int res = AfxMessageBox(sConfirm.c_str(), MB_ICONWARNING | MB_YESNO);
	if (res == IDYES)
	{
		if (DeleteFile(path.c_str()))
		{
			auto* pGlobalFileFilter = theApp.GetGlobalFileFilter();
			FileFilterMgr *pMgr = pGlobalFileFilter->GetManager();
			pMgr->RemoveFilter(path);
			
			// Remove all from filterslist and re-add so we can update UI
			m_Filters = pGlobalFileFilter->GetFileFilters();

			UpdateFiltersList();
		}
		else
		{
			String msg = strutils::format_string1(
				_("Failed to delete filter:\n%1\n\nFile may be read-only."),
				path);
			AfxMessageBox(msg.c_str(), MB_ICONSTOP);
		}
	}
	SetButtonState();
}

/**
 * @brief Update filters to list.
 */
void FileFiltersDlg::UpdateFiltersList()
{
	m_listFilters.DeleteAllItems();

	const int count = (int) m_Filters.size();
	for (int i = 0; i < count; i++)
	{
		AddToGrid(i);
	}
}

/**
 * @brief Open help from mainframe when user presses F1
 */
void FileFiltersDlg::OnHelp()
{
	CMergeApp::ShowHelp(FilterHelpLocation);
}

/**
 * @brief Install new filter.
 * This function is called when user selects "Install" button from GUI.
 * Function allows easy installation of new filters for user. For example
 * when user has downloaded filter file from net. First we ask user to
 * select filter to install. Then we copy selected filter to private
 * filters folder.
 */
void FileFiltersDlg::OnBnClickedFilterfileInstall()
{
	auto* pGlobalFileFilter = theApp.GetGlobalFileFilter();
	String s;
	String path;

	if (SelectFile(GetSafeHwnd(), s, true, path.c_str(),_("Locate Filter File to Install"),
		_("File Filters (*.flt)|*.flt|All Files (*.*)|*.*||")))
	{
		String userPath = pGlobalFileFilter->GetUserFilterPathWithCreate();
		userPath = paths::ConcatPath(userPath, paths::FindFileName(s));
		if (!CopyFile(s.c_str(), userPath.c_str(), TRUE))
		{
			// If file already exists, ask from user
			// If user wants to, overwrite existing filter
			if (paths::DoesPathExist(userPath) == paths::IS_EXISTING_FILE)
			{
				int res = I18n::MessageBox(IDS_FILEFILTER_OVERWRITE, MB_YESNO |
					MB_ICONWARNING);
				if (res == IDYES)
				{
					if (!CopyFile(s.c_str(), userPath.c_str(), FALSE))
					{
						I18n::MessageBox(IDS_FILEFILTER_INSTALLFAIL, MB_ICONSTOP);
					}
				}
			}
			else
			{
				I18n::MessageBox(IDS_FILEFILTER_INSTALLFAIL, MB_ICONSTOP);
			}
		}
		else
		{
			FileFilterMgr *pMgr = pGlobalFileFilter->GetManager();
			pMgr->AddFilter(userPath);

			// Remove all from filterslist and re-add so we can update UI
			m_Filters = pGlobalFileFilter->GetFileFilters();

			UpdateFiltersList();
			SelectFilterByFilePath(userPath);
		}
	}
}

/**
 * @brief Disable the "Test", "Edit" and "Remove" buttons when no item is selected.
 */
void FileFiltersDlg::SetButtonState()
{
	int sel = -1;
	sel = m_listFilters.GetNextItem(sel, LVNI_SELECTED);
	const bool isNone = (sel == -1);

	EnableDlgItem(IDC_FILTERFILE_EDITBTN, !isNone);
	EnableDlgItem(IDC_FILTERFILE_DELETEBTN, !isNone);
}

LRESULT FileFiltersDlg::OnFileFilterUpdated(WPARAM wParam, LPARAM lParam)
{
	m_pFileFilterHelper->ReloadUpdatedFilters();
	m_listFilters.Invalidate();
	return 0;
}
<|MERGE_RESOLUTION|>--- conflicted
+++ resolved
@@ -380,16 +380,12 @@
 		if (auto pFilter = m_pFileFilterHelper->GetManager()->GetFilterByIndex(nItem))
 		{
 			if (!pFilter->errors.empty())
-<<<<<<< HEAD
-				pLVCD->clrTextBk = RGB(255, 200, 200);
-=======
 			{
 				const COLORREF sysBk = GetSysColor(COLOR_WINDOW);
 				const COLORREF bk = ((GetRValue(sysBk) + GetGValue(sysBk) + GetBValue(sysBk)) / 3 < 128) ? 
 					RGB(80, 40, 40) : RGB(255, 200, 200);
 				pLVCD->clrTextBk = bk;
 			}
->>>>>>> cbec710b
 		}
 		*pResult = CDRF_DODEFAULT;
 	}
