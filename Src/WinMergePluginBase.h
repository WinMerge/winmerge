--- conflicted
+++ resolved
@@ -51,85 +51,46 @@
 		{ {L"", VT_EMPTY} };
 		static METHODDATA methodData_FILE_PREDIFF[] =
 		{
-<<<<<<< HEAD
-			{ L"PluginEvent",                 DISPID_PluginEvent,                 0, DISPATCH_PROPERTYGET },
-			{ L"PluginDescription",           DISPID_PluginDescription,           0, DISPATCH_PROPERTYGET },
-			{ L"PluginIsAutomatic",           DISPID_PluginIsAutomatic,           0, DISPATCH_PROPERTYGET },
-			{ L"PluginFileFilters",           DISPID_PluginFileFilters,           0, DISPATCH_PROPERTYGET },
-			{ L"PluginExtendedProperties",    DISPID_PluginExtendedProperties,    0, DISPATCH_PROPERTYGET },
-			{ L"PrediffFile",                 DISPID_PrediffFile,                 3, DISPATCH_METHOD },
-			{ L"ShowSettingsDialog",          DISPID_ShowSettingsDialog,          0, DISPATCH_METHOD },
-=======
 			{ L"PluginEvent",                 nullptr,                DISPID_PluginEvent,                 0, CC_STDCALL, 0, DISPATCH_PROPERTYGET, VT_BSTR  },
 			{ L"PluginDescription",           nullptr,                DISPID_PluginDescription,           1, CC_STDCALL, 0, DISPATCH_PROPERTYGET, VT_BSTR  },
 			{ L"PluginIsAutomatic",           nullptr,                DISPID_PluginIsAutomatic,           2, CC_STDCALL, 0, DISPATCH_PROPERTYGET, VT_BOOL  },
 			{ L"PluginFileFilters",           nullptr,                DISPID_PluginFileFilters,           3, CC_STDCALL, 0, DISPATCH_PROPERTYGET, VT_BSTR  },
-			{ L"PrediffFile",                 paramData_Prediff,      DISPID_PrediffFile,                 4, CC_STDCALL, 3, DISPATCH_METHOD,      VT_BOOL  },
-			{ L"ShowSettingsDialog",          nullptr,                DISPID_ShowSettingsDialog,          5, CC_STDCALL, 0, DISPATCH_METHOD,      VT_EMPTY },
->>>>>>> 963005c8
+			{ L"PluginExtendedProperties",    nullptr,                DISPID_PluginExtendedProperties,    4, CC_STDCALL, 0, DISPATCH_PROPERTYGET, VT_BSTR  },
+			{ L"PrediffFile",                 paramData_Prediff,      DISPID_PrediffFile,                 5, CC_STDCALL, 3, DISPATCH_METHOD,      VT_BOOL  },
+			{ L"ShowSettingsDialog",          nullptr,                DISPID_ShowSettingsDialog,          6, CC_STDCALL, 0, DISPATCH_METHOD,      VT_EMPTY },
 		};
 		static METHODDATA methodData_FILE_PACK_UNPACK[] =
 		{
-<<<<<<< HEAD
-			{ L"PluginEvent",                 DISPID_PluginEvent,                 0, DISPATCH_PROPERTYGET },
-			{ L"PluginDescription",           DISPID_PluginDescription,           0, DISPATCH_PROPERTYGET },
-			{ L"PluginIsAutomatic",           DISPID_PluginIsAutomatic,           0, DISPATCH_PROPERTYGET },
-			{ L"PluginFileFilters",           DISPID_PluginFileFilters,           0, DISPATCH_PROPERTYGET },
-			{ L"PluginUnpackedFileExtension", DISPID_PluginUnpackedFileExtension, 0, DISPATCH_PROPERTYGET },
-			{ L"PluginExtendedProperties",    DISPID_PluginExtendedProperties,    0, DISPATCH_PROPERTYGET },
-			{ L"UnpackFile",                  DISPID_UnpackFile,                  4, DISPATCH_METHOD },
-			{ L"PackFile",                    DISPID_PackFile ,                   4, DISPATCH_METHOD },
-			{ L"ShowSettingsDialog",          DISPID_ShowSettingsDialog,          0, DISPATCH_METHOD },
-=======
 			{ L"PluginEvent",                 nullptr,                DISPID_PluginEvent,                 0, CC_STDCALL, 0, DISPATCH_PROPERTYGET, VT_BSTR  },
 			{ L"PluginDescription",           nullptr,                DISPID_PluginDescription,           1, CC_STDCALL, 0, DISPATCH_PROPERTYGET, VT_BSTR  },
 			{ L"PluginIsAutomatic",           nullptr,                DISPID_PluginIsAutomatic,           2, CC_STDCALL, 0, DISPATCH_PROPERTYGET, VT_BOOL  },
 			{ L"PluginFileFilters",           nullptr,                DISPID_PluginFileFilters,           3, CC_STDCALL, 0, DISPATCH_PROPERTYGET, VT_BSTR  },
-			{ L"PluginUnpackedFileExtension", nullptr,                DISPID_PluginUnpackedFileExtension, 4, CC_STDCALL, 0, DISPATCH_PROPERTYGET, VT_BSTR  },
-			{ L"UnpackFile",                  paramData_UnpackFile,   DISPID_UnpackFile,                  5, CC_STDCALL, 4, DISPATCH_METHOD,      VT_BOOL  },
-			{ L"PackFile",                    paramData_PackFile,     DISPID_PackFile ,                   6, CC_STDCALL, 4, DISPATCH_METHOD,      VT_BOOL  },
-			{ L"ShowSettingsDialog",          nullptr,                DISPID_ShowSettingsDialog,          7, CC_STDCALL, 0, DISPATCH_METHOD,      VT_EMPTY },
->>>>>>> 963005c8
+			{ L"PluginExtendedProperties",    nullptr,                DISPID_PluginExtendedProperties,    4, CC_STDCALL, 0, DISPATCH_PROPERTYGET, VT_BSTR  },
+			{ L"PluginUnpackedFileExtension", nullptr,                DISPID_PluginUnpackedFileExtension, 5, CC_STDCALL, 0, DISPATCH_PROPERTYGET, VT_BSTR  },
+			{ L"UnpackFile",                  paramData_UnpackFile,   DISPID_UnpackFile,                  6, CC_STDCALL, 4, DISPATCH_METHOD,      VT_BOOL  },
+			{ L"PackFile",                    paramData_PackFile,     DISPID_PackFile ,                   7, CC_STDCALL, 4, DISPATCH_METHOD,      VT_BOOL  },
+			{ L"ShowSettingsDialog",          nullptr,                DISPID_ShowSettingsDialog,          8, CC_STDCALL, 0, DISPATCH_METHOD,      VT_EMPTY },
 		};
 		static METHODDATA methodData_FILE_FOLDER_PACK_UNPACK[] =
 		{
-<<<<<<< HEAD
-			{ L"PluginEvent",                 DISPID_PluginEvent,                 0, DISPATCH_PROPERTYGET },
-			{ L"PluginDescription",           DISPID_PluginDescription,           0, DISPATCH_PROPERTYGET },
-			{ L"PluginIsAutomatic",           DISPID_PluginIsAutomatic,           0, DISPATCH_PROPERTYGET },
-			{ L"PluginFileFilters",           DISPID_PluginFileFilters,           0, DISPATCH_PROPERTYGET },
-			{ L"PluginUnpackedFileExtension", DISPID_PluginUnpackedFileExtension, 0, DISPATCH_PROPERTYGET },
-			{ L"PluginExtendedProperties",    DISPID_PluginExtendedProperties,    0, DISPATCH_PROPERTYGET },
-			{ L"UnpackFile",                  DISPID_UnpackFile,                  4, DISPATCH_METHOD },
-			{ L"PackFile",                    DISPID_PackFile ,                   4, DISPATCH_METHOD },
-			{ L"IsFolder",                    DISPID_IsFolder,                    1, DISPATCH_METHOD },
-			{ L"UnpackFolder",                DISPID_UnpackFolder,                4, DISPATCH_METHOD },
-			{ L"PackFolder",                  DISPID_PackFolder,                  4, DISPATCH_METHOD },
-			{ L"ShowSettingsDialog",          DISPID_ShowSettingsDialog,          0, DISPATCH_METHOD },
-=======
 			{ L"PluginEvent",                 nullptr,                DISPID_PluginEvent,                 0, CC_STDCALL, 0, DISPATCH_PROPERTYGET, VT_BSTR },
 			{ L"PluginDescription",           nullptr,                DISPID_PluginDescription,           1, CC_STDCALL, 0, DISPATCH_PROPERTYGET, VT_BSTR },
 			{ L"PluginIsAutomatic",           nullptr,                DISPID_PluginIsAutomatic,           2, CC_STDCALL, 0, DISPATCH_PROPERTYGET, VT_BOOL },
 			{ L"PluginFileFilters",           nullptr,                DISPID_PluginFileFilters,           3, CC_STDCALL, 0, DISPATCH_PROPERTYGET, VT_BSTR },
-			{ L"PluginUnpackedFileExtension", nullptr,                DISPID_PluginUnpackedFileExtension, 4, CC_STDCALL, 0, DISPATCH_PROPERTYGET, VT_BSTR },
-			{ L"UnpackFile",                  paramData_UnpackFile,   DISPID_UnpackFile,                  5, CC_STDCALL, 4, DISPATCH_METHOD,      VT_BOOL },
-			{ L"PackFile",                    paramData_PackFile,     DISPID_PackFile ,                   6, CC_STDCALL, 4, DISPATCH_METHOD,      VT_BOOL },
-			{ L"IsFolder",                    paramData_IsFolder,     DISPID_IsFolder,                    7, CC_STDCALL, 1, DISPATCH_METHOD,      VT_BOOL },
-			{ L"UnpackFolder",                paramData_UnpackFolder, DISPID_UnpackFolder,                8, CC_STDCALL, 4, DISPATCH_METHOD,      VT_BOOL },
-			{ L"PackFolder",                  paramData_PackFolder,   DISPID_PackFolder,                  9, CC_STDCALL, 4, DISPATCH_METHOD,      VT_BOOL },
-			{ L"ShowSettingsDialog",          nullptr,                DISPID_ShowSettingsDialog,         10, CC_STDCALL, 0, DISPATCH_METHOD,      VT_EMPTY },
->>>>>>> 963005c8
+			{ L"PluginExtendedProperties",    nullptr,                DISPID_PluginExtendedProperties,    4, CC_STDCALL, 0, DISPATCH_PROPERTYGET, VT_BSTR  },
+			{ L"PluginUnpackedFileExtension", nullptr,                DISPID_PluginUnpackedFileExtension, 5, CC_STDCALL, 0, DISPATCH_PROPERTYGET, VT_BSTR },
+			{ L"UnpackFile",                  paramData_UnpackFile,   DISPID_UnpackFile,                  6, CC_STDCALL, 4, DISPATCH_METHOD,      VT_BOOL },
+			{ L"PackFile",                    paramData_PackFile,     DISPID_PackFile ,                   7, CC_STDCALL, 4, DISPATCH_METHOD,      VT_BOOL },
+			{ L"IsFolder",                    paramData_IsFolder,     DISPID_IsFolder,                    8, CC_STDCALL, 1, DISPATCH_METHOD,      VT_BOOL },
+			{ L"UnpackFolder",                paramData_UnpackFolder, DISPID_UnpackFolder,                9, CC_STDCALL, 4, DISPATCH_METHOD,      VT_BOOL },
+			{ L"PackFolder",                  paramData_PackFolder,   DISPID_PackFolder,                 10, CC_STDCALL, 4, DISPATCH_METHOD,      VT_BOOL },
+			{ L"ShowSettingsDialog",          nullptr,                DISPID_ShowSettingsDialog,         11, CC_STDCALL, 0, DISPATCH_METHOD,      VT_EMPTY },
 		};
 		static METHODDATA methodData_EDITOR_SCRIPT[] =
 		{
-<<<<<<< HEAD
-			{ L"PluginEvent",                 DISPID_PluginEvent,                 0, DISPATCH_PROPERTYGET },
-			{ L"PluginDescription",           DISPID_PluginDescription,           0, DISPATCH_PROPERTYGET },
-			{ L"PluginExtendedProperties",    DISPID_PluginExtendedProperties,    0, DISPATCH_PROPERTYGET },
-=======
 			{ L"PluginEvent",                 nullptr,                DISPID_PluginEvent,                 0, CC_STDCALL, 0, DISPATCH_PROPERTYGET, VT_BSTR },
 			{ L"PluginDescription",           nullptr,                DISPID_PluginDescription,           1, CC_STDCALL, 0, DISPATCH_PROPERTYGET, VT_BSTR },
->>>>>>> 963005c8
+			{ L"PluginUnpackedFileExtension", nullptr,                DISPID_PluginUnpackedFileExtension, 2, CC_STDCALL, 0, DISPATCH_PROPERTYGET, VT_BSTR },
 		};
 		const METHODDATA* pMethodData;
 		size_t methodDataCount = 0;
@@ -521,20 +482,12 @@
 		return S_OK;
 	}
 
-<<<<<<< HEAD
 	virtual HRESULT STDMETHODCALLTYPE get_PluginExtendedProperties(BSTR* pVal)
 	{
 		*pVal = SysAllocString(m_sExtendedProperties.c_str());
 		return S_OK;
 	}
 
-	bool AddFunction(const std::wstring& name, HRESULT(STDMETHODCALLTYPE* pFunc)(IDispatch *pDispatch, BSTR bstrText, BSTR* pbstrResult))
-	{
-		DISPID dispid = static_cast<DISPID>(m_memberInfo.size()) + 100;
-		m_mapNameToIndex.insert_or_assign(name, static_cast<int>(m_memberInfo.size()));
-		m_mapDispIdToIndex.insert_or_assign(dispid, static_cast<int>(m_memberInfo.size()));
-		m_memberInfo.emplace_back(MemberInfo{ name, dispid, 1, DISPATCH_METHOD, pFunc });
-=======
 	bool AddFunction(const std::wstring& name, ScriptFuncPtr pFunc)
 	{
 		static PARAMDATA paramData_ScriptFunc[] =
@@ -549,7 +502,6 @@
 			const_cast<OLECHAR *>(m_mapScriptFuncs[dispid].first.c_str()), paramData_ScriptFunc, dispid, index, CC_STDCALL, 1, DISPATCH_METHOD, VT_BSTR
 		};
 		m_methodData.emplace_back(methodData);
->>>>>>> 963005c8
 		return true;
 	}
 
