--- conflicted
+++ resolved
@@ -94,11 +94,7 @@
 	__super::ActivateFrame(nCmdShow);
 	if (!GetMainFrame()->GetLayoutManager().GetTileLayoutEnabled())
 	{
-<<<<<<< HEAD
-		if (CView* const pView = GetActiveView())
-=======
-		if (!IsZoomed())
->>>>>>> f62b2e5b
+		if (CView* const pView = GetActiveView(); pView && !IsZoomed())
 		{
 			WINDOWPLACEMENT wp = { sizeof wp };
 			GetWindowPlacement(&wp);
