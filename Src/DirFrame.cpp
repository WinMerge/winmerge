/////////////////////////////////////////////////////////////////////////////
//    WinMerge:  an interactive diff/merge utility
//    Copyright (C) 1997-2000  Thingamahoochie Software
//    Author: Dean Grimm
//    SPDX-License-Identifier: GPL-2.0-or-later
/////////////////////////////////////////////////////////////////////////////
/** 
 * @file  DirFrame.cpp
 *
 * @brief Implementation file for CDirFrame
 *
 */

#include "stdafx.h"
#include "DirFrame.h"
#include "Merge.h"
#include "OptionsDef.h"
#include "OptionsMgr.h"

#ifdef _DEBUG
#define new DEBUG_NEW
#endif

/**
 * @brief Statusbar pane indexes
 */
enum
{
	PANE_COMPMETHOD = 1,
	PANE_FILTER,
	PANE_LEFT_RO,
	PANE_MIDDLE_RO,
	PANE_RIGHT_RO,
};

/**
 * @brief Width of compare method name pane in statusbar
 */
const int COMPMETHOD_PANEL_WIDTH = 100;
/**
 * @brief Width of filter name pane in statusbar
 */
const int FILTER_PANEL_WIDTH = 100;

/**
 * @brief Bottom statusbar panels and indicators
 */
static UINT indicators[] =
{
	ID_SEPARATOR,           // status line indicator
	ID_SEPARATOR,
	ID_SEPARATOR,
	ID_SEPARATOR,
	ID_SEPARATOR,
	ID_SEPARATOR,
};

/**
 * @brief RO status panel width
 */
static UINT RO_PANEL_WIDTH = 30;

/////////////////////////////////////////////////////////////////////////////
// CDirFrame

IMPLEMENT_DYNCREATE(CDirFrame, CMergeFrameCommon)

CDirFrame::CDirFrame()
: CMergeFrameCommon(IDI_EQUALFOLDER, IDI_NOTEQUALFOLDER)
{
}

CDirFrame::~CDirFrame()
{
}

BEGIN_MESSAGE_MAP(CDirFrame, CMergeFrameCommon)
	//{{AFX_MSG_MAP(CDirFrame)
	ON_WM_CREATE()
	ON_WM_CLOSE()
	ON_WM_SIZE()
	//}}AFX_MSG_MAP
END_MESSAGE_MAP()

/////////////////////////////////////////////////////////////////////////////
// CDirFrame message handlers

/**
 * @brief Create statusbar
 */
int CDirFrame::OnCreate(LPCREATESTRUCT lpCreateStruct) 
{
	if (__super::OnCreate(lpCreateStruct) == -1)
		return -1;

	EnableDocking(CBRS_ALIGN_TOP);

	// Dir frame has a header bar at top
	if (!m_wndFilePathBar.Create(this))
	{
		TRACE0("Failed to create header bar\n");
		return -1;      // fail to create
	}	

	// Directory frame has a status bar
	if (!m_wndStatusBar.Create(this) ||
		!m_wndStatusBar.SetIndicators(indicators,
		  sizeof(indicators)/sizeof(UINT)))
	{
		TRACE0("Failed to create status bar\n");
		return -1;      // fail to create
	}	
	
	String sText = _("RO");
	m_wndStatusBar.SetPaneInfo(0, 0, SBPS_STRETCH | SBPS_NOBORDERS, 0);
	m_wndStatusBar.SetPaneInfo(PANE_COMPMETHOD, ID_STATUS_FILTER, 0, PointToPixel(COMPMETHOD_PANEL_WIDTH));
	m_wndStatusBar.SetPaneInfo(PANE_FILTER, ID_STATUS_FILTER, 0, PointToPixel(FILTER_PANEL_WIDTH));
	m_wndStatusBar.SetPaneInfo(PANE_LEFT_RO, ID_STATUS_LEFTDIR_RO, 0, PointToPixel(RO_PANEL_WIDTH));
	m_wndStatusBar.SetPaneInfo(PANE_MIDDLE_RO, ID_STATUS_MIDDLEDIR_RO, 0, PointToPixel(RO_PANEL_WIDTH));
	m_wndStatusBar.SetPaneInfo(PANE_RIGHT_RO, ID_STATUS_RIGHTDIR_RO, 0, PointToPixel(RO_PANEL_WIDTH));
	m_wndStatusBar.SetPaneText(PANE_LEFT_RO, sText.c_str(), TRUE); 
	m_wndStatusBar.SetPaneText(PANE_MIDDLE_RO, sText.c_str(), TRUE); 
	m_wndStatusBar.SetPaneText(PANE_RIGHT_RO, sText.c_str(), TRUE);

	// load docking positions and sizes
	CDockState dockState;
	dockState.LoadState(_T("Settings-DirFrame"));
	SetDockState(dockState);

	return 0;
}

/**
 * @brief Set statusbar text
 */
void CDirFrame::SetStatus(LPCTSTR szStatus)
{
	m_wndStatusBar.SetPaneText(0, szStatus);
}

/**
 * @brief Set current compare method name to statusbar
 * @param [in] nCompMethod compare method to show
 */
void CDirFrame::SetCompareMethodStatusDisplay(int nCompMethod)
{
	m_wndStatusBar.SetPaneText(PANE_COMPMETHOD, LoadResString(IDS_COMPMETHOD_FULL_CONTENTS + nCompMethod).c_str());
}

/**
 * @brief Set active filter name to statusbar
 * @param [in] szFilter Filtername to show
 */
void CDirFrame::SetFilterStatusDisplay(LPCTSTR szFilter)
{
	m_wndStatusBar.SetPaneText(PANE_FILTER, szFilter);
}

/**
 * @brief Restore maximized state of directory compare window
 */
void CDirFrame::ActivateFrame(int nCmdShow) 
{
<<<<<<< HEAD
	// load docking positions and sizes
	CDockState dockState;
	dockState.LoadState(_T("Settings-DirFrame"));
	SetDockState(dockState);
	__super::ActivateFrame(nCmdShow);
=======
	CMergeFrameCommon::ActivateFrame(nCmdShow);
>>>>>>> 23846c93
}

/**
 * @brief Update any resources necessary after a GUI language change
 */
void CDirFrame::UpdateResources()
{
}

void CDirFrame::OnClose() 
{	
	__super::OnClose();
}

/**
 * @brief Save maximized state before destroying window
 */
BOOL CDirFrame::DestroyWindow() 
{
	// save docking positions and sizes
	CDockState dockState;
	GetDockState(dockState);
	dockState.SaveState(_T("Settings-DirFrame"));
	SaveWindowState();
	return __super::DestroyWindow();
}

void CDirFrame::OnSize(UINT nType, int cx, int cy) 
{
	__super::OnSize(nType, cx, cy);
	
	m_wndFilePathBar.Resize();
}<|MERGE_RESOLUTION|>--- conflicted
+++ resolved
@@ -161,15 +161,7 @@
  */
 void CDirFrame::ActivateFrame(int nCmdShow) 
 {
-<<<<<<< HEAD
-	// load docking positions and sizes
-	CDockState dockState;
-	dockState.LoadState(_T("Settings-DirFrame"));
-	SetDockState(dockState);
 	__super::ActivateFrame(nCmdShow);
-=======
-	CMergeFrameCommon::ActivateFrame(nCmdShow);
->>>>>>> 23846c93
 }
 
 /**
