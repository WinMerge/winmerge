--- conflicted
+++ resolved
@@ -1,15 +1,5 @@
-<<<<<<< HEAD
-#define FILEVER        2,16,30,3
-#define PRODUCTVER     2,16,30,3
-#define STRFILEVER     "2.16.30.3"
-#define STRPRODUCTVER  "2.16.30.3"
-#define STRPRIVATEBUILD "jp-3"
-
-=======
-#define FILEVER        2,16,31,0
-#define PRODUCTVER     2,16,31,0
-#define STRFILEVER     "2.16.31.0"
-#define STRPRODUCTVER  "2.16.31.0"
-#define STRPRIVATEBUILD ""
-
->>>>>>> 0c719bfe
+#define FILEVER        2,16,30,4
+#define PRODUCTVER     2,16,30,4
+#define STRFILEVER     "2.16.30.4"
+#define STRPRODUCTVER  "2.16.30.4"
+#define STRPRIVATEBUILD "jp-4"