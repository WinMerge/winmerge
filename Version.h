--- conflicted
+++ resolved
@@ -1,15 +1,5 @@
-<<<<<<< HEAD
-#define FILEVER        2,16,12,4
-#define PRODUCTVER     2,16,12,4
-#define STRFILEVER     "2.16.12.4"
-#define STRPRODUCTVER  "2.16.12.4"
-#define STRPRIVATEBUILD "jp-4"
-
-=======
-#define FILEVER        2,16,14,0
-#define PRODUCTVER     2,16,14,0
-#define STRFILEVER     "2.16.14.0"
-#define STRPRODUCTVER  "2.16.14.0"
-#define STRPRIVATEBUILD ""
-
->>>>>>> d685b92e
+#define FILEVER        2,16,14,1
+#define PRODUCTVER     2,16,14,1
+#define STRFILEVER     "2.16.14.1"
+#define STRPRODUCTVER  "2.16.14.1"
+#define STRPRIVATEBUILD "jp-1"