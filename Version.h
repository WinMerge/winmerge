<<<<<<< HEAD
#define FILEVER        2,16,0,0
#define PRODUCTVER     2,16,0,0
#define STRFILEVER     "2.16.0.0"
#define STRPRODUCTVER  "2.16.0.0"
=======
#define FILEVER        2,16,3,0
#define PRODUCTVER     2,16,3,0
#define STRFILEVER     "2.16.3.0"
#define STRPRODUCTVER  "2.16.3.0"
>>>>>>> b30be62c
#define STRPRIVATEBUILD ""
<|MERGE_RESOLUTION|>--- conflicted
+++ resolved
@@ -1,12 +1,5 @@
-<<<<<<< HEAD
-#define FILEVER        2,16,0,0
-#define PRODUCTVER     2,16,0,0
-#define STRFILEVER     "2.16.0.0"
-#define STRPRODUCTVER  "2.16.0.0"
-=======
-#define FILEVER        2,16,3,0
-#define PRODUCTVER     2,16,3,0
-#define STRFILEVER     "2.16.3.0"
-#define STRPRODUCTVER  "2.16.3.0"
->>>>>>> b30be62c
-#define STRPRIVATEBUILD ""
+#define FILEVER        2,16,3,0
+#define PRODUCTVER     2,16,3,0
+#define STRFILEVER     "2.16.3.0"
+#define STRPRODUCTVER  "2.16.3.0"
+#define STRPRIVATEBUILD ""