--- conflicted
+++ resolved
@@ -1,15 +1,5 @@
-<<<<<<< HEAD
-#define FILEVER        2,16,4,13
-#define PRODUCTVER     2,16,4,13
-#define STRFILEVER     "2.16.4.13"
-#define STRPRODUCTVER  "2.16.4.13"
-#define STRPRIVATEBUILD "jp-13"
-
-=======
-#define FILEVER        2,16,7,0
-#define PRODUCTVER     2,16,7,0
-#define STRFILEVER     "2.16.7.0"
-#define STRPRODUCTVER  "2.16.7.0"
-#define STRPRIVATEBUILD ""
-
->>>>>>> 9c18ddff
+#define FILEVER        2,16,4,13
+#define PRODUCTVER     2,16,4,13
+#define STRFILEVER     "2.16.6.1"
+#define STRPRODUCTVER  "2.16.6.1"
+#define STRPRIVATEBUILD "jp-1"