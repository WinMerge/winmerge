--- conflicted
+++ resolved
@@ -1,15 +1,5 @@
-<<<<<<< HEAD
-#define FILEVER        2,16,26,1
-#define PRODUCTVER     2,16,26,1
-#define STRFILEVER     "2.16.26.1"
-#define STRPRODUCTVER  "2.16.26.1"
-#define STRPRIVATEBUILD "jp-1"
-
-=======
-#define FILEVER        2,16,28,0
-#define PRODUCTVER     2,16,28,0
-#define STRFILEVER     "2.16.28.0"
-#define STRPRODUCTVER  "2.16.28.0"
-#define STRPRIVATEBUILD ""
-
->>>>>>> a41371aa
+#define FILEVER        2,16,26,1
+#define PRODUCTVER     2,16,26,1
+#define STRFILEVER     "2.16.28.1"
+#define STRPRODUCTVER  "2.16.28.1"
+#define STRPRIVATEBUILD "jp-1"