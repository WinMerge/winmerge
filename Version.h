--- conflicted
+++ resolved
@@ -1,15 +1,5 @@
-<<<<<<< HEAD
-#define FILEVER        2,16,6,11
-#define PRODUCTVER     2,16,6,11
-#define STRFILEVER     "2.16.6.11"
-#define STRPRODUCTVER  "2.16.6.11"
-#define STRPRIVATEBUILD "jp-11"
-
-=======
-#define FILEVER        2,16,8,0
-#define PRODUCTVER     2,16,8,0
-#define STRFILEVER     "2.16.8.0"
-#define STRPRODUCTVER  "2.16.8.0"
-#define STRPRIVATEBUILD ""
-
->>>>>>> cf4b8288
+#define FILEVER        2,16,8,1
+#define PRODUCTVER     2,16,8,1
+#define STRFILEVER     "2.16.8.1"
+#define STRPRODUCTVER  "2.16.8.1"
+#define STRPRIVATEBUILD "jp-1"