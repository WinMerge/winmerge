set DISTDIR=.\build\Releases
set workdir=BuildTmp\Src
if "%1" == "vs2017" (
  set vsversion=vs2017
) else (
  set vsversion=vs2019x64_vs2017Win32
)

pushd "%~dp0"

rmdir /q /s %workdir% > NUL 2> NUL
mkdir %workdir% 2> NUL

git submodule init
git submodule update

git checkout-index -a -f --prefix=%workdir%\
for /d %%d in (Externals\*) do (
  pushd %%d
  if exist .git (
    rmdir /q /s ..\..\%workdir%\%%d
    mkdir ..\..\%workdir%\%%d
    git checkout-index -a -f --prefix=..\..\%workdir%\%%d\
  )
  popd
)

pushd %workdir%
call DownloadDeps.cmd
call BuildAll.%vsversion%.cmd

<<<<<<< HEAD
mkdir "%DISTDIR%\PDB\%APPVER%\Win32" 2> NUL
mkdir "%DISTDIR%\PDB\%APPVER%\x64" 2> NUL
for /F %%f in ("%DISTDIR%\files.txt") do (
  copy %%f "%DISTDIR%"
)
copy Build\Releases\files.txt ..\..\Build\Releases\
copy  Build\Release\*.pdb "%DISTDIR%\PDB\%APPVER%\Win32\"
copy  Build\x64\Release\*.pdb "%DISTDIR%\PDB\%APPVER%\x64\"
=======
for /F %%f in (Build\Releases\files.txt) do (
  copy %%f ..\..\Build\Releases\
)
copy Build\Releases\files.txt ..\..\Build\Releases\
for /d %%d in (Build\Release\?.*.*) do (
  mkdir ..\..\Build\Releases\PDB\%%~nxd\Win32 2> NUL
  xcopy /y /s %%d ..\..\Build\Releases\PDB\%%~nxd\Win32\
)
for /d %%d in (Build\x64\Release\?.*.*) do (
  mkdir ..\..\Build\Releases\PDB\%%~nxd\x64 2> NUL
  xcopy /y /s %%d ..\..\Build\Releases\PDB\%%~nxd\x64\
)
>>>>>>> 923423c5
popd

call UploadToVirusTotal.cmd

popd
<|MERGE_RESOLUTION|>--- conflicted
+++ resolved
@@ -29,16 +29,6 @@
 call DownloadDeps.cmd
 call BuildAll.%vsversion%.cmd
 
-<<<<<<< HEAD
-mkdir "%DISTDIR%\PDB\%APPVER%\Win32" 2> NUL
-mkdir "%DISTDIR%\PDB\%APPVER%\x64" 2> NUL
-for /F %%f in ("%DISTDIR%\files.txt") do (
-  copy %%f "%DISTDIR%"
-)
-copy Build\Releases\files.txt ..\..\Build\Releases\
-copy  Build\Release\*.pdb "%DISTDIR%\PDB\%APPVER%\Win32\"
-copy  Build\x64\Release\*.pdb "%DISTDIR%\PDB\%APPVER%\x64\"
-=======
 for /F %%f in (Build\Releases\files.txt) do (
   copy %%f ..\..\Build\Releases\
 )
@@ -51,7 +41,6 @@
   mkdir ..\..\Build\Releases\PDB\%%~nxd\x64 2> NUL
   xcopy /y /s %%d ..\..\Build\Releases\PDB\%%~nxd\x64\
 )
->>>>>>> 923423c5
 popd
 
 call UploadToVirusTotal.cmd
