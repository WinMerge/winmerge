--- conflicted
+++ resolved
@@ -1,936 +1,932 @@
-;           Programmed by:  Christian Blackburn, Christian List, Kimmo Varis,
-;                 Purpose:  The is the Inno Setup installation script for distributing our WinMerge application.
-; Tools Needed To Compile:  Inno Setup 5.1.7+ (http://www.jrsoftware.org/isdl.php), Inno Setup QuickStart Pack 5.1.7+(http://www.jrsoftware.org/isdl.php)
-;                           note: the versions of Inno Setup and the QuickStart Pack should be identical to ensure proper function
-;Directly Dependant Files:  Because this is an installer. It would be difficult to list and maintain each of the files referenced
-;                           throughout the script in the header.  If you search this plain text script for a particular file in our Subversio repository and it
-;                           doesn't appear then this script is not directly dependant on that file.
-;Compilation Instructions:  1.  Open this file in Inno Setup or ISTool
-;                           2.  Make sure Compression=LZMA/Ultra, InternalCompressLevel=Ultra, and SolidCompression=True these values are lowered during
-;                               development to speed up compilation, however at release we want the intaller to be as strong as possible.
-;                           3. Check all files are present:
-;                                   -From ISTool Click
-;                           4.  Compile the script: "Project" --> "Verify Files..."
-;                                   -From Inno Setup "Click "Build" --> "Compile"
-;                                   -From ISTool Click "Project" --> "Compile Setup"
-;                           5.  The compiled installer will appear in the \InnoSetup\Output\ directory at currently should be around 1.5MBs in size.
-;
-; Installer To Do List:
-; #  Make the Install7ZipDll() Function automatically work with future versions of Merge7zDLL (Use GetCurentFileName)
-; #  Provide the option to or not to assign the Ctrl+Alt+M accelerator to WinMerge., make sure it's turned on for at least one icon
-; #  Add WinMerge to the user's path so they can execute comparison's from a Dos Prompt (Cmd.exe/Command.exe)
-; #  We need to unregister, and delete the ShellExtension Dll if the user doesn't want it, during installation
-
-; #  Display integration options in gray rather than hiding them if the user doesn't have the application in question installed
-; #  We need to ask those that have the RCLLocalization.dll in their plugins folder if they actually want it, their answer will need to be stored in the registry
-; #  Write code to detect "\Programs\WinMerge\WinMerge" type start menu installs
-;
-; Custom Installer Pages:
-; #  Bundle 7-Zip with WinMerge or provide on the fly download capability.
-; #  Allow users to set their working directory via a custom installer page
-;
-; Things that make the user's life easier:
-; #  Create instructions and a sample language file using the Inno Setup Translator Tool (http://www2.arnes.si/~sopjsimo/translator.html)
-; #  Add "WinMerge is running would you like to close it now?" support with programmatic termination
-;     -Note: We'll need to add a declares statement to our ISX code so that we can use FindWindowEx directly or a mutex search or two
-; #  Rather than requiring users to restart we could just kill all intances of Explorer.exe, but we'll need to prompt the user first and restart it
-;    once the ShellExtension.dll file has been added or removed.
-;
-; Non-Essential Features:
-; #  See about getting a higher resolution copy of the Users's Guide.ico source art from somebody (A 32x32, and or 48x48 would be nice)
-; #  Using the registry set the order our icons appear within their group in the start menu.:
-;      1.  WinMerge
-;      2.  Read Me
-;      3.  Users's Guide
-; #  Create the ability to install to two start menu groups simultaneously
-;
-; Not yet possible (Limited by Inno Setup):
-; #  While uninstalling prompt the user as to whether or not they'd like to remove their WinMerge preferences too?
-
-#define AppVersion GetFileVersion(SourcePath + "\..\..\Build\X64\Release\WinMergeU.exe")
-#define ShellExtensionVersion GetFileVersion(SourcePath + "..\..\Build\ShellExtension\ShellExtensionX64.dll")
-
-[Setup]
-AppName=WinMerge
-AppVersion={#AppVersion}
-AppVerName=WinMerge {#AppVersion} x64
-AppPublisher=Thingamahoochie Software
-AppPublisherURL=https://winmergejp.bitbucket.io
-AppSupportURL=https://winmergejp.bitbucket.io
-AppUpdatesURL=https://winmergejp.bitbucket.io
-
-; Installer executable's version resource info
-VersionInfoCompany=https://winmergejp.bitbucket.io
-VersionInfoDescription=WinMerge Installer
-VersionInfoVersion={#AppVersion}
-
-;This is in case an older version of the installer happened to be
-DirExistsWarning=no
-
-;Tells the installer to only display a select language dialog if the an exact match wasn't found
-ShowLanguageDialog=auto
-
-DefaultDirName={pf}\WinMerge
-DefaultGroupName=WinMerge
-DisableStartupPrompt=true
-AllowNoIcons=true
-InfoBeforeFile=..\..\Docs\users\GPL.rtf
-InfoAfterFile=..\..\Docs\users\ReadMe.txt
-
-OutputBaseFilename=WinMerge-{#AppVersion}-x64-Setup
-
-;This must be admin to install C++ Runtimes and shell extension
-PrivilegesRequired=admin
-
-;Windows 2000 or later required
-MinVersion=0,5.0
-
-UninstallDisplayIcon={app}\WinMergeU.exe
-
-;Artwork References
-WizardImageFile=Art\Large Logo.bmp
-WizardSmallImageFile=Art\Small Logo.bmp
-WizardImageStretch=true
-
-;It is confusing, if Setup/Uninstall use the same icon like WinMerge!
-;SetupIconFile=..\..\src\res\Merge.ico
-
-;Compression Parameters
-;Please note while Compression=lzma/ultra and InternalCompressLevel=Ultra are better than max
-;they also require 320 MB of memory for compression. If you're system has at least 256MB RAM then by all
-;means set it to ultra before compilation
-Compression=lzma/ultra
-InternalCompressLevel=ultra
-SolidCompression=true
-
-; Update file associations for shell (project files)
-ChangesAssociations=true
-; Updates PATH
-ChangesEnvironment=true
-OutputDir=..\..\Build
-AlwaysShowComponentsList=true
-
-ArchitecturesInstallIn64BitMode=x64
-
-;SignTool=signbat $f
-;SignedUninstaller=yes
-
-[Languages]
-;Inno Setup's Native Language
-Name: English; MessagesFile: compiler:Default.isl,..\..\Translations\InnoSetup\English.isl
-
-;Localizations:
-Name: Arabic; MessagesFile: ..\..\Translations\InnoSetup\Unbundled.is5\Arabic.isl,..\..\Translations\InnoSetup\Arabic.isl
-Name: Basque; MessagesFile: ..\..\Translations\InnoSetup\Unbundled.is5\Basque.isl,..\..\Translations\InnoSetup\Basque.isl; InfoAfterFile: ..\..\Translations\Docs\Readme\ReadMe-Basque.txt
-Name: Bulgarian; MessagesFile: ..\..\Translations\InnoSetup\Unbundled.is5\Bulgarian.isl,..\..\Translations\InnoSetup\Bulgarian.isl; InfoAfterFile: ..\..\Translations\Docs\Readme\ReadMe-Bulgarian.txt
-Name: Catalan; MessagesFile: compiler:Languages\Catalan.isl,..\..\Translations\InnoSetup\Catalan.isl; InfoAfterFile: ..\..\Translations\Docs\Readme\ReadMe-Catalan.txt
-Name: Chinese_Simplified; MessagesFile: ..\..\Translations\InnoSetup\Unbundled.is5\ChineseSimplified.isl,..\..\Translations\InnoSetup\Chinese_Simplified.isl; InfoAfterFile: ..\..\Translations\Docs\Readme\ReadMe-ChineseSimplified.txt
-Name: Chinese_Traditional; MessagesFile: ..\..\Translations\InnoSetup\Unbundled.is5\ChineseTraditional.isl,..\..\Translations\InnoSetup\Chinese_Traditional.isl; InfoAfterFile: ..\..\Translations\Docs\Readme\ReadMe-ChineseTraditional.txt
-Name: Croatian; MessagesFile: ..\..\Translations\InnoSetup\Unbundled.is5\Croatian.isl,..\..\Translations\InnoSetup\Croatian.isl; InfoAfterFile: ..\..\Translations\Docs\Readme\ReadMe-Croatian.txt
-Name: Czech; MessagesFile: compiler:Languages\Czech.isl,..\..\Translations\InnoSetup\Czech.isl
-Name: Danish; MessagesFile: compiler:Languages\Danish.isl,..\..\Translations\InnoSetup\Danish.isl
-Name: Dutch; MessagesFile: compiler:Languages\Dutch.isl,..\..\Translations\InnoSetup\Dutch.isl; InfoAfterFile: ..\..\Translations\Docs\Readme\ReadMe-Dutch.txt
-Name: Finnish; MessagesFile: compiler:Languages\Finnish.isl,..\..\Translations\InnoSetup\Finnish.isl; InfoAfterFile: ..\..\Translations\Docs\Readme\ReadMe-Finnish.txt
-Name: French; MessagesFile: compiler:Languages\French.isl,..\..\Translations\InnoSetup\French.isl; InfoAfterFile: ..\..\Translations\Docs\Readme\ReadMe-French.txt
-Name: Galician; MessagesFile: ..\..\Translations\InnoSetup\Unbundled.is5\Galician.isl,..\..\Translations\InnoSetup\Galician.isl; InfoAfterFile: ..\..\Translations\Docs\Readme\ReadMe-Galician.txt
-Name: German; MessagesFile: compiler:Languages\German.isl,..\..\Translations\InnoSetup\German.isl; InfoAfterFile: ..\..\Translations\Docs\Readme\ReadMe-German.txt
-Name: Greek; MessagesFile: compiler:Languages\Greek.isl,..\..\Translations\InnoSetup\Greek.isl; InfoAfterFile: ..\..\Translations\Docs\Readme\ReadMe-Greek.txt
-Name: Hungarian; MessagesFile: compiler:Languages\Hungarian.isl,..\..\Translations\InnoSetup\Hungarian.isl
-Name: Italian; MessagesFile: compiler:Languages\Italian.isl,..\..\Translations\InnoSetup\Italian.isl; InfoAfterFile: ..\..\Translations\Docs\Readme\ReadMe-Italian.txt
-Name: Japanese; MessagesFile: compiler:Languages\Japanese.isl,..\..\Translations\InnoSetup\Japanese.isl; InfoAfterFile: ..\..\Translations\Docs\Readme\ReadMe-Japanese.txt
-Name: Korean; MessagesFile: ..\..\Translations\InnoSetup\Unbundled.is5\Korean.isl,..\..\Translations\InnoSetup\Korean.isl
-Name: Lithuanian; MessagesFile: ..\..\Translations\InnoSetup\Unbundled.is5\Lithuanian.isl,..\..\Translations\InnoSetup\Lithuanian.isl; InfoAfterFile: ..\..\Translations\Docs\Readme\ReadMe-Lithuanian.txt
-Name: Norwegian; MessagesFile: compiler:Languages\Norwegian.isl,..\..\Translations\InnoSetup\Norwegian.isl
-Name: Persian; MessagesFile: ..\..\Translations\InnoSetup\Unbundled.is5\Farsi.isl,..\..\Translations\InnoSetup\Persian.isl
-Name: Polish; MessagesFile: compiler:Languages\Polish.isl,..\..\Translations\InnoSetup\Polish.isl
-Name: Portuguese; MessagesFile: compiler:Languages\Portuguese.isl,..\..\Translations\InnoSetup\Portuguese.isl; InfoAfterFile: ..\..\Translations\Docs\Readme\ReadMe-Portuguese.txt
-Name: PortugueseBrazilian; MessagesFile: compiler:Languages\BrazilianPortuguese.isl,..\..\Translations\InnoSetup\Brazilian.isl; InfoAfterFile: ..\..\Translations\Docs\Readme\ReadMe-Brazilian.txt
-Name: Romanian; MessagesFile: ..\..\Translations\InnoSetup\Unbundled.is5\Romanian.isl,..\..\Translations\InnoSetup\Romanian.isl; InfoAfterFile: ..\..\Translations\Docs\Readme\ReadMe-Romanian.txt
-Name: Russian; MessagesFile: compiler:Languages\Russian.isl,..\..\Translations\InnoSetup\Russian.isl
-Name: Serbian; MessagesFile: compiler:Languages\SerbianCyrillic.isl,..\..\Translations\InnoSetup\Serbian.isl; InfoAfterFile: ..\..\Translations\Docs\Readme\ReadMe-Serbian.txt
-Name: Sinhala; MessagesFile: ..\..\Translations\InnoSetup\Unbundled.is5\Sinhala.islu,..\..\Translations\InnoSetup\Sinhala.islu
-Name: Slovak; MessagesFile: ..\..\Translations\InnoSetup\Unbundled.is5\Slovak.isl,..\..\Translations\InnoSetup\Slovak.isl; InfoAfterFile: ..\..\Translations\Docs\Readme\ReadMe-Slovak.txt
-Name: Slovenian; MessagesFile: compiler:Languages\Slovenian.isl,..\..\Translations\InnoSetup\Slovenian.isl; InfoAfterFile: ..\..\Translations\Docs\Readme\ReadMe-Slovenian.txt
-Name: Spanish; MessagesFile: compiler:Languages\Spanish.isl,..\..\Translations\InnoSetup\Spanish.isl; InfoAfterFile: ..\..\Translations\Docs\Readme\ReadMe-Spanish.txt
-Name: Swedish; MessagesFile: ..\..\Translations\InnoSetup\Unbundled.is5\Swedish.isl,..\..\Translations\InnoSetup\Swedish.isl; InfoAfterFile: ..\..\Translations\Docs\Readme\ReadMe-Swedish.txt
-Name: Turkish; MessagesFile: compiler:Languages\Turkish.isl,..\..\Translations\InnoSetup\Turkish.isl; InfoAfterFile: ..\..\Translations\Docs\Readme\ReadMe-Turkish.txt
-Name: Ukrainian; MessagesFile: compiler:Languages\Ukrainian.isl,..\..\Translations\InnoSetup\Ukrainian.isl; InfoAfterFile: ..\..\Translations\Docs\Readme\ReadMe-Ukrainian.txt
-
-
-[Messages]
-English.FinishedLabel=Setup has finished installing WinMerge on your computer.
-English.SetupAppTitle=Setup - WinMerge {#AppVersion}
-English.WizardInfoBefore=License Agreement
-English.InfoBeforeLabel=GNU General Public License
-
-
-[Types]
-Name: typical; Description: {cm:TypicalInstallation}
-Name: full; Description: {cm:FullInstallation}
-Name: compact; Description: {cm:CompactInstallation}
-Name: custom; Description: {cm:CustomInstallation}; Flags: iscustom
-
-
-[Components]
-; Executable, libraries, documentation
-Name: Core; Description: {cm:AppCoreFiles}; Types: full custom typical compact; Flags: fixed
-Name: ShellExtension32bit; Description: {cm:ShellExtension32bit}; Types: full typical
-
-Name: filters; Description: {cm:Filters}; Flags: disablenouninstallwarning; Types: full typical
-Name: Plugins; Description: {cm:Plugins}; Flags: disablenouninstallwarning; Types: full typical
-Name: Frhed; Description: {cm:Frhed}; Flags: disablenouninstallwarning; Types: full typical
-Name: WinIMerge; Description: {cm:WinIMerge}; Flags: disablenouninstallwarning; Types: full typical
-Name: ArchiveSupport; Description: {cm:ArchiveSupport}; Flags: disablenouninstallwarning; Types: full typical
-Name: Patch; Description: {cm:Patch}; Flags: disablenouninstallwarning; Types: full typical
-
-;Language components
-Name: Languages; Description: {cm:Languages}; Flags: disablenouninstallwarning
-Name: Languages\Arabic; Description: {cm:ArabicLanguage}; Flags: disablenouninstallwarning; Types: full; Languages: not Arabic
-Name: Languages\Arabic; Description: {cm:ArabicLanguage}; Flags: disablenouninstallwarning; Types: full typical compact; Languages: Arabic
-
-Name: Languages\Basque; Description: {cm:BasqueLanguage}; Flags: disablenouninstallwarning; Types: full; Languages: not Basque
-Name: Languages\Basque; Description: {cm:BasqueLanguage}; Flags: disablenouninstallwarning; Types: full typical compact; Languages: Basque
-
-Name: Languages\Bulgarian; Description: {cm:BulgarianLanguage}; Flags: disablenouninstallwarning; Types: full; Languages: not Bulgarian
-Name: Languages\Bulgarian; Description: {cm:BulgarianLanguage}; Flags: disablenouninstallwarning; Types: full typical compact; Languages: Bulgarian
-
-Name: Languages\Catalan; Description: {cm:CatalanLanguage}; Flags: disablenouninstallwarning; Types: full; Languages: not Catalan
-Name: Languages\Catalan; Description: {cm:CatalanLanguage}; Flags: disablenouninstallwarning; Types: full typical compact; Languages: Catalan
-
-Name: Languages\Chinese_Simplified; Description: {cm:ChineseSimplifiedLanguage}; Flags: disablenouninstallwarning; Types: full; Languages: not Chinese_Simplified
-Name: Languages\Chinese_Simplified; Description: {cm:ChineseSimplifiedLanguage}; Flags: disablenouninstallwarning; Types: full typical compact; Languages: Chinese_Simplified
-
-Name: Languages\Chinese_Traditional; Description: {cm:ChineseTraditionalLanguage}; Flags: disablenouninstallwarning; Types: full; Languages: not Chinese_Traditional
-Name: Languages\Chinese_Traditional; Description: {cm:ChineseTraditionalLanguage}; Flags: disablenouninstallwarning; Types: full typical compact; Languages: Chinese_Traditional
-
-Name: Languages\Croatian; Description: {cm:CroatianLanguage}; Flags: disablenouninstallwarning; Types: full; Languages: not Croatian
-Name: Languages\Croatian; Description: {cm:CroatianLanguage}; Flags: disablenouninstallwarning; Types: full typical compact; Languages: Croatian
-
-Name: Languages\Czech; Description: {cm:CzechLanguage}; Flags: disablenouninstallwarning; Types: full; Languages: not Czech
-Name: Languages\Czech; Description: {cm:CzechLanguage}; Flags: disablenouninstallwarning; Types: full typical compact; Languages: Czech
-
-Name: Languages\Danish; Description: {cm:DanishLanguage}; Flags: disablenouninstallwarning; Types: full; Languages: not Danish
-Name: Languages\Danish; Description: {cm:DanishLanguage}; Flags: disablenouninstallwarning; Types: full typical compact; Languages: Danish
-
-Name: Languages\Dutch; Description: {cm:DutchLanguage}; Flags: disablenouninstallwarning; Types: full; Languages: not Dutch
-Name: Languages\Dutch; Description: {cm:DutchLanguage}; Flags: disablenouninstallwarning; Types: full typical compact; Languages: Dutch
-
-Name: Languages\Finnish; Description: {cm:FinnishLanguage}; Flags: disablenouninstallwarning; Types: full; Languages: not Finnish
-Name: Languages\Finnish; Description: {cm:FinnishLanguage}; Flags: disablenouninstallwarning; Types: full typical compact; Languages: Finnish
-
-Name: Languages\French; Description: {cm:FrenchLanguage}; Flags: disablenouninstallwarning; Types: full; Languages: not French
-Name: Languages\French; Description: {cm:FrenchLanguage}; Flags: disablenouninstallwarning; Types: full typical compact; Languages: French
-
-Name: Languages\Galician; Description: {cm:GalicianLanguage}; Flags: disablenouninstallwarning; Types: full; Languages: not Galician
-Name: Languages\Galician; Description: {cm:GalicianLanguage}; Flags: disablenouninstallwarning; Types: full typical compact; Languages: Galician
-
-Name: Languages\German; Description: {cm:GermanLanguage}; Flags: disablenouninstallwarning; Types: full; Languages: not German
-Name: Languages\German; Description: {cm:GermanLanguage}; Flags: disablenouninstallwarning; Types: full typical compact; Languages: German
-
-Name: Languages\Greek; Description: {cm:GreekLanguage}; Flags: disablenouninstallwarning; Types: full; Languages: not Greek
-Name: Languages\Greek; Description: {cm:GreekLanguage}; Flags: disablenouninstallwarning; Types: full typical compact; Languages: Greek
-
-Name: Languages\Hungarian; Description: {cm:HungarianLanguage}; Flags: disablenouninstallwarning; Types: full; Languages: not Hungarian
-Name: Languages\Hungarian; Description: {cm:HungarianLanguage}; Flags: disablenouninstallwarning; Types: full typical compact; Languages: Hungarian
-
-Name: Languages\Italian; Description: {cm:ItalianLanguage}; Flags: disablenouninstallwarning; Types: full; Languages: not Italian
-Name: Languages\Italian; Description: {cm:ItalianLanguage}; Flags: disablenouninstallwarning; Types: full typical compact; Languages: Italian
-
-Name: Languages\Japanese; Description: {cm:JapaneseLanguage}; Flags: disablenouninstallwarning; Types: full; Languages: not Japanese
-Name: Languages\Japanese; Description: {cm:JapaneseLanguage}; Flags: disablenouninstallwarning; Types: full typical compact; Languages: Japanese
-
-Name: Languages\Korean; Description: {cm:KoreanLanguage}; Flags: disablenouninstallwarning; Types: full; Languages: not Korean
-Name: Languages\Korean; Description: {cm:KoreanLanguage}; Flags: disablenouninstallwarning; Types: full typical compact; Languages: Korean
-
-Name: Languages\Lithuanian; Description: {cm:LithuanianLanguage}; Flags: disablenouninstallwarning; Types: full; Languages: not Lithuanian
-Name: Languages\Lithuanian; Description: {cm:LithuanianLanguage}; Flags: disablenouninstallwarning; Types: full typical compact; Languages: Lithuanian
-
-Name: Languages\Norwegian; Description: {cm:NorwegianLanguage}; Flags: disablenouninstallwarning; Types: full; Languages: not Norwegian
-Name: Languages\Norwegian; Description: {cm:NorwegianLanguage}; Flags: disablenouninstallwarning; Types: full typical compact; Languages: Norwegian
-
-Name: Languages\Persian; Description: {cm:PersianLanguage}; Flags: disablenouninstallwarning; Types: full; Languages: not Persian
-Name: Languages\Persian; Description: {cm:PersianLanguage}; Flags: disablenouninstallwarning; Types: full typical compact; Languages: Persian
-
-Name: Languages\Polish; Description: {cm:PolishLanguage}; Flags: disablenouninstallwarning; Types: full; Languages: not Polish
-Name: Languages\Polish; Description: {cm:PolishLanguage}; Flags: disablenouninstallwarning; Types: full typical compact; Languages: Polish
-
-Name: Languages\Portuguese; Description: {cm:PortugueseLanguage}; Flags: disablenouninstallwarning; Types: full; Languages: not Portuguese
-Name: Languages\Portuguese; Description: {cm:PortugueseLanguage}; Flags: disablenouninstallwarning; Types: full typical compact; Languages: Portuguese
-
-Name: Languages\PortugueseBrazilian; Description: {cm:PortugueseBrazilLanguage}; Flags: disablenouninstallwarning; Types: full; Languages: not PortugueseBrazilian
-Name: Languages\PortugueseBrazilian; Description: {cm:PortugueseBrazilLanguage}; Flags: disablenouninstallwarning; Types: full typical compact; Languages: PortugueseBrazilian
-
-Name: Languages\Romanian; Description: {cm:RomanianLanguage}; Flags: disablenouninstallwarning; Types: full; Languages: not Romanian
-Name: Languages\Romanian; Description: {cm:RomanianLanguage}; Flags: disablenouninstallwarning; Types: full typical compact; Languages: Romanian
-
-Name: Languages\Russian; Description: {cm:RussianLanguage}; Flags: disablenouninstallwarning; Types: full; Languages: not Russian
-Name: Languages\Russian; Description: {cm:RussianLanguage}; Flags: disablenouninstallwarning; Types: full typical compact; Languages: Russian
-
-Name: Languages\Serbian; Description: {cm:SerbianLanguage}; Flags: disablenouninstallwarning; Types: full; Languages: not Serbian
-Name: Languages\Serbian; Description: {cm:SerbianLanguage}; Flags: disablenouninstallwarning; Types: full typical compact; Languages: Serbian
-
-Name: Languages\Sinhala; Description: {cm:SinhalaLanguage}; Flags: disablenouninstallwarning; Types: full; Languages: not Sinhala
-Name: Languages\Sinhala; Description: {cm:SinhalaLanguage}; Flags: disablenouninstallwarning; Types: full typical compact; Languages: Sinhala
-
-Name: Languages\Slovak; Description: {cm:SlovakLanguage}; Flags: disablenouninstallwarning; Types: full; Languages: not Slovak
-Name: Languages\Slovak; Description: {cm:SlovakLanguage}; Flags: disablenouninstallwarning; Types: full typical compact; Languages: Slovak
-
-Name: Languages\Slovenian; Description: {cm:SlovenianLanguage}; Flags: disablenouninstallwarning; Types: full; Languages: not Slovenian
-Name: Languages\Slovenian; Description: {cm:SlovenianLanguage}; Flags: disablenouninstallwarning; Types: full typical compact; Languages: Slovenian
-
-Name: Languages\Spanish; Description: {cm:SpanishLanguage}; Flags: disablenouninstallwarning; Types: full; Languages: not Spanish
-Name: Languages\Spanish; Description: {cm:SpanishLanguage}; Flags: disablenouninstallwarning; Types: full typical compact; Languages: Spanish
-
-Name: Languages\Swedish; Description: {cm:SwedishLanguage}; Flags: disablenouninstallwarning; Types: full; Languages: not Swedish
-Name: Languages\Swedish; Description: {cm:SwedishLanguage}; Flags: disablenouninstallwarning; Types: full typical compact; Languages: Swedish
-
-Name: Languages\Turkish; Description: {cm:TurkishLanguage}; Flags: disablenouninstallwarning; Types: full; Languages: not Turkish
-Name: Languages\Turkish; Description: {cm:TurkishLanguage}; Flags: disablenouninstallwarning; Types: full typical compact; Languages: Turkish
-
-Name: Languages\Ukrainian; Description: {cm:UkrainianLanguage}; Flags: disablenouninstallwarning; Types: full; Languages: not Ukrainian
-Name: Languages\Ukrainian; Description: {cm:UkrainianLanguage}; Flags: disablenouninstallwarning; Types: full typical compact; Languages: Ukrainian
-
-
-[Tasks]
-Name: ShellExtension; Description: {cm:ExplorerContextMenu}; GroupDescription: {cm:OptionalFeatures}
-Name: modifypath; Description: {cm:AddToPath}; GroupDescription: {cm:OptionalFeatures}; Flags: unchecked
-Name: TortoiseCVS; Description: {cm:IntegrateTortoiseCVS}; GroupDescription: {cm:OptionalFeatures}; Check: TortoiseCVSInstalled
-Name: TortoiseGit; Description: {cm:IntegrateTortoiseGit}; GroupDescription: {cm:OptionalFeatures}; Check: TortoiseGitInstalled; MinVersion: 0,5.0.2195sp3
-Name: TortoiseSVN; Description: {cm:IntegrateTortoiseSVN}; GroupDescription: {cm:OptionalFeatures}; Check: TortoiseSVNInstalled; MinVersion: 0,5.0.2195sp3
-Name: desktopicon; Description: {cm:CreateDesktopIcon}; GroupDescription: {cm:AdditionalIcons}; Flags: unchecked
-
-[InstallDelete]
-; Diff.txt is a file left over from previous versions of WinMerge (before version 2.0), we just delete it to be nice.
-Type: files; Name: {app}\Diff.txt
-
-;All of these files are removed so if the user upgrades their operating system or changes their language selections only the
-;necessary files will be left in the installation folder
-;Another reason these files might be strays is if a user extracted one of the experimental builds such as:
-;WinMerge.{#AppVersion}-exe.7z.
-Name: {app}\WinMerge.exe; Type: files
-Name: {app}\WinMergeU.exe; Type: files; MinVersion: 0, 4
-
-;Remove manifest files as we don't need them in 2.6.2 / 2.7.1.1 or later
-Name: {app}\WinMerge.exe.manifest; Type: files
-Name: {app}\WinMergeU.exe.manifest; Type: files
-
-Name: {app}\Merge7z457.dll; Type: files
-Name: {app}\Merge7z457U.dll; Type: files; MinVersion: 0, 4
-
-Name: {app}\Merge7z465.dll; Type: files
-Name: {app}\Merge7z465U.dll; Type: files; MinVersion: 0, 4
-
-Name: {app}\Merge7z920.dll; Type: files
-Name: {app}\Merge7z920U.dll; Type: files; MinVersion: 0, 4
-
-;This won't work, because the file has to be unregistered, and explorer closed, first.
-;Name: {app}\ShellExtension.dll; Type: files; Check: TaskDisabled('ShellExtension')
-
-; Remove existing .lang files - we don't need them anymore as we are
-; using PO files now.
-Name: {app}\Languages\MergeBrazilian.lang; Type: files
-Name: {app}\Languages\MergeBulgarian.lang; Type: files
-Name: {app}\Languages\MergeCatalan.lang; Type: files
-Name: {app}\Languages\MergeChineseSimplified.lang; Type: files
-Name: {app}\Languages\MergeChineseTraditional.lang; Type: files
-Name: {app}\Languages\MergeCzech.lang; Type: files
-Name: {app}\Languages\MergeDanish.lang; Type: files
-Name: {app}\Languages\MergeDutch.lang; Type: files
-Name: {app}\Languages\MergeFrench.lang; Type: files
-Name: {app}\Languages\MergeGerman.lang; Type: files
-Name: {app}\Languages\MergeHungarian.lang; Type: files
-Name: {app}\Languages\MergeItalian.lang; Type: files
-Name: {app}\Languages\MergeJapanese.lang; Type: files
-Name: {app}\Languages\MergeKorean.lang; Type: files
-Name: {app}\Languages\MergeNorwegian.lang; Type: files
-Name: {app}\Languages\MergePersian.lang; Type: files
-Name: {app}\Languages\MergePolish.lang; Type: files
-Name: {app}\Languages\MergePortuguese.lang; Type: files
-Name: {app}\Languages\MergeSlovak.lang; Type: files
-Name: {app}\Languages\MergeSpanish.lang; Type: files
-Name: {app}\Languages\MergeRussian.lang; Type: files
-Name: {app}\Languages\MergeSerbian.lang; Type: files
-Name: {app}\Languages\MergeSwedish.lang; Type: files
-Name: {app}\Languages\MergeTurkish.lang; Type: files
-Name: {app}\MergePlugins\list.txt; Type: files; Check: not IsComponentSelected('Plugins')
-
-;Removes the user's guide icon if the user deselects the user's guide component.
-Name: {group}\{cm:UsersGuide}.lnk; Type: files; Check: not IsComponentSelected('Docs')
-Name: {group}\{cm:ReadMe}.lnk; Type: files
-
-;This removes the desktop icon in case the user chooses not to install it after previously having it installed
-Name: {commondesktop}\WinMerge.lnk; Type: files; Check: not IsTaskSelected('DesktopIcon')
-
-;Removes the Uninstall icon from the start menu...
-Name: {group}\{cm:UninstallProgram,WinMerge}.lnk; Type: files;
-Name: {group}\{cm:UninstallProgram,WinMerge}; Type: files;
-
-;Remove ANSI executable link from start menu for NT-based Windows versions
-;This was installed earlier, but not anymore.
-Name: {group}\WinMerge (ANSI).lnk; Type: files; MinVersion: 0,4
-
-Name: {app}\Docs; Type: filesandordirs
-
-Name: {app}\MergePlugins\editor addin.sct; Type: Files; Check: not IsComponentSelected('Plugins')
-Name: {app}\MergePlugins\insert datetime.sct; Type: Files; Check: not IsComponentSelected('Plugins')
-Name: {app}\MergePlugins; Type: DirIfEmpty; Check: not IsComponentSelected('Plugins')
-
-Name: {app}\Filters\ADAMulti.flt; Type: Files; Check: not IsComponentSelected('Filters')
-Name: {app}\Filters\ASPNET.flt; Type: Files; Check: not IsComponentSelected('Filters')
-Name: {app}\Filters\CSharp_loose.flt; Type: Files; Check: not IsComponentSelected('Filters')
-Name: {app}\Filters\Delphi.flt; Type: Files; Check: not IsComponentSelected('Filters')
-Name: {app}\Filters\MASM.flt; Type: Files; Check: not IsComponentSelected('Filters')
-Name: {app}\Filters\Merge_GnuC_loose.flt; Type: Files; Check: not IsComponentSelected('Filters')
-Name: {app}\Filters\Merge_VC_loose.flt; Type: Files; Check: not IsComponentSelected('Filters')
-Name: {app}\Filters\Merge_VB_loose.flt; Type: Files; Check: not IsComponentSelected('Filters')
-Name: {app}\Filters\SourceControl.flt; Type: Files; Check: not IsComponentSelected('Filters')
-Name: {app}\Filters\Symbian.flt; Type: Files; Check: not IsComponentSelected('Filters')
-Name: {app}\Filters\XML_html.flt; Type: Files; Check: not IsComponentSelected('Filters')
-Name: {app}\Filters\FileFilter.tmpl; Type: Files; Check: not IsComponentSelected('Filters')
-Name: {app}\Filters; Type: DirIfEmpty; Check: not IsComponentSelected('Filters')
-
-;Remove old "List of installed files"...
-Name: {app}\Files.txt; Type: files
-
-
-[Dirs]
-;The always uninstall flag tells the uninstaller to remove the folder if it's empty regardless of whether or not it existed prior to the installation
-Name: {app}; Flags: uninsalwaysuninstall
-
-
-[Files]
-; WinMerge itself
-Source: ..\..\Build\X64\Release\WinMergeU.exe; DestDir: {app}; Flags: promptifolder; Components: Core
-; Visual Elements
-Source: ..\..\Build\X64\Release\WinMergeU.VisualElementsManifest.xml; DestDir: {app}; Flags: promptifolder; Components: Core
-Source: ..\..\Build\X64\Release\LogoImages\*.png; DestDir: {app}\LogoImages; Flags: promptifolder; Components: Core
-; 32Bit Plugin Proxy
-Source: ..\..\Plugins\WinMerge32BitPluginProxy\Release\WinMerge32BitPluginProxy.exe; DestDir: {app}; Flags: promptifolder; Components: Core
-
-; Shell extension
-Source: ..\..\Build\ShellExtension\ShellExtensionU.dll; DestDir: {app}; Flags: regserver uninsrestartdelete restartreplace promptifolder 32bit; MinVersion: 0, 4; Components: ShellExtension32bit; Check: not AreSourceAndDestinationOfShellExtensionSame(ExpandConstant('{app}\ShellExtensionU.dll'))
-; 64-bit version of ShellExtension
-Source: ..\..\Build\ShellExtension\ShellExtensionX64.dll; DestDir: {app}; Flags: regserver uninsrestartdelete restartreplace promptifolder 64bit; MinVersion: 0,5.01.2600; Check: IsWin64 and not AreSourceAndDestinationOfShellExtensionSame(ExpandConstant('{app}\ShellExtensionX64.dll'))
-
-; ArchiveSupport
-;Please do not reorder the 7z Dlls by version they compress better ordered by platform and then by version
-Source: ..\..\Build\X64\Merge7z\Merge7z.dll; DestDir: {app}\Merge7z; Flags: promptifolder; MinVersion: 0, 4; Components: ArchiveSupport
-Source: ..\..\Build\X64\Merge7z\7z.dll; DestDir: {app}\Merge7z; Flags: promptifolder; MinVersion: 0, 4; Components: ArchiveSupport
-Source: ..\..\Build\X64\Merge7z\*.txt; DestDir: {app}\Merge7z; Flags: promptifolder; MinVersion: 0, 4; Components: ArchiveSupport
-Source: ..\..\Build\X64\Merge7z\Lang\*.txt; DestDir: {app}\Merge7z\Lang; Flags: promptifolder; MinVersion: 0, 4; Components: ArchiveSupport
-
-; Language files
-Source: ..\..\Translations\WinMerge\Arabic.po; DestDir: {app}\Languages; Components: Languages\Arabic; Flags: ignoreversion comparetimestamp
-Source: ..\..\Translations\WinMerge\Basque.po; DestDir: {app}\Languages; Components: Languages\Basque; Flags: ignoreversion comparetimestamp
-Source: ..\..\Translations\Docs\Readme\ReadMe-Basque.txt; DestDir: {app}\Docs; Components: Languages\Basque
-Source: ..\..\Translations\WinMerge\Brazilian.po; DestDir: {app}\Languages; Components: Languages\PortugueseBrazilian; Flags: ignoreversion comparetimestamp
-Source: ..\..\Translations\Docs\Readme\ReadMe-Brazilian.txt; DestDir: {app}\Docs; Components: Languages\PortugueseBrazilian
-Source: ..\..\Translations\WinMerge\Bulgarian.po; DestDir: {app}\Languages; Components: Languages\Bulgarian; Flags: ignoreversion comparetimestamp
-Source: ..\..\Translations\Docs\Readme\ReadMe-Bulgarian.txt; DestDir: {app}\Docs; Components: Languages\Bulgarian
-Source: ..\..\Translations\WinMerge\Catalan.po; DestDir: {app}\Languages; Components: Languages\Catalan; Flags: ignoreversion comparetimestamp
-Source: ..\..\Translations\Docs\Readme\ReadMe-Catalan.txt; DestDir: {app}\Docs; Components: Languages\Catalan
-Source: ..\..\Translations\WinMerge\ChineseSimplified.po; DestDir: {app}\Languages; Components: Languages\Chinese_Simplified; Flags: ignoreversion comparetimestamp
-Source: ..\..\Translations\Docs\Readme\ReadMe-ChineseSimplified.txt; DestDir: {app}\Docs; Components: Languages\Chinese_Simplified
-Source: ..\..\Translations\WinMerge\ChineseTraditional.po; DestDir: {app}\Languages; Components: Languages\Chinese_Traditional; Flags: ignoreversion comparetimestamp
-Source: ..\..\Translations\Docs\Readme\ReadMe-ChineseTraditional.txt; DestDir: {app}\Docs; Components: Languages\Chinese_Traditional
-Source: ..\..\Translations\WinMerge\Croatian.po; DestDir: {app}\Languages; Components: Languages\Croatian; Flags: ignoreversion comparetimestamp
-Source: ..\..\Translations\Docs\Readme\ReadMe-Croatian.txt; DestDir: {app}\Docs; Components: Languages\Croatian
-Source: ..\..\Translations\WinMerge\Czech.po; DestDir: {app}\Languages; Components: Languages\Czech; Flags: ignoreversion comparetimestamp
-Source: ..\..\Translations\WinMerge\Danish.po; DestDir: {app}\Languages; Components: Languages\Danish; Flags: ignoreversion comparetimestamp
-Source: ..\..\Translations\WinMerge\Dutch.po; DestDir: {app}\Languages; Components: Languages\Dutch; Flags: ignoreversion comparetimestamp
-Source: ..\..\Translations\Docs\Readme\ReadMe-Dutch.txt; DestDir: {app}\Docs; Components: Languages\Dutch
-Source: ..\..\Translations\WinMerge\Finnish.po; DestDir: {app}\Languages; Components: Languages\Finnish; Flags: ignoreversion comparetimestamp
-Source: ..\..\Translations\Docs\Readme\ReadMe-Finnish.txt; DestDir: {app}\Docs; Components: Languages\Finnish
-Source: ..\..\Translations\WinMerge\French.po; DestDir: {app}\Languages; Components: Languages\French; Flags: ignoreversion comparetimestamp
-Source: ..\..\Translations\Docs\Readme\ReadMe-French.txt; DestDir: {app}\Docs; Components: Languages\French
-Source: ..\..\Translations\WinMerge\Galician.po; DestDir: {app}\Languages; Components: Languages\Galician; Flags: ignoreversion comparetimestamp
-Source: ..\..\Translations\Docs\Readme\ReadMe-Galician.txt; DestDir: {app}\Docs; Components: Languages\Galician
-Source: ..\..\Translations\WinMerge\German.po; DestDir: {app}\Languages; Components: Languages\German; Flags: ignoreversion comparetimestamp
-Source: ..\..\Translations\Docs\Readme\ReadMe-German.txt; DestDir: {app}\Docs; Components: Languages\German
-Source: ..\..\Translations\WinMerge\Greek.po; DestDir: {app}\Languages; Components: Languages\Greek; Flags: ignoreversion comparetimestamp
-Source: ..\..\Translations\Docs\Readme\ReadMe-Greek.txt; DestDir: {app}\Docs; Components: Languages\Greek
-Source: ..\..\Translations\WinMerge\Hungarian.po; DestDir: {app}\Languages; Components: Languages\Hungarian; Flags: ignoreversion comparetimestamp
-Source: ..\..\Translations\WinMerge\Italian.po; DestDir: {app}\Languages; Components: Languages\Italian; Flags: ignoreversion comparetimestamp
-Source: ..\..\Translations\Docs\Readme\ReadMe-Italian.txt; DestDir: {app}\Docs; Components: Languages\Italian
-Source: ..\..\Translations\WinMerge\Japanese.po; DestDir: {app}\Languages; Components: Languages\Japanese; Flags: ignoreversion comparetimestamp
-Source: ..\..\Translations\Docs\Readme\ReadMe-Japanese.txt; DestDir: {app}\Docs; Components: Languages\Japanese
-Source: ..\..\Build\Manual\htmlhelp\WinMergeJapanese.chm; DestDir: {app}\Docs; Components: Languages\Japanese
-Source: ..\..\Translations\WinMerge\Korean.po; DestDir: {app}\Languages; Components: Languages\Korean; Flags: ignoreversion comparetimestamp
-Source: ..\..\Translations\WinMerge\Lithuanian.po; DestDir: {app}\Languages; Components: Languages\Lithuanian; Flags: ignoreversion comparetimestamp
-Source: ..\..\Translations\Docs\Readme\ReadMe-Lithuanian.txt; DestDir: {app}\Docs; Components: Languages\Lithuanian
-Source: ..\..\Translations\WinMerge\Norwegian.po; DestDir: {app}\Languages; Components: Languages\Norwegian; Flags: ignoreversion comparetimestamp
-Source: ..\..\Translations\WinMerge\Persian.po; DestDir: {app}\Languages; Components: Languages\Persian; Flags: ignoreversion comparetimestamp
-Source: ..\..\Translations\WinMerge\Polish.po; DestDir: {app}\Languages; Components: Languages\Polish; Flags: ignoreversion comparetimestamp
-Source: ..\..\Translations\WinMerge\Portuguese.po; DestDir: {app}\Languages; Components: Languages\Portuguese; Flags: ignoreversion comparetimestamp
-Source: ..\..\Translations\Docs\Readme\ReadMe-Portuguese.txt; DestDir: {app}\Docs; Components: Languages\Portuguese
-Source: ..\..\Translations\WinMerge\Romanian.po; DestDir: {app}\Languages; Components: Languages\Romanian; Flags: ignoreversion comparetimestamp
-Source: ..\..\Translations\Docs\Readme\ReadMe-Romanian.txt; DestDir: {app}\Docs; Components: Languages\Romanian
-Source: ..\..\Translations\WinMerge\Russian.po; DestDir: {app}\Languages; Components: Languages\Russian; Flags: ignoreversion comparetimestamp
-Source: ..\..\Translations\WinMerge\Serbian.po; DestDir: {app}\Languages; Components: Languages\Serbian; Flags: ignoreversion comparetimestamp
-Source: ..\..\Translations\Docs\Readme\ReadMe-Serbian.txt; DestDir: {app}\Docs; Components: Languages\Serbian
-Source: ..\..\Translations\WinMerge\Sinhala.po; DestDir: {app}\Languages; Components: Languages\Sinhala; Flags: ignoreversion comparetimestamp
-Source: ..\..\Translations\WinMerge\Slovak.po; DestDir: {app}\Languages; Components: Languages\Slovak; Flags: ignoreversion comparetimestamp
-Source: ..\..\Translations\Docs\Readme\ReadMe-Slovak.txt; DestDir: {app}\Docs; Components: Languages\Slovak
-Source: ..\..\Translations\WinMerge\Slovenian.po; DestDir: {app}\Languages; Components: Languages\Slovenian; Flags: ignoreversion comparetimestamp
-Source: ..\..\Translations\Docs\Readme\ReadMe-Slovenian.txt; DestDir: {app}\Docs; Components: Languages\Slovenian
-Source: ..\..\Translations\WinMerge\Spanish.po; DestDir: {app}\Languages; Components: Languages\Spanish; Flags: ignoreversion comparetimestamp
-Source: ..\..\Translations\Docs\Readme\ReadMe-Spanish.txt; DestDir: {app}\Docs; Components: Languages\Spanish
-Source: ..\..\Translations\WinMerge\Swedish.po; DestDir: {app}\Languages; Components: Languages\Swedish; Flags: ignoreversion comparetimestamp
-Source: ..\..\Translations\Docs\Readme\ReadMe-Swedish.txt; DestDir: {app}\Docs; Components: Languages\Swedish
-Source: ..\..\Translations\WinMerge\Turkish.po; DestDir: {app}\Languages; Components: Languages\Turkish; Flags: ignoreversion comparetimestamp
-Source: ..\..\Translations\Docs\Readme\ReadMe-Turkish.txt; DestDir: {app}\Docs; Components: Languages\Turkish
-Source: ..\..\Translations\WinMerge\Ukrainian.po; DestDir: {app}\Languages; Components: Languages\Ukrainian; Flags: ignoreversion comparetimestamp
-Source: ..\..\Translations\Docs\Readme\ReadMe-Ukrainian.txt; DestDir: {app}\Docs; Components: Languages\Ukrainian
-
-;Filters
-Source: ..\..\Filters\*.flt; DestDir: {app}\Filters; Flags: sortfilesbyextension comparetimestamp ignoreversion; Components: filters
-Source: ..\..\Filters\FileFilter.tmpl; DestDir: {app}\Filters; Flags: sortfilesbyextension comparetimestamp ignoreversion; Components: filters
-
-;ColorSchemes
-Source: ..\..\ColorSchemes\*.ini; DestDir: {app}\ColorSchemes; Flags: sortfilesbyextension comparetimestamp ignoreversion
-
-;Documentation
-Source: ..\..\Docs\Users\ReadMe.txt; DestDir: {app}\Docs; Flags: comparetimestamp ignoreversion promptifolder; Components: Core
-Source: ..\..\Docs\Users\Contributors.txt; DestDir: {app}; Flags: comparetimestamp ignoreversion promptifolder; Components: Core
-Source: ..\..\Docs\Users\ReleaseNotes.html; DestDir: {app}\Docs; Flags: comparetimestamp ignoreversion promptifolder; Components: Core
-Source: ..\..\Docs\Users\ChangeLog.html; DestDir: {app}\Docs; Flags: comparetimestamp ignoreversion promptifolder; Components: Core
-Source: ..\..\Build\Manual\htmlhelp\WinMerge.chm; DestDir: {app}\Docs\; Flags: overwritereadonly uninsremovereadonly; Components: Core
-Source: ..\..\Docs\users\GPL.rtf; DestDir: {app}\Docs\; Flags: comparetimestamp ignoreversion promptifolder; Components: Core
-
-;Plugins
-;Please note IgnoreVersion and CompareTimeStamp are to instruct the installer to not not check for version info and go straight to comparing modification dates
-Source: ..\..\Plugins\dlls\editor addin.sct; DestDir: {app}\MergePlugins; Flags: IgnoreVersion CompareTimeStamp; Components: Plugins
-Source: ..\..\Plugins\dlls\insert datetime.sct; DestDir: {app}\MergePlugins; Flags: IgnoreVersion CompareTimeStamp; Components: Plugins
-Source: ..\..\Plugins\dlls\CompareMSExcelFiles.sct; DestDir: {app}\MergePlugins; Flags: IgnoreVersion CompareTimeStamp; Components: Plugins
-Source: ..\..\Plugins\dlls\CompareMSWordFiles.sct; DestDir: {app}\MergePlugins; Flags: IgnoreVersion CompareTimeStamp; Components: Plugins
-Source: ..\..\Plugins\dlls\CompareMSPowerPointFiles.sct; DestDir: {app}\MergePlugins; Flags: IgnoreVersion CompareTimeStamp; Components: Plugins
-Source: ..\..\Plugins\dlls\CompareMSVisioFiles.sct; DestDir: {app}\MergePlugins; Flags: IgnoreVersion CompareTimeStamp; Components: Plugins
-Source: ..\..\Plugins\dlls\ApplyPatch.sct; DestDir: {app}\MergePlugins; Flags: IgnoreVersion CompareTimeStamp; Components: Plugins
-Source: ..\..\Plugins\dlls\PrediffLineFilter.sct; DestDir: {app}\MergePlugins; Flags: IgnoreVersion CompareTimeStamp; Components: Plugins
-Source: ..\..\Plugins\dlls\X64\IgnoreColumns.dll; DestDir: {app}\MergePlugins; Flags: ignoreversion replacesameversion; Components: Plugins
-Source: ..\..\Plugins\dlls\X64\IgnoreCommentsC.dll; DestDir: {app}\MergePlugins; Flags: ignoreversion replacesameversion; Components: Plugins
-Source: ..\..\Plugins\dlls\X64\IgnoreFieldsComma.dll; DestDir: {app}\MergePlugins; Flags: ignoreversion replacesameversion; Components: Plugins
-Source: ..\..\Plugins\dlls\X64\IgnoreFieldsTab.dll; DestDir: {app}\MergePlugins; Flags: ignoreversion replacesameversion; Components: Plugins
-
-;Frhed
-Source: ..\..\Build\x64\Frhed\GPL.txt; DestDir: {app}\Frhed; Components: Frhed
-;Source: ..\..\Build\x64\Frhed\frhed.exe; DestDir: {app}\Frhed; Components: Frhed
-Source: ..\..\Build\x64\Frhed\hekseditU.dll; DestDir: {app}\Frhed; Flags: ignoreversion replacesameversion; Components: Frhed
-Source: ..\..\Build\x64\Frhed\Docs\ChangeLog.txt; DestDir: {app}\Frhed\Docs; Components: Frhed
-Source: ..\..\Build\x64\Frhed\Docs\Contributors.txt; DestDir: {app}\Frhed\Docs; Components: Frhed
-Source: ..\..\Build\x64\Frhed\Docs\History.txt; DestDir: {app}\Frhed\Docs; Components: Frhed
-Source: ..\..\Build\x64\Frhed\Docs\Links.txt; DestDir: {app}\Frhed\Docs; Components: Frhed
-Source: ..\..\Build\x64\Frhed\Docs\Sample.tpl  ; DestDir: {app}\Frhed\Docs; Components: Frhed
-Source: ..\..\Build\x64\Frhed\Languages\de.po; DestDir: {app}\Frhed\Languages; Components: Frhed
-Source: ..\..\Build\x64\Frhed\Languages\fr.po; DestDir: {app}\Frhed\Languages; Components: Frhed
-Source: ..\..\Build\x64\Frhed\Languages\ja.po; DestDir: {app}\Frhed\Languages; Components: Frhed
-Source: ..\..\Build\x64\Frhed\Languages\nl.po; DestDir: {app}\Frhed\Languages; Components: Frhed
-Source: ..\..\Build\x64\Frhed\Languages\sl.po; DestDir: {app}\Frhed\Languages; Components: Frhed
-Source: ..\..\Build\x64\Frhed\Languages\heksedit.lng; DestDir: {app}\Frhed\Languages; Components: Frhed
-
-;WinIMerge
-Source: ..\..\Build\WinIMerge\GPL.txt; DestDir: {app}\WinIMerge; Components: WinIMerge
-Source: ..\..\Build\WinIMerge\freeimage-license-gplv2.txt; DestDir: {app}\WinIMerge; Components: WinIMerge
-;Source: ..\..\Build\WinIMerge\bin64\WinIMerge.exe; DestDir: {app}\WinIMerge; Components: WinIMerge
-Source: ..\..\Build\WinIMerge\bin64\WinIMergeLib.dll; DestDir: {app}\WinIMerge; Flags: ignoreversion replacesameversion; Components: WinIMerge
-Source: ..\..\Build\WinIMerge\bin64\vcomp140.dll; DestDir: {app}; Components: WinIMerge
-
-;GnuWin32 Patch for Windows
-Source: ..\..\Build\GnuWin32\*.*; DestDir: {app}\GnuWin32; Flags: recursesubdirs; Components: Patch
-
-[Dirs]
-Name: "{app}\MergePlugins"
-
-[Icons]
-;Start Menu Icons
-Name: {group}\WinMerge; Filename: {app}\WinMergeU.exe; AppUserModelID: "Thingamahoochie.WinMerge"
-Name: {group}\{cm:UsersGuide}; Filename: {app}\Docs\WinMerge.chm
-<<<<<<< HEAD
-Name: {group}\{cm:ProgramOnTheWeb,WinMerge}; Filename: https://winmergejp.bitbucket.io
-=======
->>>>>>> f9e986d1
-
-;Desktop Icon
-Name: {commondesktop}\WinMerge; Filename: {app}\WinMergeU.exe; Tasks: desktopicon
-
-[Registry]
-Root: HKCU; Subkey: Software\Thingamahoochie; Flags: uninsdeletekeyifempty
-Root: HKCU; Subkey: Software\Thingamahoochie\WinMerge; Flags: uninsdeletekey
-Root: HKLM; Subkey: Software\Thingamahoochie; Flags: uninsdeletekeyifempty
-Root: HKLM; Subkey: Software\Thingamahoochie\WinMerge; Flags: uninsdeletekey
-
-;Add Project file extension (.WinMerge) to known extensions and
-;set WinMerge to open those files
-;set Notepad to edit project files
-Root: HKCR; Subkey: .WinMerge; ValueType: String; ValueData: WinMerge.Project.File; Flags: uninsdeletekey
-Root: HKCR; Subkey: WinMerge.Project.File; ValueType: String; ValueData: {cm:ProjectFileDesc}; Flags: uninsdeletekey
-Root: HKCR; Subkey: WinMerge.Project.File\shell\open\command; ValueType: String; ValueData: """{app}\WinMergeU.exe"" ""%1"""; Flags: uninsdeletekey
-Root: HKCR; Subkey: WinMerge.Project.File\shell\edit\command; ValueType: String; ValueData: """NOTEPAD.EXE"" ""%1"""; Flags: uninsdeletekey
-Root: HKCR; Subkey: WinMerge.Project.File\DefaultIcon; ValueType: String; ValueData: """{app}\WinMergeU.exe"",1"; Flags: uninsdeletekey
-
-; delete obsolete values
-;In Inno Setup Version 4.18 ValueData couldn't be null and compile,
-;if this is fixed in a later version feel free to remove the parameter
-Root: HKCU; Subkey: Software\Thingamahoochie\WinMerge\Settings; ValueType: none; ValueName: LeftMax; Flags: deletevalue
-Root: HKCU; Subkey: Software\Thingamahoochie\WinMerge\Settings; ValueType: none; ValueName: DirViewMax; Flags: deletevalue
-
-;This removes the key that remembers which messageboxes to hide from the user, this is because the text of that message
-;can change and make it more clear as to the user why they might want to pay attention to a particular dialog and also
-;because a particular message might be added or removed and a new message might occupy a previous message's ID number
-Root: HKLM; Subkey: Software\Thingamahoochie\WinMerge\MessageBoxes; ValueType: none; Flags: deletekey
-
-Root: HKCR; SubKey: Directory\Shell\WinMerge\command; ValueType: none; Flags: deletekey noerror
-Root: HKCR; SubKey: Directory\Shell\WinMerge; ValueType: none; Flags: deletekey noerror
-
-;Adds "Start Menu" --> "Run" Support for WinMerge
-Root: HKLM; Subkey: Software\Microsoft\Windows\CurrentVersion\App Paths\WinMerge.exe; ValueType: none; Flags: uninsdeletekey
-Root: HKLM; Subkey: Software\Microsoft\Windows\CurrentVersion\App Paths\WinMergeU.exe; ValueType: none; Flags: uninsdeletekey
-Root: HKLM; SubKey: SOFTWARE\Microsoft\Windows\CurrentVersion\App Paths\WinMerge.exe; ValueType: string; ValueName: ; ValueData: {app}\WinMergeU.exe
-Root: HKLM; SubKey: SOFTWARE\Microsoft\Windows\CurrentVersion\App Paths\WinMergeU.exe; ValueType: string; ValueName: ; ValueData: {app}\WinMergeU.exe
-
-;Registry Keys for use by ShellExtension.dll
-Root: HKLM; SubKey: Software\Thingamahoochie\WinMerge; ValueType: string; ValueName: Executable; ValueData: {app}\WinMergeU.exe
-Root: HKCU; SubKey: Software\Thingamahoochie\WinMerge; ValueType: string; ValueName: Executable; ValueData: {app}\WinMergeU.exe
-
-;Enables or disables the Context Menu preference based on what the user selects during install
-;Initially the Context menu is explicitly disabled:
-Root: HKLM; SubKey: Software\Thingamahoochie\WinMerge; ValueType: dword; ValueName: ContextMenuEnabled; ValueData: 0;
-
-;If the user chose to use the context menu then we re-enable it.  This is necessary so it'll turn on and off not just on.
-Root: HKLM; SubKey: Software\Thingamahoochie\WinMerge; ValueType: dword; ValueName: ContextMenuEnabled; ValueData: 1; Tasks: ShellExtension
-Root: HKCU; SubKey: Software\Thingamahoochie\WinMerge; ValueType: dword; ValueName: ContextMenuEnabled; ValueData: {code:ShellMenuEnabled}
-
-;If WinMerge.exe is installed then we'll automatically configure WinMerge as the differencing application
-Root: HKCU; SubKey: Software\TortoiseCVS; ValueType: string; ValueName: External Diff Application; ValueData: {app}\WinMergeU.exe; Flags: uninsdeletevalue; Tasks: TortoiseCVS
-Root: HKCU; SubKey: Software\TortoiseCVS; ValueType: dword; ValueName: DiffAsUnicode; ValueData: $00000001; Flags: uninsdeletevalue; Tasks: TortoiseCVS
-Root: HKCU; SubKey: Software\TortoiseCVS\Prefs\External Diff Application; ValueType: string; ValueName: _; ValueData: {app}\WinMergeU.exe; Flags: uninsdeletevalue dontcreatekey; Tasks: TortoiseCVS
-Root: HKCU; SubKey: Software\TortoiseCVS\Prefs\External Diff2 Params; ValueType: string; ValueName: _; ValueData: """%1"" ""%2"""; Flags: uninsdeletevalue dontcreatekey; Tasks: TortoiseCVS
-
-;Tells TortoiseCVS to use WinMerge as its differencing application (this happens whether or not Tortoise is current installed, that way
-;if it is installed at a later date this will automatically support it)
-Root: HKCU; SubKey: Software\TortoiseCVS; ValueType: string; ValueName: External Merge Application; ValueData: {app}\WinMergeU.exe; Flags: uninsdeletevalue; Tasks: TortoiseCVS
-Root: HKCU; SubKey: Software\TortoiseCVS; ValueType: dword; ValueName: MergeAsUnicode; ValueData: $00000001; Flags: uninsdeletevalue; Tasks: TortoiseCVS
-Root: HKCU; SubKey: Software\TortoiseCVS\Prefs\External Merge Application; ValueType: string; ValueName: _; ValueData: {app}\WinMergeU.exe; Flags: uninsdeletevalue dontcreatekey; Tasks: TortoiseCVS
-Root: HKCU; SubKey: Software\TortoiseCVS\Prefs\External Merge2 Params; ValueType: string; ValueName: _; ValueData: """%mine"" ""%yours"""; Flags: uninsdeletevalue dontcreatekey; Tasks: TortoiseCVS
-
-;Set WinMerge as TortoiseGit diff tool
-Root: HKCU; SubKey: Software\TortoiseGit; ValueType: string; ValueName: Diff; ValueData: {app}\WinMergeU.exe -e -ub -dl %bname -dr %yname %base %mine; Flags: uninsdeletevalue; Tasks: TortoiseGit
-Root: HKCU; SubKey: Software\TortoiseGit; ValueType: string; ValueName: Merge; ValueData: {code:TortoiseSVNGitMergeToolCommandLine}; Flags: uninsdeletevalue; Check: UseAs3WayMergeTool
-
-;Set WinMerge as TortoiseSVN diff tool
-Root: HKCU; SubKey: Software\TortoiseSVN; ValueType: string; ValueName: Diff; ValueData: {app}\WinMergeU.exe -e -ub -dl %bname -dr %yname %base %mine; Flags: uninsdeletevalue; Tasks: TortoiseSVN
-Root: HKCU; SubKey: Software\TortoiseSVN; ValueType: string; ValueName: Merge; ValueData: {code:TortoiseSVNGitMergeToolCommandLine}; Flags: uninsdeletevalue; Check: UseAs3WayMergeTool
-
-;Whatever the user chooses at the [Select Setup Language] dialog should also determine what language WinMerge will start up in
-;(unless the user already has a startup language specified)
-Root: HKLM; SubKey: Software\Thingamahoochie\WinMerge\Locale; ValueType: dword; ValueName: LanguageId; ValueData: $00001401; Flags: deletevalue; Languages: Arabic
-Root: HKLM; SubKey: Software\Thingamahoochie\WinMerge\Locale; ValueType: dword; ValueName: LanguageId; ValueData: $0000042d; Flags: deletevalue; Languages: Basque
-Root: HKLM; SubKey: Software\Thingamahoochie\WinMerge\Locale; ValueType: dword; ValueName: LanguageId; ValueData: $00000402; Flags: deletevalue; Languages: Bulgarian
-Root: HKLM; SubKey: Software\Thingamahoochie\WinMerge\Locale; ValueType: dword; ValueName: LanguageId; ValueData: $00000403; Flags: deletevalue; Languages: Catalan
-Root: HKLM; SubKey: Software\Thingamahoochie\WinMerge\Locale; ValueType: dword; ValueName: LanguageId; ValueData: $00000804; Flags: deletevalue; Languages: Chinese_Simplified
-Root: HKLM; SubKey: Software\Thingamahoochie\WinMerge\Locale; ValueType: dword; ValueName: LanguageId; ValueData: $00000404; Flags: deletevalue; Languages: Chinese_Traditional
-Root: HKLM; SubKey: Software\Thingamahoochie\WinMerge\Locale; ValueType: dword; ValueName: LanguageId; ValueData: $0000041a; Flags: deletevalue; Languages: Croatian
-Root: HKLM; SubKey: Software\Thingamahoochie\WinMerge\Locale; ValueType: dword; ValueName: LanguageId; ValueData: $00000405; Flags: deletevalue; Languages: Czech
-Root: HKLM; SubKey: Software\Thingamahoochie\WinMerge\Locale; ValueType: dword; ValueName: LanguageId; ValueData: $00000406; Flags: deletevalue; Languages: Danish
-Root: HKLM; SubKey: Software\Thingamahoochie\WinMerge\Locale; ValueType: dword; ValueName: LanguageId; ValueData: $00000413; Flags: deletevalue; Languages: Dutch
-Root: HKLM; SubKey: Software\Thingamahoochie\WinMerge\Locale; ValueType: dword; ValueName: LanguageId; ValueData: $00000409; Flags: deletevalue; Languages: English
-Root: HKLM; SubKey: Software\Thingamahoochie\WinMerge\Locale; ValueType: dword; ValueName: LanguageId; ValueData: $0000040b; Flags: deletevalue; Languages: Finnish
-Root: HKLM; SubKey: Software\Thingamahoochie\WinMerge\Locale; ValueType: dword; ValueName: LanguageId; ValueData: $0000040c; Flags: deletevalue; Languages: French
-Root: HKLM; SubKey: Software\Thingamahoochie\WinMerge\Locale; ValueType: dword; ValueName: LanguageId; ValueData: $00000456; Flags: deletevalue; Languages: Galician
-Root: HKLM; SubKey: Software\Thingamahoochie\WinMerge\Locale; ValueType: dword; ValueName: LanguageId; ValueData: $00000407; Flags: deletevalue; Languages: German
-Root: HKLM; SubKey: Software\Thingamahoochie\WinMerge\Locale; ValueType: dword; ValueName: LanguageId; ValueData: $00000408; Flags: deletevalue; Languages: Greek
-Root: HKLM; SubKey: Software\Thingamahoochie\WinMerge\Locale; ValueType: dword; ValueName: LanguageId; ValueData: $0000040e; Flags: deletevalue; Languages: Hungarian
-Root: HKLM; SubKey: Software\Thingamahoochie\WinMerge\Locale; ValueType: dword; ValueName: LanguageId; ValueData: $00000410; Flags: deletevalue; Languages: Italian
-Root: HKLM; SubKey: Software\Thingamahoochie\WinMerge\Locale; ValueType: dword; ValueName: LanguageId; ValueData: $00000411; Flags: deletevalue; Languages: Japanese
-Root: HKLM; SubKey: Software\Thingamahoochie\WinMerge\Locale; ValueType: dword; ValueName: LanguageId; ValueData: $00000412; Flags: deletevalue; Languages: Korean
-Root: HKLM; SubKey: Software\Thingamahoochie\WinMerge\Locale; ValueType: dword; ValueName: LanguageId; ValueData: $00000427; Flags: deletevalue; Languages: Lithuanian 
-Root: HKLM; SubKey: Software\Thingamahoochie\WinMerge\Locale; ValueType: dword; ValueName: LanguageId; ValueData: $00000414; Flags: deletevalue; Languages: Norwegian
-Root: HKLM; SubKey: Software\Thingamahoochie\WinMerge\Locale; ValueType: dword; ValueName: LanguageId; ValueData: $00000429; Flags: deletevalue; Languages: Persian
-Root: HKLM; SubKey: Software\Thingamahoochie\WinMerge\Locale; ValueType: dword; ValueName: LanguageId; ValueData: $00000415; Flags: deletevalue; Languages: Polish
-Root: HKLM; SubKey: Software\Thingamahoochie\WinMerge\Locale; ValueType: dword; ValueName: LanguageId; ValueData: $00000816; Flags: deletevalue; Languages: Portuguese
-Root: HKLM; SubKey: Software\Thingamahoochie\WinMerge\Locale; ValueType: dword; ValueName: LanguageId; ValueData: $00000416; Flags: deletevalue; Languages: PortugueseBrazilian
-Root: HKLM; SubKey: Software\Thingamahoochie\WinMerge\Locale; ValueType: dword; ValueName: LanguageId; ValueData: $00000418; Flags: deletevalue; Languages: Romanian
-Root: HKLM; SubKey: Software\Thingamahoochie\WinMerge\Locale; ValueType: dword; ValueName: LanguageId; ValueData: $00000419; Flags: deletevalue; Languages: Russian
-Root: HKLM; SubKey: Software\Thingamahoochie\WinMerge\Locale; ValueType: dword; ValueName: LanguageId; ValueData: $00000c1a; Flags: deletevalue; Languages: Serbian
-Root: HKLM; SubKey: Software\Thingamahoochie\WinMerge\Locale; ValueType: dword; ValueName: LanguageId; ValueData: $0000045b; Flags: deletevalue; Languages: Sinhala
-Root: HKLM; SubKey: Software\Thingamahoochie\WinMerge\Locale; ValueType: dword; ValueName: LanguageId; ValueData: $0000041b; Flags: deletevalue; Languages: Slovak
-Root: HKLM; SubKey: Software\Thingamahoochie\WinMerge\Locale; ValueType: dword; ValueName: LanguageId; ValueData: $00000424; Flags: deletevalue; Languages: Slovenian
-Root: HKLM; SubKey: Software\Thingamahoochie\WinMerge\Locale; ValueType: dword; ValueName: LanguageId; ValueData: $00000c0a; Flags: deletevalue; Languages: Spanish
-Root: HKLM; SubKey: Software\Thingamahoochie\WinMerge\Locale; ValueType: dword; ValueName: LanguageId; ValueData: $0000041D; Flags: deletevalue; Languages: Swedish
-Root: HKLM; SubKey: Software\Thingamahoochie\WinMerge\Locale; ValueType: dword; ValueName: LanguageId; ValueData: $0000041f; Flags: deletevalue; Languages: Turkish
-Root: HKLM; SubKey: Software\Thingamahoochie\WinMerge\Locale; ValueType: dword; ValueName: LanguageId; ValueData: $00000422; Flags: deletevalue; Languages: Ukrainian
-
-
-[Run]
-;This will no longer appear unless the user chose to make a start menu group in the first place
-Filename: {win}\Explorer.exe; Description: {cm:ViewStartMenuFolder}; Parameters: """{group}"""; Flags: waituntilidle postinstall skipifsilent unchecked; Check: GroupCreated
-
-Filename: {app}\WinMergeU.exe; Description: {cm:LaunchProgram,WinMerge}; Flags: nowait postinstall skipifsilent runmaximized
-
-Filename: {app}\WinMerge32BitPluginProxy.exe; Parameters: "/RegServer"; Flags: waituntilidle
-
-[UninstallRun]
-Filename: {app}\WinMerge32BitPluginProxy.exe; Parameters: "/UnregServer"; Flags: waituntilidle
-
-
-[UninstallDelete]
-;Remove 7-zip integration dlls possibly installed (by hand or using separate installer)
-Name: {app}\Merge7z*.dll; Type: files
-Name: {app}\7zip_pad.xml; Type: files
-Name: {app}\Codecs; Type: filesandordirs
-Name: {app}\Formats; Type: filesandordirs
-Name: {app}\Lang; Type: filesandordirs
-
-Name: {group}; Type: dirifempty
-Name: {app}; Type: dirifempty
-
-
-[Code]
-Var
-    g_CheckListBox: TNewCheckListBox;
-
-{Determines whether or not the user chose to create a start menu}
-Function GroupCreated(): boolean;
-Var
-    {Stores the path of the start menu group Inno Setup may have created}
-    strGroup_Path: string;
-Begin
-    {Saves the path that Inno Setup intended to create the start menu group at}
-    strGroup_Path := ExpandConstant('{group}');
-
-    {If the start menu path isn't blank then..}
-    if strGroup_Path <> '' Then
-        Begin
-            {If the user choose to create the start menu then this folder will exist.
-            If the folder exists then GroupCreated = True otherwise it does not.}
-            Result := DirExists(strGroup_Path)
-        end
-    else
-        {Since the start menu path is null, we know that the user chose not to create a
-        start menu group (note in Inno Setup 4.18 this didn't yet work, but I'm sure it will in the future}
-        Result := False;
-
-     {Debug
-
-    If DirExists(strGroup_Path) = True Then
-        Msgbox('The group "' + ExpandConstant('group') + '" was found', mbInformation, mb_ok)
-    Else
-        Msgbox('The group "' + ExpandConstant('group') + '" doesn''t exist.', mbInformation, mb_ok); }
-End;
-
-
-{Determines whether or not TortoiseCVS is installed}
-Function TortoiseCVSInstalled(): boolean;
-Begin
-	{This absolutely must remain as \CustomIcons, because our application used to create some TortoiseCVS keys even if the application wasn't installed!}
-    Result := RegKeyExists(HKEY_LOCAL_MACHINE, 'SOFTWARE\TortoiseCVS\CustomIcons') or RegKeyExists(HKEY_LOCAL_MACHINE, 'SOFTWARE\TortoiseCVS\Icons');
-End;
-
-{Determines whether or not TortoiseGit is installed}
-Function TortoiseGitInstalled(): boolean;
-Begin
-    Result := RegKeyExists(HKEY_LOCAL_MACHINE, 'SOFTWARE\TortoiseGit') or RegKeyExists(HKEY_LOCAL_MACHINE, 'SOFTWARE\Classes\Directory\Background\shellex\ContextMenuHandlers\TortoiseGit');
-End;
-
-{Determines whether or not TortoiseSVN is installed}
-Function TortoiseSVNInstalled(): boolean;
-Begin
-    Result := RegKeyExists(HKEY_LOCAL_MACHINE, 'SOFTWARE\TortoiseSVN') or RegKeyExists(HKEY_LOCAL_MACHINE, 'SOFTWARE\Classes\Directory\Background\shellex\ContextMenuHandlers\TortoiseSVN');
-End;
-
-Function OldGroup(): string;
-Begin
-    {Stores where in \All Users\Programs\ our start menu used to be located}
-     RegQueryStringValue(HKEY_LOCAL_MACHINE, 'SOFTWARE\Microsoft\Windows\CurrentVersion\Uninstall\WinMerge_is1', 'Inno Setup: Icon Group', Result)
-End;
-
-Procedure DeletePreviousStartMenu();
-Var
-        strOld: string;
-        strNew: string;
-        strMessage: string;
-Begin
-    {Detects the previous start menu group's path, if any}
-    strOld := OldGroup();
-
-    {Detects the current start menu group's path, if any (not creating a group is a valid option)}
-    strNew := ExpandConstant('{group}');
-
-    {removes the start menu portion of the path from the group path making it match the format of strOld}
-    StringChange(strNew, ExpandConstant('{commonprograms}\'), '')
-
-    {if the user does have a previous start menu location then..}
-    If strOld <> '' Then
-        Begin
-            {If the current and previous start menu locations are different then...}
-            If Uppercase(strOld) <> UpperCase(strNew) Then
-                Begin
-                    strMessage := ExpandConstant('{cm:DeletePreviousStartMenu}');
-                    strMessage := Format(strMessage, [strOld, strNew]);
-
-                    {Display a dialog asking the user if they'd like to delete the previous start menu group}
-                    {If they'd like to delete the previous start menu group then...}
-                    If Msgbox(strMessage, mbConfirmation, mb_YesNo) = mrYes Then
-                        Begin
-                            strOld := ExpandConstant('{commonprograms}\') + strOld;
-                            {Remove old start menu}
-                            DelTree(strOld, True, True, True);
-                        End;
-                End;
-        End;
-End;
-
-{This event procedure is queed each time the user changes pages within the installer}
-Procedure CurPageChanged(CurPage: integer);
-Begin
-    {if the installer reaches the file copy page then...}
-    If CurPage = wpInstalling Then
-            {Delete the previous start menu group if the location has changed since the last install}
-            DeletePreviousStartMenu;
-End;
-
-// Checks if context menu is already enabled for shell extension
-// If so, we won't overwrite its existing value in [Registry] section
-Function ShellMenuEnabled(Unused: string): string;
-Var
-  ContextMenuEnabled: DWORD;
-Begin
-  ContextMenuEnabled := 0;
-  RegQueryDWORDValue(HKCU, 'Software\Thingamahoochie\WinMerge', 'ContextMenuEnabled', ContextMenuEnabled);
-  if IsTaskSelected('ShellExtension') then
-    Result := inttostr(ContextMenuEnabled or 1)
-  else
-    Result := '0';
-End;
-
-// Add WinMerge to system path.
-// This requires certain order of things to work:
-// #1 ModPathDir function must be first (it gets called by others)
-// #2 include of modpath.iss so modpath code gets included
-// #3 CurStepChanged and CurUninstallStepChanged procedures as they call
-//    ModPath (in modpath.iss)
-function ModPathDir(): TArrayOfString;
-var
-    Dir:	TArrayOfString;
-begin
-    setArrayLength(Dir, 1)
-	Dir[0] := ExpandConstant('{app}');
-	Result := Dir;
-end;
-
-function UseAs3WayMergeTool(): Boolean;
-begin
-    Result := g_CheckListBox.Checked[0];
-end;
-
-function TortoiseSVNGitMergeToolCommandLine(Unused: string): string;
-var
-    lmr: string;
-    Args: string;
-begin
-    if g_CheckListBox.Checked[1] then begin
-        lmr := 'r';
-        Args := '/e /ub /fr /wl /wm /dl %bname /dm %tname /dr %yname  %base %theirs %mine /o %merged';
-    end else if g_CheckListBox.Checked[2] then begin
-        lmr := 'm';
-        Args := '/e /ub /fm /wl /wr /dl %tname /dm %bname /dr %yname  %theirs %base %mine /o %merged';
-    end else begin
-        lmr := 'l';
-        Args := '/e /ub /fl /wm /wr /dl %yname /dm %tname /dr %bname  %mine %theirs %base /o %merged';
-    end;
-    if g_CheckListBox.Checked[4] then begin
-        Args := Args + ' /a' + lmr;
-    end;
-    Result := ExpandConstant('{app}\WinMergeU.exe') + ' ' + Args;
-end;
-
-function ThreeWayMergePage_ShouldSkipPage(Page: TWizardPage): Boolean;
-begin
-    Result := not (IsTaskSelected('TortoiseSVN') or IsTaskSelected('TortoiseGit'));
-end;
-
-#include "modpath.iss"
-
-procedure CurStepChanged(CurStep: TSetupStep);
-Begin
-    if CurStep = ssPostInstall then
-    begin
-		if IsTaskSelected('modifypath') then
-			ModPath();
-    end;
-End;
-
-Procedure CurUninstallStepChanged(CurUninstallStep: TUninstallStep);
-var
-	appdir:			String;
-	selectedTasks:	AnsiString;
-Begin
-	appdir := ExpandConstant('{app}')
-	if CurUninstallStep = usUninstall then begin
-		if LoadStringFromFile(appdir + '\uninsTasks.txt', selectedTasks) then
-			if Pos('modifypath', selectedTasks) > 0 then
-				ModPath();
-		DeleteFile(appdir + '\uninsTasks.txt')
-	end;
-End;
-
-function BooleanToString(Value : Boolean) : String; 
-begin
-  if Value then
-    Result := 'true'
-  else
-    Result := 'false';
-end;
-
-function StringToBoolean(Value : String) : Boolean; 
-begin
-  if Value = 'true' then
-    Result := true
-  else
-    Result := false;
-end;
-
-function AreSourceAndDestinationOfShellExtensionSame(Filename: String) : Boolean;
-var
-  ver: String;
-begin
-  ver := ''
-  GetVersionNumbersString(Filename, ver);
-  if ver = ExpandConstant('{#ShellExtensionVersion}') then
-    Result := true
-  else
-    Result := false;
-end;
-
-procedure RegisterPreviousData(PreviousDataKey: Integer);
-begin
-  SetPreviousData(PreviousDataKey, 'UseAs3WayMergeTool', BooleanToString(g_CheckListBox.Checked[0]));
-  SetPreviousData(PreviousDataKey, 'MergeAtRightPane', BooleanToString(g_CheckListBox.Checked[1]));
-  SetPreviousData(PreviousDataKey, 'MergeAtCenterPane', BooleanToString(g_CheckListBox.Checked[2]));
-  SetPreviousData(PreviousDataKey, 'MergeAtLeftPane', BooleanToString(g_CheckListBox.Checked[3]));
-  SetPreviousData(PreviousDataKey, 'AutoMergeAtStartup', BooleanToString(g_CheckListBox.Checked[4]));
-end;
-
-function GetSysColor(ColorType: Integer): Integer;
-external 'GetSysColor@user32.dll';
-
-procedure InitializeWizard();
-var
-  Page: TWizardPage;
-begin
-  Page := CreateCustomPage(wpSelectTasks, ExpandConstant('{cm:ThreeWayMergeWizardPageCaption}'), ExpandConstant('{cm:ThreeWayMergeWizardPageDescription}'));
-  Page.OnShouldSkipPage := @ThreeWayMergePage_ShouldSkipPage;
-
-  g_CheckListBox := TNewCheckListBox.Create(Page);
-  g_CheckListBox.Width := Page.SurfaceWidth;
-  g_CheckListBox.Height := ScaleY(128);
-  g_CheckListBox.Flat := True;
-  g_CheckListBox.BorderStyle := bsNone;
-  g_CheckListBox.Color := GetSysColor(15);
-  g_CheckListBox.Parent := Page.Surface;
-  g_CheckListBox.AddCheckBox(ExpandConstant('{cm:RegisterWinMergeAs3WayMergeTool}'), '', 0, StringToBoolean(GetPreviousData('UseAs3WayMergeTool', 'true')), True, False, True, nil);
-  g_CheckListBox.AddRadioButton(ExpandConstant('{cm:MergeAtRightPane}'), '', 1, StringToBoolean(GetPreviousData('MergeAtRightPane', 'true')), True, nil);
-  g_CheckListBox.AddRadioButton(ExpandConstant('{cm:MergeAtCenterPane}'), '', 1, StringToBoolean(GetPreviousData('MergeAtCenterPane', 'false')), True, nil);
-  g_CheckListBox.AddRadioButton(ExpandConstant('{cm:MergeAtLeftPane}'), '', 1, StringToBoolean(GetPreviousData('MergeAtLeftPane', 'false')), True, nil);
-  g_CheckListBox.AddCheckBox(ExpandConstant('{cm:AutoMergeAtStartup}'), '', 1, StringToBoolean(GetPreviousData('AutoMergeAtStartup', 'true')), True, False, True, nil);
-end;
+;           Programmed by:  Christian Blackburn, Christian List, Kimmo Varis,
+;                 Purpose:  The is the Inno Setup installation script for distributing our WinMerge application.
+; Tools Needed To Compile:  Inno Setup 5.1.7+ (http://www.jrsoftware.org/isdl.php), Inno Setup QuickStart Pack 5.1.7+(http://www.jrsoftware.org/isdl.php)
+;                           note: the versions of Inno Setup and the QuickStart Pack should be identical to ensure proper function
+;Directly Dependant Files:  Because this is an installer. It would be difficult to list and maintain each of the files referenced
+;                           throughout the script in the header.  If you search this plain text script for a particular file in our Subversio repository and it
+;                           doesn't appear then this script is not directly dependant on that file.
+;Compilation Instructions:  1.  Open this file in Inno Setup or ISTool
+;                           2.  Make sure Compression=LZMA/Ultra, InternalCompressLevel=Ultra, and SolidCompression=True these values are lowered during
+;                               development to speed up compilation, however at release we want the intaller to be as strong as possible.
+;                           3. Check all files are present:
+;                                   -From ISTool Click
+;                           4.  Compile the script: "Project" --> "Verify Files..."
+;                                   -From Inno Setup "Click "Build" --> "Compile"
+;                                   -From ISTool Click "Project" --> "Compile Setup"
+;                           5.  The compiled installer will appear in the \InnoSetup\Output\ directory at currently should be around 1.5MBs in size.
+;
+; Installer To Do List:
+; #  Make the Install7ZipDll() Function automatically work with future versions of Merge7zDLL (Use GetCurentFileName)
+; #  Provide the option to or not to assign the Ctrl+Alt+M accelerator to WinMerge., make sure it's turned on for at least one icon
+; #  Add WinMerge to the user's path so they can execute comparison's from a Dos Prompt (Cmd.exe/Command.exe)
+; #  We need to unregister, and delete the ShellExtension Dll if the user doesn't want it, during installation
+
+; #  Display integration options in gray rather than hiding them if the user doesn't have the application in question installed
+; #  We need to ask those that have the RCLLocalization.dll in their plugins folder if they actually want it, their answer will need to be stored in the registry
+; #  Write code to detect "\Programs\WinMerge\WinMerge" type start menu installs
+;
+; Custom Installer Pages:
+; #  Bundle 7-Zip with WinMerge or provide on the fly download capability.
+; #  Allow users to set their working directory via a custom installer page
+;
+; Things that make the user's life easier:
+; #  Create instructions and a sample language file using the Inno Setup Translator Tool (http://www2.arnes.si/~sopjsimo/translator.html)
+; #  Add "WinMerge is running would you like to close it now?" support with programmatic termination
+;     -Note: We'll need to add a declares statement to our ISX code so that we can use FindWindowEx directly or a mutex search or two
+; #  Rather than requiring users to restart we could just kill all intances of Explorer.exe, but we'll need to prompt the user first and restart it
+;    once the ShellExtension.dll file has been added or removed.
+;
+; Non-Essential Features:
+; #  See about getting a higher resolution copy of the Users's Guide.ico source art from somebody (A 32x32, and or 48x48 would be nice)
+; #  Using the registry set the order our icons appear within their group in the start menu.:
+;      1.  WinMerge
+;      2.  Read Me
+;      3.  Users's Guide
+; #  Create the ability to install to two start menu groups simultaneously
+;
+; Not yet possible (Limited by Inno Setup):
+; #  While uninstalling prompt the user as to whether or not they'd like to remove their WinMerge preferences too?
+
+#define AppVersion GetFileVersion(SourcePath + "\..\..\Build\X64\Release\WinMergeU.exe")
+#define ShellExtensionVersion GetFileVersion(SourcePath + "..\..\Build\ShellExtension\ShellExtensionX64.dll")
+
+[Setup]
+AppName=WinMerge
+AppVersion={#AppVersion}
+AppVerName=WinMerge {#AppVersion} x64
+AppPublisher=Thingamahoochie Software
+AppPublisherURL=https://winmergejp.bitbucket.io
+AppSupportURL=https://winmergejp.bitbucket.io
+AppUpdatesURL=https://winmergejp.bitbucket.io
+
+; Installer executable's version resource info
+VersionInfoCompany=https://winmergejp.bitbucket.io
+VersionInfoDescription=WinMerge Installer
+VersionInfoVersion={#AppVersion}
+
+;This is in case an older version of the installer happened to be
+DirExistsWarning=no
+
+;Tells the installer to only display a select language dialog if the an exact match wasn't found
+ShowLanguageDialog=auto
+
+DefaultDirName={pf}\WinMerge
+DefaultGroupName=WinMerge
+DisableStartupPrompt=true
+AllowNoIcons=true
+InfoBeforeFile=..\..\Docs\users\GPL.rtf
+InfoAfterFile=..\..\Docs\users\ReadMe.txt
+
+OutputBaseFilename=WinMerge-{#AppVersion}-x64-Setup
+
+;This must be admin to install C++ Runtimes and shell extension
+PrivilegesRequired=admin
+
+;Windows 2000 or later required
+MinVersion=0,5.0
+
+UninstallDisplayIcon={app}\WinMergeU.exe
+
+;Artwork References
+WizardImageFile=Art\Large Logo.bmp
+WizardSmallImageFile=Art\Small Logo.bmp
+WizardImageStretch=true
+
+;It is confusing, if Setup/Uninstall use the same icon like WinMerge!
+;SetupIconFile=..\..\src\res\Merge.ico
+
+;Compression Parameters
+;Please note while Compression=lzma/ultra and InternalCompressLevel=Ultra are better than max
+;they also require 320 MB of memory for compression. If you're system has at least 256MB RAM then by all
+;means set it to ultra before compilation
+Compression=lzma/ultra
+InternalCompressLevel=ultra
+SolidCompression=true
+
+; Update file associations for shell (project files)
+ChangesAssociations=true
+; Updates PATH
+ChangesEnvironment=true
+OutputDir=..\..\Build
+AlwaysShowComponentsList=true
+
+ArchitecturesInstallIn64BitMode=x64
+
+;SignTool=signbat $f
+;SignedUninstaller=yes
+
+[Languages]
+;Inno Setup's Native Language
+Name: English; MessagesFile: compiler:Default.isl,..\..\Translations\InnoSetup\English.isl
+
+;Localizations:
+Name: Arabic; MessagesFile: ..\..\Translations\InnoSetup\Unbundled.is5\Arabic.isl,..\..\Translations\InnoSetup\Arabic.isl
+Name: Basque; MessagesFile: ..\..\Translations\InnoSetup\Unbundled.is5\Basque.isl,..\..\Translations\InnoSetup\Basque.isl; InfoAfterFile: ..\..\Translations\Docs\Readme\ReadMe-Basque.txt
+Name: Bulgarian; MessagesFile: ..\..\Translations\InnoSetup\Unbundled.is5\Bulgarian.isl,..\..\Translations\InnoSetup\Bulgarian.isl; InfoAfterFile: ..\..\Translations\Docs\Readme\ReadMe-Bulgarian.txt
+Name: Catalan; MessagesFile: compiler:Languages\Catalan.isl,..\..\Translations\InnoSetup\Catalan.isl; InfoAfterFile: ..\..\Translations\Docs\Readme\ReadMe-Catalan.txt
+Name: Chinese_Simplified; MessagesFile: ..\..\Translations\InnoSetup\Unbundled.is5\ChineseSimplified.isl,..\..\Translations\InnoSetup\Chinese_Simplified.isl; InfoAfterFile: ..\..\Translations\Docs\Readme\ReadMe-ChineseSimplified.txt
+Name: Chinese_Traditional; MessagesFile: ..\..\Translations\InnoSetup\Unbundled.is5\ChineseTraditional.isl,..\..\Translations\InnoSetup\Chinese_Traditional.isl; InfoAfterFile: ..\..\Translations\Docs\Readme\ReadMe-ChineseTraditional.txt
+Name: Croatian; MessagesFile: ..\..\Translations\InnoSetup\Unbundled.is5\Croatian.isl,..\..\Translations\InnoSetup\Croatian.isl; InfoAfterFile: ..\..\Translations\Docs\Readme\ReadMe-Croatian.txt
+Name: Czech; MessagesFile: compiler:Languages\Czech.isl,..\..\Translations\InnoSetup\Czech.isl
+Name: Danish; MessagesFile: compiler:Languages\Danish.isl,..\..\Translations\InnoSetup\Danish.isl
+Name: Dutch; MessagesFile: compiler:Languages\Dutch.isl,..\..\Translations\InnoSetup\Dutch.isl; InfoAfterFile: ..\..\Translations\Docs\Readme\ReadMe-Dutch.txt
+Name: Finnish; MessagesFile: compiler:Languages\Finnish.isl,..\..\Translations\InnoSetup\Finnish.isl; InfoAfterFile: ..\..\Translations\Docs\Readme\ReadMe-Finnish.txt
+Name: French; MessagesFile: compiler:Languages\French.isl,..\..\Translations\InnoSetup\French.isl; InfoAfterFile: ..\..\Translations\Docs\Readme\ReadMe-French.txt
+Name: Galician; MessagesFile: ..\..\Translations\InnoSetup\Unbundled.is5\Galician.isl,..\..\Translations\InnoSetup\Galician.isl; InfoAfterFile: ..\..\Translations\Docs\Readme\ReadMe-Galician.txt
+Name: German; MessagesFile: compiler:Languages\German.isl,..\..\Translations\InnoSetup\German.isl; InfoAfterFile: ..\..\Translations\Docs\Readme\ReadMe-German.txt
+Name: Greek; MessagesFile: compiler:Languages\Greek.isl,..\..\Translations\InnoSetup\Greek.isl; InfoAfterFile: ..\..\Translations\Docs\Readme\ReadMe-Greek.txt
+Name: Hungarian; MessagesFile: compiler:Languages\Hungarian.isl,..\..\Translations\InnoSetup\Hungarian.isl
+Name: Italian; MessagesFile: compiler:Languages\Italian.isl,..\..\Translations\InnoSetup\Italian.isl; InfoAfterFile: ..\..\Translations\Docs\Readme\ReadMe-Italian.txt
+Name: Japanese; MessagesFile: compiler:Languages\Japanese.isl,..\..\Translations\InnoSetup\Japanese.isl; InfoAfterFile: ..\..\Translations\Docs\Readme\ReadMe-Japanese.txt
+Name: Korean; MessagesFile: ..\..\Translations\InnoSetup\Unbundled.is5\Korean.isl,..\..\Translations\InnoSetup\Korean.isl
+Name: Lithuanian; MessagesFile: ..\..\Translations\InnoSetup\Unbundled.is5\Lithuanian.isl,..\..\Translations\InnoSetup\Lithuanian.isl; InfoAfterFile: ..\..\Translations\Docs\Readme\ReadMe-Lithuanian.txt
+Name: Norwegian; MessagesFile: compiler:Languages\Norwegian.isl,..\..\Translations\InnoSetup\Norwegian.isl
+Name: Persian; MessagesFile: ..\..\Translations\InnoSetup\Unbundled.is5\Farsi.isl,..\..\Translations\InnoSetup\Persian.isl
+Name: Polish; MessagesFile: compiler:Languages\Polish.isl,..\..\Translations\InnoSetup\Polish.isl
+Name: Portuguese; MessagesFile: compiler:Languages\Portuguese.isl,..\..\Translations\InnoSetup\Portuguese.isl; InfoAfterFile: ..\..\Translations\Docs\Readme\ReadMe-Portuguese.txt
+Name: PortugueseBrazilian; MessagesFile: compiler:Languages\BrazilianPortuguese.isl,..\..\Translations\InnoSetup\Brazilian.isl; InfoAfterFile: ..\..\Translations\Docs\Readme\ReadMe-Brazilian.txt
+Name: Romanian; MessagesFile: ..\..\Translations\InnoSetup\Unbundled.is5\Romanian.isl,..\..\Translations\InnoSetup\Romanian.isl; InfoAfterFile: ..\..\Translations\Docs\Readme\ReadMe-Romanian.txt
+Name: Russian; MessagesFile: compiler:Languages\Russian.isl,..\..\Translations\InnoSetup\Russian.isl
+Name: Serbian; MessagesFile: compiler:Languages\SerbianCyrillic.isl,..\..\Translations\InnoSetup\Serbian.isl; InfoAfterFile: ..\..\Translations\Docs\Readme\ReadMe-Serbian.txt
+Name: Sinhala; MessagesFile: ..\..\Translations\InnoSetup\Unbundled.is5\Sinhala.islu,..\..\Translations\InnoSetup\Sinhala.islu
+Name: Slovak; MessagesFile: ..\..\Translations\InnoSetup\Unbundled.is5\Slovak.isl,..\..\Translations\InnoSetup\Slovak.isl; InfoAfterFile: ..\..\Translations\Docs\Readme\ReadMe-Slovak.txt
+Name: Slovenian; MessagesFile: compiler:Languages\Slovenian.isl,..\..\Translations\InnoSetup\Slovenian.isl; InfoAfterFile: ..\..\Translations\Docs\Readme\ReadMe-Slovenian.txt
+Name: Spanish; MessagesFile: compiler:Languages\Spanish.isl,..\..\Translations\InnoSetup\Spanish.isl; InfoAfterFile: ..\..\Translations\Docs\Readme\ReadMe-Spanish.txt
+Name: Swedish; MessagesFile: ..\..\Translations\InnoSetup\Unbundled.is5\Swedish.isl,..\..\Translations\InnoSetup\Swedish.isl; InfoAfterFile: ..\..\Translations\Docs\Readme\ReadMe-Swedish.txt
+Name: Turkish; MessagesFile: compiler:Languages\Turkish.isl,..\..\Translations\InnoSetup\Turkish.isl; InfoAfterFile: ..\..\Translations\Docs\Readme\ReadMe-Turkish.txt
+Name: Ukrainian; MessagesFile: compiler:Languages\Ukrainian.isl,..\..\Translations\InnoSetup\Ukrainian.isl; InfoAfterFile: ..\..\Translations\Docs\Readme\ReadMe-Ukrainian.txt
+
+
+[Messages]
+English.FinishedLabel=Setup has finished installing WinMerge on your computer.
+English.SetupAppTitle=Setup - WinMerge {#AppVersion}
+English.WizardInfoBefore=License Agreement
+English.InfoBeforeLabel=GNU General Public License
+
+
+[Types]
+Name: typical; Description: {cm:TypicalInstallation}
+Name: full; Description: {cm:FullInstallation}
+Name: compact; Description: {cm:CompactInstallation}
+Name: custom; Description: {cm:CustomInstallation}; Flags: iscustom
+
+
+[Components]
+; Executable, libraries, documentation
+Name: Core; Description: {cm:AppCoreFiles}; Types: full custom typical compact; Flags: fixed
+Name: ShellExtension32bit; Description: {cm:ShellExtension32bit}; Types: full typical
+
+Name: filters; Description: {cm:Filters}; Flags: disablenouninstallwarning; Types: full typical
+Name: Plugins; Description: {cm:Plugins}; Flags: disablenouninstallwarning; Types: full typical
+Name: Frhed; Description: {cm:Frhed}; Flags: disablenouninstallwarning; Types: full typical
+Name: WinIMerge; Description: {cm:WinIMerge}; Flags: disablenouninstallwarning; Types: full typical
+Name: ArchiveSupport; Description: {cm:ArchiveSupport}; Flags: disablenouninstallwarning; Types: full typical
+Name: Patch; Description: {cm:Patch}; Flags: disablenouninstallwarning; Types: full typical
+
+;Language components
+Name: Languages; Description: {cm:Languages}; Flags: disablenouninstallwarning
+Name: Languages\Arabic; Description: {cm:ArabicLanguage}; Flags: disablenouninstallwarning; Types: full; Languages: not Arabic
+Name: Languages\Arabic; Description: {cm:ArabicLanguage}; Flags: disablenouninstallwarning; Types: full typical compact; Languages: Arabic
+
+Name: Languages\Basque; Description: {cm:BasqueLanguage}; Flags: disablenouninstallwarning; Types: full; Languages: not Basque
+Name: Languages\Basque; Description: {cm:BasqueLanguage}; Flags: disablenouninstallwarning; Types: full typical compact; Languages: Basque
+
+Name: Languages\Bulgarian; Description: {cm:BulgarianLanguage}; Flags: disablenouninstallwarning; Types: full; Languages: not Bulgarian
+Name: Languages\Bulgarian; Description: {cm:BulgarianLanguage}; Flags: disablenouninstallwarning; Types: full typical compact; Languages: Bulgarian
+
+Name: Languages\Catalan; Description: {cm:CatalanLanguage}; Flags: disablenouninstallwarning; Types: full; Languages: not Catalan
+Name: Languages\Catalan; Description: {cm:CatalanLanguage}; Flags: disablenouninstallwarning; Types: full typical compact; Languages: Catalan
+
+Name: Languages\Chinese_Simplified; Description: {cm:ChineseSimplifiedLanguage}; Flags: disablenouninstallwarning; Types: full; Languages: not Chinese_Simplified
+Name: Languages\Chinese_Simplified; Description: {cm:ChineseSimplifiedLanguage}; Flags: disablenouninstallwarning; Types: full typical compact; Languages: Chinese_Simplified
+
+Name: Languages\Chinese_Traditional; Description: {cm:ChineseTraditionalLanguage}; Flags: disablenouninstallwarning; Types: full; Languages: not Chinese_Traditional
+Name: Languages\Chinese_Traditional; Description: {cm:ChineseTraditionalLanguage}; Flags: disablenouninstallwarning; Types: full typical compact; Languages: Chinese_Traditional
+
+Name: Languages\Croatian; Description: {cm:CroatianLanguage}; Flags: disablenouninstallwarning; Types: full; Languages: not Croatian
+Name: Languages\Croatian; Description: {cm:CroatianLanguage}; Flags: disablenouninstallwarning; Types: full typical compact; Languages: Croatian
+
+Name: Languages\Czech; Description: {cm:CzechLanguage}; Flags: disablenouninstallwarning; Types: full; Languages: not Czech
+Name: Languages\Czech; Description: {cm:CzechLanguage}; Flags: disablenouninstallwarning; Types: full typical compact; Languages: Czech
+
+Name: Languages\Danish; Description: {cm:DanishLanguage}; Flags: disablenouninstallwarning; Types: full; Languages: not Danish
+Name: Languages\Danish; Description: {cm:DanishLanguage}; Flags: disablenouninstallwarning; Types: full typical compact; Languages: Danish
+
+Name: Languages\Dutch; Description: {cm:DutchLanguage}; Flags: disablenouninstallwarning; Types: full; Languages: not Dutch
+Name: Languages\Dutch; Description: {cm:DutchLanguage}; Flags: disablenouninstallwarning; Types: full typical compact; Languages: Dutch
+
+Name: Languages\Finnish; Description: {cm:FinnishLanguage}; Flags: disablenouninstallwarning; Types: full; Languages: not Finnish
+Name: Languages\Finnish; Description: {cm:FinnishLanguage}; Flags: disablenouninstallwarning; Types: full typical compact; Languages: Finnish
+
+Name: Languages\French; Description: {cm:FrenchLanguage}; Flags: disablenouninstallwarning; Types: full; Languages: not French
+Name: Languages\French; Description: {cm:FrenchLanguage}; Flags: disablenouninstallwarning; Types: full typical compact; Languages: French
+
+Name: Languages\Galician; Description: {cm:GalicianLanguage}; Flags: disablenouninstallwarning; Types: full; Languages: not Galician
+Name: Languages\Galician; Description: {cm:GalicianLanguage}; Flags: disablenouninstallwarning; Types: full typical compact; Languages: Galician
+
+Name: Languages\German; Description: {cm:GermanLanguage}; Flags: disablenouninstallwarning; Types: full; Languages: not German
+Name: Languages\German; Description: {cm:GermanLanguage}; Flags: disablenouninstallwarning; Types: full typical compact; Languages: German
+
+Name: Languages\Greek; Description: {cm:GreekLanguage}; Flags: disablenouninstallwarning; Types: full; Languages: not Greek
+Name: Languages\Greek; Description: {cm:GreekLanguage}; Flags: disablenouninstallwarning; Types: full typical compact; Languages: Greek
+
+Name: Languages\Hungarian; Description: {cm:HungarianLanguage}; Flags: disablenouninstallwarning; Types: full; Languages: not Hungarian
+Name: Languages\Hungarian; Description: {cm:HungarianLanguage}; Flags: disablenouninstallwarning; Types: full typical compact; Languages: Hungarian
+
+Name: Languages\Italian; Description: {cm:ItalianLanguage}; Flags: disablenouninstallwarning; Types: full; Languages: not Italian
+Name: Languages\Italian; Description: {cm:ItalianLanguage}; Flags: disablenouninstallwarning; Types: full typical compact; Languages: Italian
+
+Name: Languages\Japanese; Description: {cm:JapaneseLanguage}; Flags: disablenouninstallwarning; Types: full; Languages: not Japanese
+Name: Languages\Japanese; Description: {cm:JapaneseLanguage}; Flags: disablenouninstallwarning; Types: full typical compact; Languages: Japanese
+
+Name: Languages\Korean; Description: {cm:KoreanLanguage}; Flags: disablenouninstallwarning; Types: full; Languages: not Korean
+Name: Languages\Korean; Description: {cm:KoreanLanguage}; Flags: disablenouninstallwarning; Types: full typical compact; Languages: Korean
+
+Name: Languages\Lithuanian; Description: {cm:LithuanianLanguage}; Flags: disablenouninstallwarning; Types: full; Languages: not Lithuanian
+Name: Languages\Lithuanian; Description: {cm:LithuanianLanguage}; Flags: disablenouninstallwarning; Types: full typical compact; Languages: Lithuanian
+
+Name: Languages\Norwegian; Description: {cm:NorwegianLanguage}; Flags: disablenouninstallwarning; Types: full; Languages: not Norwegian
+Name: Languages\Norwegian; Description: {cm:NorwegianLanguage}; Flags: disablenouninstallwarning; Types: full typical compact; Languages: Norwegian
+
+Name: Languages\Persian; Description: {cm:PersianLanguage}; Flags: disablenouninstallwarning; Types: full; Languages: not Persian
+Name: Languages\Persian; Description: {cm:PersianLanguage}; Flags: disablenouninstallwarning; Types: full typical compact; Languages: Persian
+
+Name: Languages\Polish; Description: {cm:PolishLanguage}; Flags: disablenouninstallwarning; Types: full; Languages: not Polish
+Name: Languages\Polish; Description: {cm:PolishLanguage}; Flags: disablenouninstallwarning; Types: full typical compact; Languages: Polish
+
+Name: Languages\Portuguese; Description: {cm:PortugueseLanguage}; Flags: disablenouninstallwarning; Types: full; Languages: not Portuguese
+Name: Languages\Portuguese; Description: {cm:PortugueseLanguage}; Flags: disablenouninstallwarning; Types: full typical compact; Languages: Portuguese
+
+Name: Languages\PortugueseBrazilian; Description: {cm:PortugueseBrazilLanguage}; Flags: disablenouninstallwarning; Types: full; Languages: not PortugueseBrazilian
+Name: Languages\PortugueseBrazilian; Description: {cm:PortugueseBrazilLanguage}; Flags: disablenouninstallwarning; Types: full typical compact; Languages: PortugueseBrazilian
+
+Name: Languages\Romanian; Description: {cm:RomanianLanguage}; Flags: disablenouninstallwarning; Types: full; Languages: not Romanian
+Name: Languages\Romanian; Description: {cm:RomanianLanguage}; Flags: disablenouninstallwarning; Types: full typical compact; Languages: Romanian
+
+Name: Languages\Russian; Description: {cm:RussianLanguage}; Flags: disablenouninstallwarning; Types: full; Languages: not Russian
+Name: Languages\Russian; Description: {cm:RussianLanguage}; Flags: disablenouninstallwarning; Types: full typical compact; Languages: Russian
+
+Name: Languages\Serbian; Description: {cm:SerbianLanguage}; Flags: disablenouninstallwarning; Types: full; Languages: not Serbian
+Name: Languages\Serbian; Description: {cm:SerbianLanguage}; Flags: disablenouninstallwarning; Types: full typical compact; Languages: Serbian
+
+Name: Languages\Sinhala; Description: {cm:SinhalaLanguage}; Flags: disablenouninstallwarning; Types: full; Languages: not Sinhala
+Name: Languages\Sinhala; Description: {cm:SinhalaLanguage}; Flags: disablenouninstallwarning; Types: full typical compact; Languages: Sinhala
+
+Name: Languages\Slovak; Description: {cm:SlovakLanguage}; Flags: disablenouninstallwarning; Types: full; Languages: not Slovak
+Name: Languages\Slovak; Description: {cm:SlovakLanguage}; Flags: disablenouninstallwarning; Types: full typical compact; Languages: Slovak
+
+Name: Languages\Slovenian; Description: {cm:SlovenianLanguage}; Flags: disablenouninstallwarning; Types: full; Languages: not Slovenian
+Name: Languages\Slovenian; Description: {cm:SlovenianLanguage}; Flags: disablenouninstallwarning; Types: full typical compact; Languages: Slovenian
+
+Name: Languages\Spanish; Description: {cm:SpanishLanguage}; Flags: disablenouninstallwarning; Types: full; Languages: not Spanish
+Name: Languages\Spanish; Description: {cm:SpanishLanguage}; Flags: disablenouninstallwarning; Types: full typical compact; Languages: Spanish
+
+Name: Languages\Swedish; Description: {cm:SwedishLanguage}; Flags: disablenouninstallwarning; Types: full; Languages: not Swedish
+Name: Languages\Swedish; Description: {cm:SwedishLanguage}; Flags: disablenouninstallwarning; Types: full typical compact; Languages: Swedish
+
+Name: Languages\Turkish; Description: {cm:TurkishLanguage}; Flags: disablenouninstallwarning; Types: full; Languages: not Turkish
+Name: Languages\Turkish; Description: {cm:TurkishLanguage}; Flags: disablenouninstallwarning; Types: full typical compact; Languages: Turkish
+
+Name: Languages\Ukrainian; Description: {cm:UkrainianLanguage}; Flags: disablenouninstallwarning; Types: full; Languages: not Ukrainian
+Name: Languages\Ukrainian; Description: {cm:UkrainianLanguage}; Flags: disablenouninstallwarning; Types: full typical compact; Languages: Ukrainian
+
+
+[Tasks]
+Name: ShellExtension; Description: {cm:ExplorerContextMenu}; GroupDescription: {cm:OptionalFeatures}
+Name: modifypath; Description: {cm:AddToPath}; GroupDescription: {cm:OptionalFeatures}; Flags: unchecked
+Name: TortoiseCVS; Description: {cm:IntegrateTortoiseCVS}; GroupDescription: {cm:OptionalFeatures}; Check: TortoiseCVSInstalled
+Name: TortoiseGit; Description: {cm:IntegrateTortoiseGit}; GroupDescription: {cm:OptionalFeatures}; Check: TortoiseGitInstalled; MinVersion: 0,5.0.2195sp3
+Name: TortoiseSVN; Description: {cm:IntegrateTortoiseSVN}; GroupDescription: {cm:OptionalFeatures}; Check: TortoiseSVNInstalled; MinVersion: 0,5.0.2195sp3
+Name: desktopicon; Description: {cm:CreateDesktopIcon}; GroupDescription: {cm:AdditionalIcons}; Flags: unchecked
+
+[InstallDelete]
+; Diff.txt is a file left over from previous versions of WinMerge (before version 2.0), we just delete it to be nice.
+Type: files; Name: {app}\Diff.txt
+
+;All of these files are removed so if the user upgrades their operating system or changes their language selections only the
+;necessary files will be left in the installation folder
+;Another reason these files might be strays is if a user extracted one of the experimental builds such as:
+;WinMerge.{#AppVersion}-exe.7z.
+Name: {app}\WinMerge.exe; Type: files
+Name: {app}\WinMergeU.exe; Type: files; MinVersion: 0, 4
+
+;Remove manifest files as we don't need them in 2.6.2 / 2.7.1.1 or later
+Name: {app}\WinMerge.exe.manifest; Type: files
+Name: {app}\WinMergeU.exe.manifest; Type: files
+
+Name: {app}\Merge7z457.dll; Type: files
+Name: {app}\Merge7z457U.dll; Type: files; MinVersion: 0, 4
+
+Name: {app}\Merge7z465.dll; Type: files
+Name: {app}\Merge7z465U.dll; Type: files; MinVersion: 0, 4
+
+Name: {app}\Merge7z920.dll; Type: files
+Name: {app}\Merge7z920U.dll; Type: files; MinVersion: 0, 4
+
+;This won't work, because the file has to be unregistered, and explorer closed, first.
+;Name: {app}\ShellExtension.dll; Type: files; Check: TaskDisabled('ShellExtension')
+
+; Remove existing .lang files - we don't need them anymore as we are
+; using PO files now.
+Name: {app}\Languages\MergeBrazilian.lang; Type: files
+Name: {app}\Languages\MergeBulgarian.lang; Type: files
+Name: {app}\Languages\MergeCatalan.lang; Type: files
+Name: {app}\Languages\MergeChineseSimplified.lang; Type: files
+Name: {app}\Languages\MergeChineseTraditional.lang; Type: files
+Name: {app}\Languages\MergeCzech.lang; Type: files
+Name: {app}\Languages\MergeDanish.lang; Type: files
+Name: {app}\Languages\MergeDutch.lang; Type: files
+Name: {app}\Languages\MergeFrench.lang; Type: files
+Name: {app}\Languages\MergeGerman.lang; Type: files
+Name: {app}\Languages\MergeHungarian.lang; Type: files
+Name: {app}\Languages\MergeItalian.lang; Type: files
+Name: {app}\Languages\MergeJapanese.lang; Type: files
+Name: {app}\Languages\MergeKorean.lang; Type: files
+Name: {app}\Languages\MergeNorwegian.lang; Type: files
+Name: {app}\Languages\MergePersian.lang; Type: files
+Name: {app}\Languages\MergePolish.lang; Type: files
+Name: {app}\Languages\MergePortuguese.lang; Type: files
+Name: {app}\Languages\MergeSlovak.lang; Type: files
+Name: {app}\Languages\MergeSpanish.lang; Type: files
+Name: {app}\Languages\MergeRussian.lang; Type: files
+Name: {app}\Languages\MergeSerbian.lang; Type: files
+Name: {app}\Languages\MergeSwedish.lang; Type: files
+Name: {app}\Languages\MergeTurkish.lang; Type: files
+Name: {app}\MergePlugins\list.txt; Type: files; Check: not IsComponentSelected('Plugins')
+
+;Removes the user's guide icon if the user deselects the user's guide component.
+Name: {group}\{cm:UsersGuide}.lnk; Type: files; Check: not IsComponentSelected('Docs')
+Name: {group}\{cm:ReadMe}.lnk; Type: files
+
+;This removes the desktop icon in case the user chooses not to install it after previously having it installed
+Name: {commondesktop}\WinMerge.lnk; Type: files; Check: not IsTaskSelected('DesktopIcon')
+
+;Removes the Uninstall icon from the start menu...
+Name: {group}\{cm:UninstallProgram,WinMerge}.lnk; Type: files;
+Name: {group}\{cm:UninstallProgram,WinMerge}; Type: files;
+
+;Remove ANSI executable link from start menu for NT-based Windows versions
+;This was installed earlier, but not anymore.
+Name: {group}\WinMerge (ANSI).lnk; Type: files; MinVersion: 0,4
+
+Name: {app}\Docs; Type: filesandordirs
+
+Name: {app}\MergePlugins\editor addin.sct; Type: Files; Check: not IsComponentSelected('Plugins')
+Name: {app}\MergePlugins\insert datetime.sct; Type: Files; Check: not IsComponentSelected('Plugins')
+Name: {app}\MergePlugins; Type: DirIfEmpty; Check: not IsComponentSelected('Plugins')
+
+Name: {app}\Filters\ADAMulti.flt; Type: Files; Check: not IsComponentSelected('Filters')
+Name: {app}\Filters\ASPNET.flt; Type: Files; Check: not IsComponentSelected('Filters')
+Name: {app}\Filters\CSharp_loose.flt; Type: Files; Check: not IsComponentSelected('Filters')
+Name: {app}\Filters\Delphi.flt; Type: Files; Check: not IsComponentSelected('Filters')
+Name: {app}\Filters\MASM.flt; Type: Files; Check: not IsComponentSelected('Filters')
+Name: {app}\Filters\Merge_GnuC_loose.flt; Type: Files; Check: not IsComponentSelected('Filters')
+Name: {app}\Filters\Merge_VC_loose.flt; Type: Files; Check: not IsComponentSelected('Filters')
+Name: {app}\Filters\Merge_VB_loose.flt; Type: Files; Check: not IsComponentSelected('Filters')
+Name: {app}\Filters\SourceControl.flt; Type: Files; Check: not IsComponentSelected('Filters')
+Name: {app}\Filters\Symbian.flt; Type: Files; Check: not IsComponentSelected('Filters')
+Name: {app}\Filters\XML_html.flt; Type: Files; Check: not IsComponentSelected('Filters')
+Name: {app}\Filters\FileFilter.tmpl; Type: Files; Check: not IsComponentSelected('Filters')
+Name: {app}\Filters; Type: DirIfEmpty; Check: not IsComponentSelected('Filters')
+
+;Remove old "List of installed files"...
+Name: {app}\Files.txt; Type: files
+
+
+[Dirs]
+;The always uninstall flag tells the uninstaller to remove the folder if it's empty regardless of whether or not it existed prior to the installation
+Name: {app}; Flags: uninsalwaysuninstall
+
+
+[Files]
+; WinMerge itself
+Source: ..\..\Build\X64\Release\WinMergeU.exe; DestDir: {app}; Flags: promptifolder; Components: Core
+; Visual Elements
+Source: ..\..\Build\X64\Release\WinMergeU.VisualElementsManifest.xml; DestDir: {app}; Flags: promptifolder; Components: Core
+Source: ..\..\Build\X64\Release\LogoImages\*.png; DestDir: {app}\LogoImages; Flags: promptifolder; Components: Core
+; 32Bit Plugin Proxy
+Source: ..\..\Plugins\WinMerge32BitPluginProxy\Release\WinMerge32BitPluginProxy.exe; DestDir: {app}; Flags: promptifolder; Components: Core
+
+; Shell extension
+Source: ..\..\Build\ShellExtension\ShellExtensionU.dll; DestDir: {app}; Flags: regserver uninsrestartdelete restartreplace promptifolder 32bit; MinVersion: 0, 4; Components: ShellExtension32bit; Check: not AreSourceAndDestinationOfShellExtensionSame(ExpandConstant('{app}\ShellExtensionU.dll'))
+; 64-bit version of ShellExtension
+Source: ..\..\Build\ShellExtension\ShellExtensionX64.dll; DestDir: {app}; Flags: regserver uninsrestartdelete restartreplace promptifolder 64bit; MinVersion: 0,5.01.2600; Check: IsWin64 and not AreSourceAndDestinationOfShellExtensionSame(ExpandConstant('{app}\ShellExtensionX64.dll'))
+
+; ArchiveSupport
+;Please do not reorder the 7z Dlls by version they compress better ordered by platform and then by version
+Source: ..\..\Build\X64\Merge7z\Merge7z.dll; DestDir: {app}\Merge7z; Flags: promptifolder; MinVersion: 0, 4; Components: ArchiveSupport
+Source: ..\..\Build\X64\Merge7z\7z.dll; DestDir: {app}\Merge7z; Flags: promptifolder; MinVersion: 0, 4; Components: ArchiveSupport
+Source: ..\..\Build\X64\Merge7z\*.txt; DestDir: {app}\Merge7z; Flags: promptifolder; MinVersion: 0, 4; Components: ArchiveSupport
+Source: ..\..\Build\X64\Merge7z\Lang\*.txt; DestDir: {app}\Merge7z\Lang; Flags: promptifolder; MinVersion: 0, 4; Components: ArchiveSupport
+
+; Language files
+Source: ..\..\Translations\WinMerge\Arabic.po; DestDir: {app}\Languages; Components: Languages\Arabic; Flags: ignoreversion comparetimestamp
+Source: ..\..\Translations\WinMerge\Basque.po; DestDir: {app}\Languages; Components: Languages\Basque; Flags: ignoreversion comparetimestamp
+Source: ..\..\Translations\Docs\Readme\ReadMe-Basque.txt; DestDir: {app}\Docs; Components: Languages\Basque
+Source: ..\..\Translations\WinMerge\Brazilian.po; DestDir: {app}\Languages; Components: Languages\PortugueseBrazilian; Flags: ignoreversion comparetimestamp
+Source: ..\..\Translations\Docs\Readme\ReadMe-Brazilian.txt; DestDir: {app}\Docs; Components: Languages\PortugueseBrazilian
+Source: ..\..\Translations\WinMerge\Bulgarian.po; DestDir: {app}\Languages; Components: Languages\Bulgarian; Flags: ignoreversion comparetimestamp
+Source: ..\..\Translations\Docs\Readme\ReadMe-Bulgarian.txt; DestDir: {app}\Docs; Components: Languages\Bulgarian
+Source: ..\..\Translations\WinMerge\Catalan.po; DestDir: {app}\Languages; Components: Languages\Catalan; Flags: ignoreversion comparetimestamp
+Source: ..\..\Translations\Docs\Readme\ReadMe-Catalan.txt; DestDir: {app}\Docs; Components: Languages\Catalan
+Source: ..\..\Translations\WinMerge\ChineseSimplified.po; DestDir: {app}\Languages; Components: Languages\Chinese_Simplified; Flags: ignoreversion comparetimestamp
+Source: ..\..\Translations\Docs\Readme\ReadMe-ChineseSimplified.txt; DestDir: {app}\Docs; Components: Languages\Chinese_Simplified
+Source: ..\..\Translations\WinMerge\ChineseTraditional.po; DestDir: {app}\Languages; Components: Languages\Chinese_Traditional; Flags: ignoreversion comparetimestamp
+Source: ..\..\Translations\Docs\Readme\ReadMe-ChineseTraditional.txt; DestDir: {app}\Docs; Components: Languages\Chinese_Traditional
+Source: ..\..\Translations\WinMerge\Croatian.po; DestDir: {app}\Languages; Components: Languages\Croatian; Flags: ignoreversion comparetimestamp
+Source: ..\..\Translations\Docs\Readme\ReadMe-Croatian.txt; DestDir: {app}\Docs; Components: Languages\Croatian
+Source: ..\..\Translations\WinMerge\Czech.po; DestDir: {app}\Languages; Components: Languages\Czech; Flags: ignoreversion comparetimestamp
+Source: ..\..\Translations\WinMerge\Danish.po; DestDir: {app}\Languages; Components: Languages\Danish; Flags: ignoreversion comparetimestamp
+Source: ..\..\Translations\WinMerge\Dutch.po; DestDir: {app}\Languages; Components: Languages\Dutch; Flags: ignoreversion comparetimestamp
+Source: ..\..\Translations\Docs\Readme\ReadMe-Dutch.txt; DestDir: {app}\Docs; Components: Languages\Dutch
+Source: ..\..\Translations\WinMerge\Finnish.po; DestDir: {app}\Languages; Components: Languages\Finnish; Flags: ignoreversion comparetimestamp
+Source: ..\..\Translations\Docs\Readme\ReadMe-Finnish.txt; DestDir: {app}\Docs; Components: Languages\Finnish
+Source: ..\..\Translations\WinMerge\French.po; DestDir: {app}\Languages; Components: Languages\French; Flags: ignoreversion comparetimestamp
+Source: ..\..\Translations\Docs\Readme\ReadMe-French.txt; DestDir: {app}\Docs; Components: Languages\French
+Source: ..\..\Translations\WinMerge\Galician.po; DestDir: {app}\Languages; Components: Languages\Galician; Flags: ignoreversion comparetimestamp
+Source: ..\..\Translations\Docs\Readme\ReadMe-Galician.txt; DestDir: {app}\Docs; Components: Languages\Galician
+Source: ..\..\Translations\WinMerge\German.po; DestDir: {app}\Languages; Components: Languages\German; Flags: ignoreversion comparetimestamp
+Source: ..\..\Translations\Docs\Readme\ReadMe-German.txt; DestDir: {app}\Docs; Components: Languages\German
+Source: ..\..\Translations\WinMerge\Greek.po; DestDir: {app}\Languages; Components: Languages\Greek; Flags: ignoreversion comparetimestamp
+Source: ..\..\Translations\Docs\Readme\ReadMe-Greek.txt; DestDir: {app}\Docs; Components: Languages\Greek
+Source: ..\..\Translations\WinMerge\Hungarian.po; DestDir: {app}\Languages; Components: Languages\Hungarian; Flags: ignoreversion comparetimestamp
+Source: ..\..\Translations\WinMerge\Italian.po; DestDir: {app}\Languages; Components: Languages\Italian; Flags: ignoreversion comparetimestamp
+Source: ..\..\Translations\Docs\Readme\ReadMe-Italian.txt; DestDir: {app}\Docs; Components: Languages\Italian
+Source: ..\..\Translations\WinMerge\Japanese.po; DestDir: {app}\Languages; Components: Languages\Japanese; Flags: ignoreversion comparetimestamp
+Source: ..\..\Translations\Docs\Readme\ReadMe-Japanese.txt; DestDir: {app}\Docs; Components: Languages\Japanese
+Source: ..\..\Build\Manual\htmlhelp\WinMergeJapanese.chm; DestDir: {app}\Docs; Components: Languages\Japanese
+Source: ..\..\Translations\WinMerge\Korean.po; DestDir: {app}\Languages; Components: Languages\Korean; Flags: ignoreversion comparetimestamp
+Source: ..\..\Translations\WinMerge\Lithuanian.po; DestDir: {app}\Languages; Components: Languages\Lithuanian; Flags: ignoreversion comparetimestamp
+Source: ..\..\Translations\Docs\Readme\ReadMe-Lithuanian.txt; DestDir: {app}\Docs; Components: Languages\Lithuanian
+Source: ..\..\Translations\WinMerge\Norwegian.po; DestDir: {app}\Languages; Components: Languages\Norwegian; Flags: ignoreversion comparetimestamp
+Source: ..\..\Translations\WinMerge\Persian.po; DestDir: {app}\Languages; Components: Languages\Persian; Flags: ignoreversion comparetimestamp
+Source: ..\..\Translations\WinMerge\Polish.po; DestDir: {app}\Languages; Components: Languages\Polish; Flags: ignoreversion comparetimestamp
+Source: ..\..\Translations\WinMerge\Portuguese.po; DestDir: {app}\Languages; Components: Languages\Portuguese; Flags: ignoreversion comparetimestamp
+Source: ..\..\Translations\Docs\Readme\ReadMe-Portuguese.txt; DestDir: {app}\Docs; Components: Languages\Portuguese
+Source: ..\..\Translations\WinMerge\Romanian.po; DestDir: {app}\Languages; Components: Languages\Romanian; Flags: ignoreversion comparetimestamp
+Source: ..\..\Translations\Docs\Readme\ReadMe-Romanian.txt; DestDir: {app}\Docs; Components: Languages\Romanian
+Source: ..\..\Translations\WinMerge\Russian.po; DestDir: {app}\Languages; Components: Languages\Russian; Flags: ignoreversion comparetimestamp
+Source: ..\..\Translations\WinMerge\Serbian.po; DestDir: {app}\Languages; Components: Languages\Serbian; Flags: ignoreversion comparetimestamp
+Source: ..\..\Translations\Docs\Readme\ReadMe-Serbian.txt; DestDir: {app}\Docs; Components: Languages\Serbian
+Source: ..\..\Translations\WinMerge\Sinhala.po; DestDir: {app}\Languages; Components: Languages\Sinhala; Flags: ignoreversion comparetimestamp
+Source: ..\..\Translations\WinMerge\Slovak.po; DestDir: {app}\Languages; Components: Languages\Slovak; Flags: ignoreversion comparetimestamp
+Source: ..\..\Translations\Docs\Readme\ReadMe-Slovak.txt; DestDir: {app}\Docs; Components: Languages\Slovak
+Source: ..\..\Translations\WinMerge\Slovenian.po; DestDir: {app}\Languages; Components: Languages\Slovenian; Flags: ignoreversion comparetimestamp
+Source: ..\..\Translations\Docs\Readme\ReadMe-Slovenian.txt; DestDir: {app}\Docs; Components: Languages\Slovenian
+Source: ..\..\Translations\WinMerge\Spanish.po; DestDir: {app}\Languages; Components: Languages\Spanish; Flags: ignoreversion comparetimestamp
+Source: ..\..\Translations\Docs\Readme\ReadMe-Spanish.txt; DestDir: {app}\Docs; Components: Languages\Spanish
+Source: ..\..\Translations\WinMerge\Swedish.po; DestDir: {app}\Languages; Components: Languages\Swedish; Flags: ignoreversion comparetimestamp
+Source: ..\..\Translations\Docs\Readme\ReadMe-Swedish.txt; DestDir: {app}\Docs; Components: Languages\Swedish
+Source: ..\..\Translations\WinMerge\Turkish.po; DestDir: {app}\Languages; Components: Languages\Turkish; Flags: ignoreversion comparetimestamp
+Source: ..\..\Translations\Docs\Readme\ReadMe-Turkish.txt; DestDir: {app}\Docs; Components: Languages\Turkish
+Source: ..\..\Translations\WinMerge\Ukrainian.po; DestDir: {app}\Languages; Components: Languages\Ukrainian; Flags: ignoreversion comparetimestamp
+Source: ..\..\Translations\Docs\Readme\ReadMe-Ukrainian.txt; DestDir: {app}\Docs; Components: Languages\Ukrainian
+
+;Filters
+Source: ..\..\Filters\*.flt; DestDir: {app}\Filters; Flags: sortfilesbyextension comparetimestamp ignoreversion; Components: filters
+Source: ..\..\Filters\FileFilter.tmpl; DestDir: {app}\Filters; Flags: sortfilesbyextension comparetimestamp ignoreversion; Components: filters
+
+;ColorSchemes
+Source: ..\..\ColorSchemes\*.ini; DestDir: {app}\ColorSchemes; Flags: sortfilesbyextension comparetimestamp ignoreversion
+
+;Documentation
+Source: ..\..\Docs\Users\ReadMe.txt; DestDir: {app}\Docs; Flags: comparetimestamp ignoreversion promptifolder; Components: Core
+Source: ..\..\Docs\Users\Contributors.txt; DestDir: {app}; Flags: comparetimestamp ignoreversion promptifolder; Components: Core
+Source: ..\..\Docs\Users\ReleaseNotes.html; DestDir: {app}\Docs; Flags: comparetimestamp ignoreversion promptifolder; Components: Core
+Source: ..\..\Docs\Users\ChangeLog.html; DestDir: {app}\Docs; Flags: comparetimestamp ignoreversion promptifolder; Components: Core
+Source: ..\..\Build\Manual\htmlhelp\WinMerge.chm; DestDir: {app}\Docs\; Flags: overwritereadonly uninsremovereadonly; Components: Core
+Source: ..\..\Docs\users\GPL.rtf; DestDir: {app}\Docs\; Flags: comparetimestamp ignoreversion promptifolder; Components: Core
+
+;Plugins
+;Please note IgnoreVersion and CompareTimeStamp are to instruct the installer to not not check for version info and go straight to comparing modification dates
+Source: ..\..\Plugins\dlls\editor addin.sct; DestDir: {app}\MergePlugins; Flags: IgnoreVersion CompareTimeStamp; Components: Plugins
+Source: ..\..\Plugins\dlls\insert datetime.sct; DestDir: {app}\MergePlugins; Flags: IgnoreVersion CompareTimeStamp; Components: Plugins
+Source: ..\..\Plugins\dlls\CompareMSExcelFiles.sct; DestDir: {app}\MergePlugins; Flags: IgnoreVersion CompareTimeStamp; Components: Plugins
+Source: ..\..\Plugins\dlls\CompareMSWordFiles.sct; DestDir: {app}\MergePlugins; Flags: IgnoreVersion CompareTimeStamp; Components: Plugins
+Source: ..\..\Plugins\dlls\CompareMSPowerPointFiles.sct; DestDir: {app}\MergePlugins; Flags: IgnoreVersion CompareTimeStamp; Components: Plugins
+Source: ..\..\Plugins\dlls\CompareMSVisioFiles.sct; DestDir: {app}\MergePlugins; Flags: IgnoreVersion CompareTimeStamp; Components: Plugins
+Source: ..\..\Plugins\dlls\ApplyPatch.sct; DestDir: {app}\MergePlugins; Flags: IgnoreVersion CompareTimeStamp; Components: Plugins
+Source: ..\..\Plugins\dlls\PrediffLineFilter.sct; DestDir: {app}\MergePlugins; Flags: IgnoreVersion CompareTimeStamp; Components: Plugins
+Source: ..\..\Plugins\dlls\X64\IgnoreColumns.dll; DestDir: {app}\MergePlugins; Flags: ignoreversion replacesameversion; Components: Plugins
+Source: ..\..\Plugins\dlls\X64\IgnoreCommentsC.dll; DestDir: {app}\MergePlugins; Flags: ignoreversion replacesameversion; Components: Plugins
+Source: ..\..\Plugins\dlls\X64\IgnoreFieldsComma.dll; DestDir: {app}\MergePlugins; Flags: ignoreversion replacesameversion; Components: Plugins
+Source: ..\..\Plugins\dlls\X64\IgnoreFieldsTab.dll; DestDir: {app}\MergePlugins; Flags: ignoreversion replacesameversion; Components: Plugins
+
+;Frhed
+Source: ..\..\Build\x64\Frhed\GPL.txt; DestDir: {app}\Frhed; Components: Frhed
+;Source: ..\..\Build\x64\Frhed\frhed.exe; DestDir: {app}\Frhed; Components: Frhed
+Source: ..\..\Build\x64\Frhed\hekseditU.dll; DestDir: {app}\Frhed; Flags: ignoreversion replacesameversion; Components: Frhed
+Source: ..\..\Build\x64\Frhed\Docs\ChangeLog.txt; DestDir: {app}\Frhed\Docs; Components: Frhed
+Source: ..\..\Build\x64\Frhed\Docs\Contributors.txt; DestDir: {app}\Frhed\Docs; Components: Frhed
+Source: ..\..\Build\x64\Frhed\Docs\History.txt; DestDir: {app}\Frhed\Docs; Components: Frhed
+Source: ..\..\Build\x64\Frhed\Docs\Links.txt; DestDir: {app}\Frhed\Docs; Components: Frhed
+Source: ..\..\Build\x64\Frhed\Docs\Sample.tpl  ; DestDir: {app}\Frhed\Docs; Components: Frhed
+Source: ..\..\Build\x64\Frhed\Languages\de.po; DestDir: {app}\Frhed\Languages; Components: Frhed
+Source: ..\..\Build\x64\Frhed\Languages\fr.po; DestDir: {app}\Frhed\Languages; Components: Frhed
+Source: ..\..\Build\x64\Frhed\Languages\ja.po; DestDir: {app}\Frhed\Languages; Components: Frhed
+Source: ..\..\Build\x64\Frhed\Languages\nl.po; DestDir: {app}\Frhed\Languages; Components: Frhed
+Source: ..\..\Build\x64\Frhed\Languages\sl.po; DestDir: {app}\Frhed\Languages; Components: Frhed
+Source: ..\..\Build\x64\Frhed\Languages\heksedit.lng; DestDir: {app}\Frhed\Languages; Components: Frhed
+
+;WinIMerge
+Source: ..\..\Build\WinIMerge\GPL.txt; DestDir: {app}\WinIMerge; Components: WinIMerge
+Source: ..\..\Build\WinIMerge\freeimage-license-gplv2.txt; DestDir: {app}\WinIMerge; Components: WinIMerge
+;Source: ..\..\Build\WinIMerge\bin64\WinIMerge.exe; DestDir: {app}\WinIMerge; Components: WinIMerge
+Source: ..\..\Build\WinIMerge\bin64\WinIMergeLib.dll; DestDir: {app}\WinIMerge; Flags: ignoreversion replacesameversion; Components: WinIMerge
+Source: ..\..\Build\WinIMerge\bin64\vcomp140.dll; DestDir: {app}; Components: WinIMerge
+
+;GnuWin32 Patch for Windows
+Source: ..\..\Build\GnuWin32\*.*; DestDir: {app}\GnuWin32; Flags: recursesubdirs; Components: Patch
+
+[Dirs]
+Name: "{app}\MergePlugins"
+
+[Icons]
+;Start Menu Icons
+Name: {group}\WinMerge; Filename: {app}\WinMergeU.exe; AppUserModelID: "Thingamahoochie.WinMerge"
+Name: {group}\{cm:UsersGuide}; Filename: {app}\Docs\WinMerge.chm
+
+;Desktop Icon
+Name: {commondesktop}\WinMerge; Filename: {app}\WinMergeU.exe; Tasks: desktopicon
+
+[Registry]
+Root: HKCU; Subkey: Software\Thingamahoochie; Flags: uninsdeletekeyifempty
+Root: HKCU; Subkey: Software\Thingamahoochie\WinMerge; Flags: uninsdeletekey
+Root: HKLM; Subkey: Software\Thingamahoochie; Flags: uninsdeletekeyifempty
+Root: HKLM; Subkey: Software\Thingamahoochie\WinMerge; Flags: uninsdeletekey
+
+;Add Project file extension (.WinMerge) to known extensions and
+;set WinMerge to open those files
+;set Notepad to edit project files
+Root: HKCR; Subkey: .WinMerge; ValueType: String; ValueData: WinMerge.Project.File; Flags: uninsdeletekey
+Root: HKCR; Subkey: WinMerge.Project.File; ValueType: String; ValueData: {cm:ProjectFileDesc}; Flags: uninsdeletekey
+Root: HKCR; Subkey: WinMerge.Project.File\shell\open\command; ValueType: String; ValueData: """{app}\WinMergeU.exe"" ""%1"""; Flags: uninsdeletekey
+Root: HKCR; Subkey: WinMerge.Project.File\shell\edit\command; ValueType: String; ValueData: """NOTEPAD.EXE"" ""%1"""; Flags: uninsdeletekey
+Root: HKCR; Subkey: WinMerge.Project.File\DefaultIcon; ValueType: String; ValueData: """{app}\WinMergeU.exe"",1"; Flags: uninsdeletekey
+
+; delete obsolete values
+;In Inno Setup Version 4.18 ValueData couldn't be null and compile,
+;if this is fixed in a later version feel free to remove the parameter
+Root: HKCU; Subkey: Software\Thingamahoochie\WinMerge\Settings; ValueType: none; ValueName: LeftMax; Flags: deletevalue
+Root: HKCU; Subkey: Software\Thingamahoochie\WinMerge\Settings; ValueType: none; ValueName: DirViewMax; Flags: deletevalue
+
+;This removes the key that remembers which messageboxes to hide from the user, this is because the text of that message
+;can change and make it more clear as to the user why they might want to pay attention to a particular dialog and also
+;because a particular message might be added or removed and a new message might occupy a previous message's ID number
+Root: HKLM; Subkey: Software\Thingamahoochie\WinMerge\MessageBoxes; ValueType: none; Flags: deletekey
+
+Root: HKCR; SubKey: Directory\Shell\WinMerge\command; ValueType: none; Flags: deletekey noerror
+Root: HKCR; SubKey: Directory\Shell\WinMerge; ValueType: none; Flags: deletekey noerror
+
+;Adds "Start Menu" --> "Run" Support for WinMerge
+Root: HKLM; Subkey: Software\Microsoft\Windows\CurrentVersion\App Paths\WinMerge.exe; ValueType: none; Flags: uninsdeletekey
+Root: HKLM; Subkey: Software\Microsoft\Windows\CurrentVersion\App Paths\WinMergeU.exe; ValueType: none; Flags: uninsdeletekey
+Root: HKLM; SubKey: SOFTWARE\Microsoft\Windows\CurrentVersion\App Paths\WinMerge.exe; ValueType: string; ValueName: ; ValueData: {app}\WinMergeU.exe
+Root: HKLM; SubKey: SOFTWARE\Microsoft\Windows\CurrentVersion\App Paths\WinMergeU.exe; ValueType: string; ValueName: ; ValueData: {app}\WinMergeU.exe
+
+;Registry Keys for use by ShellExtension.dll
+Root: HKLM; SubKey: Software\Thingamahoochie\WinMerge; ValueType: string; ValueName: Executable; ValueData: {app}\WinMergeU.exe
+Root: HKCU; SubKey: Software\Thingamahoochie\WinMerge; ValueType: string; ValueName: Executable; ValueData: {app}\WinMergeU.exe
+
+;Enables or disables the Context Menu preference based on what the user selects during install
+;Initially the Context menu is explicitly disabled:
+Root: HKLM; SubKey: Software\Thingamahoochie\WinMerge; ValueType: dword; ValueName: ContextMenuEnabled; ValueData: 0;
+
+;If the user chose to use the context menu then we re-enable it.  This is necessary so it'll turn on and off not just on.
+Root: HKLM; SubKey: Software\Thingamahoochie\WinMerge; ValueType: dword; ValueName: ContextMenuEnabled; ValueData: 1; Tasks: ShellExtension
+Root: HKCU; SubKey: Software\Thingamahoochie\WinMerge; ValueType: dword; ValueName: ContextMenuEnabled; ValueData: {code:ShellMenuEnabled}
+
+;If WinMerge.exe is installed then we'll automatically configure WinMerge as the differencing application
+Root: HKCU; SubKey: Software\TortoiseCVS; ValueType: string; ValueName: External Diff Application; ValueData: {app}\WinMergeU.exe; Flags: uninsdeletevalue; Tasks: TortoiseCVS
+Root: HKCU; SubKey: Software\TortoiseCVS; ValueType: dword; ValueName: DiffAsUnicode; ValueData: $00000001; Flags: uninsdeletevalue; Tasks: TortoiseCVS
+Root: HKCU; SubKey: Software\TortoiseCVS\Prefs\External Diff Application; ValueType: string; ValueName: _; ValueData: {app}\WinMergeU.exe; Flags: uninsdeletevalue dontcreatekey; Tasks: TortoiseCVS
+Root: HKCU; SubKey: Software\TortoiseCVS\Prefs\External Diff2 Params; ValueType: string; ValueName: _; ValueData: """%1"" ""%2"""; Flags: uninsdeletevalue dontcreatekey; Tasks: TortoiseCVS
+
+;Tells TortoiseCVS to use WinMerge as its differencing application (this happens whether or not Tortoise is current installed, that way
+;if it is installed at a later date this will automatically support it)
+Root: HKCU; SubKey: Software\TortoiseCVS; ValueType: string; ValueName: External Merge Application; ValueData: {app}\WinMergeU.exe; Flags: uninsdeletevalue; Tasks: TortoiseCVS
+Root: HKCU; SubKey: Software\TortoiseCVS; ValueType: dword; ValueName: MergeAsUnicode; ValueData: $00000001; Flags: uninsdeletevalue; Tasks: TortoiseCVS
+Root: HKCU; SubKey: Software\TortoiseCVS\Prefs\External Merge Application; ValueType: string; ValueName: _; ValueData: {app}\WinMergeU.exe; Flags: uninsdeletevalue dontcreatekey; Tasks: TortoiseCVS
+Root: HKCU; SubKey: Software\TortoiseCVS\Prefs\External Merge2 Params; ValueType: string; ValueName: _; ValueData: """%mine"" ""%yours"""; Flags: uninsdeletevalue dontcreatekey; Tasks: TortoiseCVS
+
+;Set WinMerge as TortoiseGit diff tool
+Root: HKCU; SubKey: Software\TortoiseGit; ValueType: string; ValueName: Diff; ValueData: {app}\WinMergeU.exe -e -ub -dl %bname -dr %yname %base %mine; Flags: uninsdeletevalue; Tasks: TortoiseGit
+Root: HKCU; SubKey: Software\TortoiseGit; ValueType: string; ValueName: Merge; ValueData: {code:TortoiseSVNGitMergeToolCommandLine}; Flags: uninsdeletevalue; Check: UseAs3WayMergeTool
+
+;Set WinMerge as TortoiseSVN diff tool
+Root: HKCU; SubKey: Software\TortoiseSVN; ValueType: string; ValueName: Diff; ValueData: {app}\WinMergeU.exe -e -ub -dl %bname -dr %yname %base %mine; Flags: uninsdeletevalue; Tasks: TortoiseSVN
+Root: HKCU; SubKey: Software\TortoiseSVN; ValueType: string; ValueName: Merge; ValueData: {code:TortoiseSVNGitMergeToolCommandLine}; Flags: uninsdeletevalue; Check: UseAs3WayMergeTool
+
+;Whatever the user chooses at the [Select Setup Language] dialog should also determine what language WinMerge will start up in
+;(unless the user already has a startup language specified)
+Root: HKLM; SubKey: Software\Thingamahoochie\WinMerge\Locale; ValueType: dword; ValueName: LanguageId; ValueData: $00001401; Flags: deletevalue; Languages: Arabic
+Root: HKLM; SubKey: Software\Thingamahoochie\WinMerge\Locale; ValueType: dword; ValueName: LanguageId; ValueData: $0000042d; Flags: deletevalue; Languages: Basque
+Root: HKLM; SubKey: Software\Thingamahoochie\WinMerge\Locale; ValueType: dword; ValueName: LanguageId; ValueData: $00000402; Flags: deletevalue; Languages: Bulgarian
+Root: HKLM; SubKey: Software\Thingamahoochie\WinMerge\Locale; ValueType: dword; ValueName: LanguageId; ValueData: $00000403; Flags: deletevalue; Languages: Catalan
+Root: HKLM; SubKey: Software\Thingamahoochie\WinMerge\Locale; ValueType: dword; ValueName: LanguageId; ValueData: $00000804; Flags: deletevalue; Languages: Chinese_Simplified
+Root: HKLM; SubKey: Software\Thingamahoochie\WinMerge\Locale; ValueType: dword; ValueName: LanguageId; ValueData: $00000404; Flags: deletevalue; Languages: Chinese_Traditional
+Root: HKLM; SubKey: Software\Thingamahoochie\WinMerge\Locale; ValueType: dword; ValueName: LanguageId; ValueData: $0000041a; Flags: deletevalue; Languages: Croatian
+Root: HKLM; SubKey: Software\Thingamahoochie\WinMerge\Locale; ValueType: dword; ValueName: LanguageId; ValueData: $00000405; Flags: deletevalue; Languages: Czech
+Root: HKLM; SubKey: Software\Thingamahoochie\WinMerge\Locale; ValueType: dword; ValueName: LanguageId; ValueData: $00000406; Flags: deletevalue; Languages: Danish
+Root: HKLM; SubKey: Software\Thingamahoochie\WinMerge\Locale; ValueType: dword; ValueName: LanguageId; ValueData: $00000413; Flags: deletevalue; Languages: Dutch
+Root: HKLM; SubKey: Software\Thingamahoochie\WinMerge\Locale; ValueType: dword; ValueName: LanguageId; ValueData: $00000409; Flags: deletevalue; Languages: English
+Root: HKLM; SubKey: Software\Thingamahoochie\WinMerge\Locale; ValueType: dword; ValueName: LanguageId; ValueData: $0000040b; Flags: deletevalue; Languages: Finnish
+Root: HKLM; SubKey: Software\Thingamahoochie\WinMerge\Locale; ValueType: dword; ValueName: LanguageId; ValueData: $0000040c; Flags: deletevalue; Languages: French
+Root: HKLM; SubKey: Software\Thingamahoochie\WinMerge\Locale; ValueType: dword; ValueName: LanguageId; ValueData: $00000456; Flags: deletevalue; Languages: Galician
+Root: HKLM; SubKey: Software\Thingamahoochie\WinMerge\Locale; ValueType: dword; ValueName: LanguageId; ValueData: $00000407; Flags: deletevalue; Languages: German
+Root: HKLM; SubKey: Software\Thingamahoochie\WinMerge\Locale; ValueType: dword; ValueName: LanguageId; ValueData: $00000408; Flags: deletevalue; Languages: Greek
+Root: HKLM; SubKey: Software\Thingamahoochie\WinMerge\Locale; ValueType: dword; ValueName: LanguageId; ValueData: $0000040e; Flags: deletevalue; Languages: Hungarian
+Root: HKLM; SubKey: Software\Thingamahoochie\WinMerge\Locale; ValueType: dword; ValueName: LanguageId; ValueData: $00000410; Flags: deletevalue; Languages: Italian
+Root: HKLM; SubKey: Software\Thingamahoochie\WinMerge\Locale; ValueType: dword; ValueName: LanguageId; ValueData: $00000411; Flags: deletevalue; Languages: Japanese
+Root: HKLM; SubKey: Software\Thingamahoochie\WinMerge\Locale; ValueType: dword; ValueName: LanguageId; ValueData: $00000412; Flags: deletevalue; Languages: Korean
+Root: HKLM; SubKey: Software\Thingamahoochie\WinMerge\Locale; ValueType: dword; ValueName: LanguageId; ValueData: $00000427; Flags: deletevalue; Languages: Lithuanian 
+Root: HKLM; SubKey: Software\Thingamahoochie\WinMerge\Locale; ValueType: dword; ValueName: LanguageId; ValueData: $00000414; Flags: deletevalue; Languages: Norwegian
+Root: HKLM; SubKey: Software\Thingamahoochie\WinMerge\Locale; ValueType: dword; ValueName: LanguageId; ValueData: $00000429; Flags: deletevalue; Languages: Persian
+Root: HKLM; SubKey: Software\Thingamahoochie\WinMerge\Locale; ValueType: dword; ValueName: LanguageId; ValueData: $00000415; Flags: deletevalue; Languages: Polish
+Root: HKLM; SubKey: Software\Thingamahoochie\WinMerge\Locale; ValueType: dword; ValueName: LanguageId; ValueData: $00000816; Flags: deletevalue; Languages: Portuguese
+Root: HKLM; SubKey: Software\Thingamahoochie\WinMerge\Locale; ValueType: dword; ValueName: LanguageId; ValueData: $00000416; Flags: deletevalue; Languages: PortugueseBrazilian
+Root: HKLM; SubKey: Software\Thingamahoochie\WinMerge\Locale; ValueType: dword; ValueName: LanguageId; ValueData: $00000418; Flags: deletevalue; Languages: Romanian
+Root: HKLM; SubKey: Software\Thingamahoochie\WinMerge\Locale; ValueType: dword; ValueName: LanguageId; ValueData: $00000419; Flags: deletevalue; Languages: Russian
+Root: HKLM; SubKey: Software\Thingamahoochie\WinMerge\Locale; ValueType: dword; ValueName: LanguageId; ValueData: $00000c1a; Flags: deletevalue; Languages: Serbian
+Root: HKLM; SubKey: Software\Thingamahoochie\WinMerge\Locale; ValueType: dword; ValueName: LanguageId; ValueData: $0000045b; Flags: deletevalue; Languages: Sinhala
+Root: HKLM; SubKey: Software\Thingamahoochie\WinMerge\Locale; ValueType: dword; ValueName: LanguageId; ValueData: $0000041b; Flags: deletevalue; Languages: Slovak
+Root: HKLM; SubKey: Software\Thingamahoochie\WinMerge\Locale; ValueType: dword; ValueName: LanguageId; ValueData: $00000424; Flags: deletevalue; Languages: Slovenian
+Root: HKLM; SubKey: Software\Thingamahoochie\WinMerge\Locale; ValueType: dword; ValueName: LanguageId; ValueData: $00000c0a; Flags: deletevalue; Languages: Spanish
+Root: HKLM; SubKey: Software\Thingamahoochie\WinMerge\Locale; ValueType: dword; ValueName: LanguageId; ValueData: $0000041D; Flags: deletevalue; Languages: Swedish
+Root: HKLM; SubKey: Software\Thingamahoochie\WinMerge\Locale; ValueType: dword; ValueName: LanguageId; ValueData: $0000041f; Flags: deletevalue; Languages: Turkish
+Root: HKLM; SubKey: Software\Thingamahoochie\WinMerge\Locale; ValueType: dword; ValueName: LanguageId; ValueData: $00000422; Flags: deletevalue; Languages: Ukrainian
+
+
+[Run]
+;This will no longer appear unless the user chose to make a start menu group in the first place
+Filename: {win}\Explorer.exe; Description: {cm:ViewStartMenuFolder}; Parameters: """{group}"""; Flags: waituntilidle postinstall skipifsilent unchecked; Check: GroupCreated
+
+Filename: {app}\WinMergeU.exe; Description: {cm:LaunchProgram,WinMerge}; Flags: nowait postinstall skipifsilent runmaximized
+
+Filename: {app}\WinMerge32BitPluginProxy.exe; Parameters: "/RegServer"; Flags: waituntilidle
+
+[UninstallRun]
+Filename: {app}\WinMerge32BitPluginProxy.exe; Parameters: "/UnregServer"; Flags: waituntilidle
+
+
+[UninstallDelete]
+;Remove 7-zip integration dlls possibly installed (by hand or using separate installer)
+Name: {app}\Merge7z*.dll; Type: files
+Name: {app}\7zip_pad.xml; Type: files
+Name: {app}\Codecs; Type: filesandordirs
+Name: {app}\Formats; Type: filesandordirs
+Name: {app}\Lang; Type: filesandordirs
+
+Name: {group}; Type: dirifempty
+Name: {app}; Type: dirifempty
+
+
+[Code]
+Var
+    g_CheckListBox: TNewCheckListBox;
+
+{Determines whether or not the user chose to create a start menu}
+Function GroupCreated(): boolean;
+Var
+    {Stores the path of the start menu group Inno Setup may have created}
+    strGroup_Path: string;
+Begin
+    {Saves the path that Inno Setup intended to create the start menu group at}
+    strGroup_Path := ExpandConstant('{group}');
+
+    {If the start menu path isn't blank then..}
+    if strGroup_Path <> '' Then
+        Begin
+            {If the user choose to create the start menu then this folder will exist.
+            If the folder exists then GroupCreated = True otherwise it does not.}
+            Result := DirExists(strGroup_Path)
+        end
+    else
+        {Since the start menu path is null, we know that the user chose not to create a
+        start menu group (note in Inno Setup 4.18 this didn't yet work, but I'm sure it will in the future}
+        Result := False;
+
+     {Debug
+
+    If DirExists(strGroup_Path) = True Then
+        Msgbox('The group "' + ExpandConstant('group') + '" was found', mbInformation, mb_ok)
+    Else
+        Msgbox('The group "' + ExpandConstant('group') + '" doesn''t exist.', mbInformation, mb_ok); }
+End;
+
+
+{Determines whether or not TortoiseCVS is installed}
+Function TortoiseCVSInstalled(): boolean;
+Begin
+	{This absolutely must remain as \CustomIcons, because our application used to create some TortoiseCVS keys even if the application wasn't installed!}
+    Result := RegKeyExists(HKEY_LOCAL_MACHINE, 'SOFTWARE\TortoiseCVS\CustomIcons') or RegKeyExists(HKEY_LOCAL_MACHINE, 'SOFTWARE\TortoiseCVS\Icons');
+End;
+
+{Determines whether or not TortoiseGit is installed}
+Function TortoiseGitInstalled(): boolean;
+Begin
+    Result := RegKeyExists(HKEY_LOCAL_MACHINE, 'SOFTWARE\TortoiseGit') or RegKeyExists(HKEY_LOCAL_MACHINE, 'SOFTWARE\Classes\Directory\Background\shellex\ContextMenuHandlers\TortoiseGit');
+End;
+
+{Determines whether or not TortoiseSVN is installed}
+Function TortoiseSVNInstalled(): boolean;
+Begin
+    Result := RegKeyExists(HKEY_LOCAL_MACHINE, 'SOFTWARE\TortoiseSVN') or RegKeyExists(HKEY_LOCAL_MACHINE, 'SOFTWARE\Classes\Directory\Background\shellex\ContextMenuHandlers\TortoiseSVN');
+End;
+
+Function OldGroup(): string;
+Begin
+    {Stores where in \All Users\Programs\ our start menu used to be located}
+     RegQueryStringValue(HKEY_LOCAL_MACHINE, 'SOFTWARE\Microsoft\Windows\CurrentVersion\Uninstall\WinMerge_is1', 'Inno Setup: Icon Group', Result)
+End;
+
+Procedure DeletePreviousStartMenu();
+Var
+        strOld: string;
+        strNew: string;
+        strMessage: string;
+Begin
+    {Detects the previous start menu group's path, if any}
+    strOld := OldGroup();
+
+    {Detects the current start menu group's path, if any (not creating a group is a valid option)}
+    strNew := ExpandConstant('{group}');
+
+    {removes the start menu portion of the path from the group path making it match the format of strOld}
+    StringChange(strNew, ExpandConstant('{commonprograms}\'), '')
+
+    {if the user does have a previous start menu location then..}
+    If strOld <> '' Then
+        Begin
+            {If the current and previous start menu locations are different then...}
+            If Uppercase(strOld) <> UpperCase(strNew) Then
+                Begin
+                    strMessage := ExpandConstant('{cm:DeletePreviousStartMenu}');
+                    strMessage := Format(strMessage, [strOld, strNew]);
+
+                    {Display a dialog asking the user if they'd like to delete the previous start menu group}
+                    {If they'd like to delete the previous start menu group then...}
+                    If Msgbox(strMessage, mbConfirmation, mb_YesNo) = mrYes Then
+                        Begin
+                            strOld := ExpandConstant('{commonprograms}\') + strOld;
+                            {Remove old start menu}
+                            DelTree(strOld, True, True, True);
+                        End;
+                End;
+        End;
+End;
+
+{This event procedure is queed each time the user changes pages within the installer}
+Procedure CurPageChanged(CurPage: integer);
+Begin
+    {if the installer reaches the file copy page then...}
+    If CurPage = wpInstalling Then
+            {Delete the previous start menu group if the location has changed since the last install}
+            DeletePreviousStartMenu;
+End;
+
+// Checks if context menu is already enabled for shell extension
+// If so, we won't overwrite its existing value in [Registry] section
+Function ShellMenuEnabled(Unused: string): string;
+Var
+  ContextMenuEnabled: DWORD;
+Begin
+  ContextMenuEnabled := 0;
+  RegQueryDWORDValue(HKCU, 'Software\Thingamahoochie\WinMerge', 'ContextMenuEnabled', ContextMenuEnabled);
+  if IsTaskSelected('ShellExtension') then
+    Result := inttostr(ContextMenuEnabled or 1)
+  else
+    Result := '0';
+End;
+
+// Add WinMerge to system path.
+// This requires certain order of things to work:
+// #1 ModPathDir function must be first (it gets called by others)
+// #2 include of modpath.iss so modpath code gets included
+// #3 CurStepChanged and CurUninstallStepChanged procedures as they call
+//    ModPath (in modpath.iss)
+function ModPathDir(): TArrayOfString;
+var
+    Dir:	TArrayOfString;
+begin
+    setArrayLength(Dir, 1)
+	Dir[0] := ExpandConstant('{app}');
+	Result := Dir;
+end;
+
+function UseAs3WayMergeTool(): Boolean;
+begin
+    Result := g_CheckListBox.Checked[0];
+end;
+
+function TortoiseSVNGitMergeToolCommandLine(Unused: string): string;
+var
+    lmr: string;
+    Args: string;
+begin
+    if g_CheckListBox.Checked[1] then begin
+        lmr := 'r';
+        Args := '/e /ub /fr /wl /wm /dl %bname /dm %tname /dr %yname  %base %theirs %mine /o %merged';
+    end else if g_CheckListBox.Checked[2] then begin
+        lmr := 'm';
+        Args := '/e /ub /fm /wl /wr /dl %tname /dm %bname /dr %yname  %theirs %base %mine /o %merged';
+    end else begin
+        lmr := 'l';
+        Args := '/e /ub /fl /wm /wr /dl %yname /dm %tname /dr %bname  %mine %theirs %base /o %merged';
+    end;
+    if g_CheckListBox.Checked[4] then begin
+        Args := Args + ' /a' + lmr;
+    end;
+    Result := ExpandConstant('{app}\WinMergeU.exe') + ' ' + Args;
+end;
+
+function ThreeWayMergePage_ShouldSkipPage(Page: TWizardPage): Boolean;
+begin
+    Result := not (IsTaskSelected('TortoiseSVN') or IsTaskSelected('TortoiseGit'));
+end;
+
+#include "modpath.iss"
+
+procedure CurStepChanged(CurStep: TSetupStep);
+Begin
+    if CurStep = ssPostInstall then
+    begin
+		if IsTaskSelected('modifypath') then
+			ModPath();
+    end;
+End;
+
+Procedure CurUninstallStepChanged(CurUninstallStep: TUninstallStep);
+var
+	appdir:			String;
+	selectedTasks:	AnsiString;
+Begin
+	appdir := ExpandConstant('{app}')
+	if CurUninstallStep = usUninstall then begin
+		if LoadStringFromFile(appdir + '\uninsTasks.txt', selectedTasks) then
+			if Pos('modifypath', selectedTasks) > 0 then
+				ModPath();
+		DeleteFile(appdir + '\uninsTasks.txt')
+	end;
+End;
+
+function BooleanToString(Value : Boolean) : String; 
+begin
+  if Value then
+    Result := 'true'
+  else
+    Result := 'false';
+end;
+
+function StringToBoolean(Value : String) : Boolean; 
+begin
+  if Value = 'true' then
+    Result := true
+  else
+    Result := false;
+end;
+
+function AreSourceAndDestinationOfShellExtensionSame(Filename: String) : Boolean;
+var
+  ver: String;
+begin
+  ver := ''
+  GetVersionNumbersString(Filename, ver);
+  if ver = ExpandConstant('{#ShellExtensionVersion}') then
+    Result := true
+  else
+    Result := false;
+end;
+
+procedure RegisterPreviousData(PreviousDataKey: Integer);
+begin
+  SetPreviousData(PreviousDataKey, 'UseAs3WayMergeTool', BooleanToString(g_CheckListBox.Checked[0]));
+  SetPreviousData(PreviousDataKey, 'MergeAtRightPane', BooleanToString(g_CheckListBox.Checked[1]));
+  SetPreviousData(PreviousDataKey, 'MergeAtCenterPane', BooleanToString(g_CheckListBox.Checked[2]));
+  SetPreviousData(PreviousDataKey, 'MergeAtLeftPane', BooleanToString(g_CheckListBox.Checked[3]));
+  SetPreviousData(PreviousDataKey, 'AutoMergeAtStartup', BooleanToString(g_CheckListBox.Checked[4]));
+end;
+
+function GetSysColor(ColorType: Integer): Integer;
+external 'GetSysColor@user32.dll';
+
+procedure InitializeWizard();
+var
+  Page: TWizardPage;
+begin
+  Page := CreateCustomPage(wpSelectTasks, ExpandConstant('{cm:ThreeWayMergeWizardPageCaption}'), ExpandConstant('{cm:ThreeWayMergeWizardPageDescription}'));
+  Page.OnShouldSkipPage := @ThreeWayMergePage_ShouldSkipPage;
+
+  g_CheckListBox := TNewCheckListBox.Create(Page);
+  g_CheckListBox.Width := Page.SurfaceWidth;
+  g_CheckListBox.Height := ScaleY(128);
+  g_CheckListBox.Flat := True;
+  g_CheckListBox.BorderStyle := bsNone;
+  g_CheckListBox.Color := GetSysColor(15);
+  g_CheckListBox.Parent := Page.Surface;
+  g_CheckListBox.AddCheckBox(ExpandConstant('{cm:RegisterWinMergeAs3WayMergeTool}'), '', 0, StringToBoolean(GetPreviousData('UseAs3WayMergeTool', 'true')), True, False, True, nil);
+  g_CheckListBox.AddRadioButton(ExpandConstant('{cm:MergeAtRightPane}'), '', 1, StringToBoolean(GetPreviousData('MergeAtRightPane', 'true')), True, nil);
+  g_CheckListBox.AddRadioButton(ExpandConstant('{cm:MergeAtCenterPane}'), '', 1, StringToBoolean(GetPreviousData('MergeAtCenterPane', 'false')), True, nil);
+  g_CheckListBox.AddRadioButton(ExpandConstant('{cm:MergeAtLeftPane}'), '', 1, StringToBoolean(GetPreviousData('MergeAtLeftPane', 'false')), True, nil);
+  g_CheckListBox.AddCheckBox(ExpandConstant('{cm:AutoMergeAtStartup}'), '', 1, StringToBoolean(GetPreviousData('AutoMergeAtStartup', 'true')), True, False, True, nil);
+end;