--- conflicted
+++ resolved
@@ -867,32 +867,31 @@
     </script>
   </head>
   <body onload="onload();">
-<<<<<<< HEAD
     <div class="container">
       <ul>
         <li>
           <input id="chkUnpackToFolder" type="checkbox" onclick="chkUnpackToFolder_onclick();"/>
-          <label>${Extract workbook data to multiple files}</label>
+          <label for="chkUnpackToFolder">${Extract workbook data to multiple files}</label>
         </li>
         <li>
           <input id="chkUpdateLinks" type="checkbox" />
-          <label>${Update external references(links)}</label>
+          <label for="chkUpdateLinks">${Update external references(links)}</label>
         </li>
         <li>
           <input id="chkCompareDocumentProperties" type="checkbox" />
-          <label>${Compare document properties}</label>
+          <label for="chkCompareDocumentProperties">${Compare document properties}</label>
         </li>
         <li>
           <input id="chkCompareNames" type="checkbox" />
-          <label>${Compare names}</label>
+          <label for="chkCompareNames">${Compare names}</label>
         </li>
         <li>
           <input id="chkCompareCellValues" type="checkbox" />
-          <label>${Compare cell values}</label>
+          <label for="chkCompareCellValues">${Compare cell values}</label>
         </li>
         <li>
           <input id="chkCompareWorksheetsAsImage" type="checkbox" onclick="chkCompareWorksheetsAsImage_onclick();"/>
-          <label>${Compare worksheets as image (very slow)}</label>
+          <label for="chkCompareWorksheetsAsImage">${Compare worksheets as image (very slow)}</label>
           <ul>
             <li>
               <label>${ - Image split size: }</label>
@@ -904,23 +903,23 @@
         </li>
         <li>
           <input id="chkCompareWorksheetsAsHTML" type="checkbox" onclick="chkCompareWorksheetsAsHTML_onclick();"/>
-          <label>${Compare worksheets as HTML}</label>
+          <label for="chkCompareWorksheetsAsHTML">${Compare worksheets as HTML}</label>
         </li>
         <li>
           <input id="chkCompareFormulas" type="checkbox" />
-          <label>${Compare formulas}</label>
+          <label for="chkCompareFormulas">${Compare formulas}</label>
         </li>
         <li>
           <input id="chkCompareTextsInShapes" type="checkbox" />
-          <label>${Compare texts in shapes}</label>
+          <label for="chkCompareTextsInShapes">${Compare texts in shapes}</label>
         </li>
         <li>
           <input id="chkCompareHeadersAndFooters" type="checkbox" />
-          <label>${Compare headers and footers}</label>
+          <label for="chkCompareHeadersAndFooters">${Compare headers and footers}</label>
         </li>
         <li>
           <input id="chkCompareVBAMacros" type="checkbox" />
-          <label>${Compare VBA macros}</label>
+          <label for="chkCompareVBAMacros">${Compare VBA macros}</label>
         </li>
       </ul>
       <div class="btn-container">
@@ -928,68 +927,6 @@
         <input type="button" class="btn-cancel" onclick="btnCancel_onclick();" value="${Cancel}" />
       </div>
     </div>
-=======
-		<div class="container">
-			<ul>
-				<li>
-					<input id="chkUnpackToFolder" type="checkbox" onclick="chkUnpackToFolder_onclick();"/>
-					<label for="chkUnpackToFolder">${Extract workbook data to multiple files}</label>
-				</li>
-				<li>
-					<input id="chkUpdateLinks" type="checkbox" />
-					<label for="chkUpdateLinks">${Update external references(links)}</label>
-				</li>
-				<li>
-					<input id="chkCompareDocumentProperties" type="checkbox" />
-					<label for="chkCompareDocumentProperties">${Compare document properties}</label>
-				</li>
-				<li>
-					<input id="chkCompareNames" type="checkbox" />
-					<label for="chkCompareNames">${Compare names}</label>
-				</li>
-				<li>
-					<input id="chkCompareCellValues" type="checkbox" />
-					<label for="chkCompareCellValues">${Compare cell values}</label>
-				</li>
-				<li>
-					<input id="chkCompareWorksheetsAsImage" type="checkbox" onclick="chkCompareWorksheetsAsImage_onclick();"/>
-					<label for="chkCompareWorksheetsAsImage">${Compare worksheets as image (very slow)}</label>
-					<ul>
-						<li>
-							<label>${ - Image split size: }</label>
-							<input id="txtImageWidth"  type="text" size="5" maxlength="4" onkeyDown="return onlyNumeric();" onpaste="return onPaste();" />
-							<span> x </span>
-							<input id="txtImageHeight" type="text" size="5" maxlength="4" onkeyDown="return onlyNumeric();" onpaste="return onPaste();" />
-						</li>
-					</ul>
-				</li>
-				<li>
-					<input id="chkCompareWorksheetsAsHTML" type="checkbox" onclick="chkCompareWorksheetsAsHTML_onclick();"/>
-					<label for="chkCompareWorksheetsAsHTML">${Compare worksheets as HTML}</label>
-				</li>
-				<li>
-					<input id="chkCompareFormulas" type="checkbox" />
-					<label for="chkCompareFormulas">${Compare formulas}</label>
-				</li>
-				<li>
-					<input id="chkCompareTextsInShapes" type="checkbox" />
-					<label for="chkCompareTextsInShapes">${Compare texts in shapes}</label>
-				</li>
-				<li>
-					<input id="chkCompareHeadersAndFooters" type="checkbox" />
-					<label for="chkCompareHeadersAndFooters">${Compare headers and footers}</label>
-				</li>
-				<li>
-					<input id="chkCompareVBAMacros" type="checkbox" />
-					<label for="chkCompareVBAMacros">${Compare VBA macros}</label>
-				</li>
-			</ul>
-			<div class="btn-container">
-				<input type="button" class="btn-ok" onclick="btnOk_onclick();" value="${OK}" />
-				<input type="button" class="btn-cancel" onclick="btnCancel_onclick();" value="${Cancel}" />
-			</div>
-		</div>
->>>>>>> 911980ff
   </body>
 </html>
 ]]>
