--- conflicted
+++ resolved
@@ -1,78 +1,72 @@
-//{{NO_DEPENDENCIES}}
-// Microsoft Visual C++ generated include file.
-// Used by Sample.rc
-//
-#define IDD_ABOUTBOX                    100
-#define IDR_MAINFRAME                   128
-#define IDR_SAMPLETYPE                  129
-#define IDR_MARGIN_ICONS                131
-#define IDR_MARGIN_CURSOR               132
-#define IDR_MARGIN_ICONS_PNG            133
-#define IDD_EDIT_FIND                   220
-#define IDD_EDIT_REPLACE                221
-#define IDD_EDIT_MARKER                 222
-#define IDC_EDIT_MARKER_LIST            8601
-#define IDC_EDIT_MARKERS_ENABLED        8602
-#define IDC_EDIT_WHOLE_WORD             8603
-#define IDC_EDIT_MATCH_CASE             8604
-#define IDC_EDIT_FINDTEXT               8605
-#define IDC_EDIT_REGEXP                 8606
-#define IDC_EDIT_REPLACE                8607
-#define IDC_EDIT_MARKER_BGCOLORIDX      8607
-#define IDC_EDIT_REPLACE_ALL            8608
-#define IDC_EDIT_REPLACE_WITH           8609
-#define IDC_EDIT_SKIP                   8610
-#define IDC_EDIT_SCOPE_SELECTION        8613
-#define IDC_EDIT_SCOPE_WHOLE_FILE       8614
-#define IDC_EDIT_SCOPE_DONT_WRAP        8615
-#define ID_EDIT_TOGGLE_BOOKMARK         8616
-#define ID_EDIT_GOTO_NEXT_BOOKMARK      8617
-#define ID_EDIT_GOTO_PREV_BOOKMARK      8618
-#define ID_EDIT_CLEAR_ALL_BOOKMARKS     8619
-#define IDC_FINDDLG_DONTWRAP            8620
-#define IDC_EDIT_FINDPREV               8621
-#define IDC_FINDDLG_DONTCLOSE           8622
-#define IDC_EDIT_MARKER_NEW             12322
-#define IDC_EDIT_MARKER_DELETE          12323
-#define IDS_NUM_REPLACED                18032
-#define IDS_EDIT_TEXT_NOT_FOUND         18033
-#define IDS_EOL_DOS                     30400
-#define IDS_EOL_MAC                     30401
-#define IDS_EOL_UNIX                    30402
-#define IDS_EOL_MIXED                   30403
-#define IDS_EOL_BIN                     30404
-#define IDS_EOL_LF                      30405
-#define IDS_EOL_CR                      30406
-#define IDS_EOL_CRLF                    30407
-#define IDS_EOL_NONE                    30408
-#define IDS_MARKER_COLOR_FMT            30409
-#define IDS_MARKER_NEW_PATTERN          30410
-#define ID_EDIT_DISABLEBSATSOL          32796
-#define ID_EDIT_DISABLEDRAGANDDROP      32797
-#define ID_EDIT_FIND_PREVIOUS           32799
-#define ID_VIEW_WHITESPACE              32800
-#define ID_VIEW_SELECT_FONT             32801
-<<<<<<< HEAD
-#define ID_WINDOW_SPLIT_VERTICALLY      32802
-#define ID_WINDOW_SPLIT_HORIZONTALLY    32803
-#define ID_WINDOW_COMBINE               32804
-=======
-#define ID_VIEW_LINENUMBERS             32802
-#define ID_FILE_CONVERT_TO_HTML         32803
->>>>>>> f62b2e5b
-#define ID_EDIT_INDICATOR_COL           37900
-#define ID_READ_ONLY                    37901
-#define ID_INDICATOR_ENCODING           37905
-#define IDS_OLE_INIT_FAILED             57608
-
-// Next default values for new objects
-// 
-#ifdef APSTUDIO_INVOKED
-#ifndef APSTUDIO_READONLY_SYMBOLS
-#define _APS_3D_CONTROLS                     1
-#define _APS_NEXT_RESOURCE_VALUE        135
-#define _APS_NEXT_COMMAND_VALUE         32804
-#define _APS_NEXT_CONTROL_VALUE         1001
-#define _APS_NEXT_SYMED_VALUE           101
-#endif
-#endif
+//{{NO_DEPENDENCIES}}
+// Microsoft Visual C++ generated include file.
+// Used by Sample.rc
+//
+#define IDD_ABOUTBOX                    100
+#define IDR_MAINFRAME                   128
+#define IDR_SAMPLETYPE                  129
+#define IDR_MARGIN_ICONS                131
+#define IDR_MARGIN_CURSOR               132
+#define IDR_MARGIN_ICONS_PNG            133
+#define IDD_EDIT_FIND                   220
+#define IDD_EDIT_REPLACE                221
+#define IDD_EDIT_MARKER                 222
+#define IDC_EDIT_MARKER_LIST            8601
+#define IDC_EDIT_MARKERS_ENABLED        8602
+#define IDC_EDIT_WHOLE_WORD             8603
+#define IDC_EDIT_MATCH_CASE             8604
+#define IDC_EDIT_FINDTEXT               8605
+#define IDC_EDIT_REGEXP                 8606
+#define IDC_EDIT_REPLACE                8607
+#define IDC_EDIT_MARKER_BGCOLORIDX      8607
+#define IDC_EDIT_REPLACE_ALL            8608
+#define IDC_EDIT_REPLACE_WITH           8609
+#define IDC_EDIT_SKIP                   8610
+#define IDC_EDIT_SCOPE_SELECTION        8613
+#define IDC_EDIT_SCOPE_WHOLE_FILE       8614
+#define IDC_EDIT_SCOPE_DONT_WRAP        8615
+#define ID_EDIT_TOGGLE_BOOKMARK         8616
+#define ID_EDIT_GOTO_NEXT_BOOKMARK      8617
+#define ID_EDIT_GOTO_PREV_BOOKMARK      8618
+#define ID_EDIT_CLEAR_ALL_BOOKMARKS     8619
+#define IDC_FINDDLG_DONTWRAP            8620
+#define IDC_EDIT_FINDPREV               8621
+#define IDC_FINDDLG_DONTCLOSE           8622
+#define IDC_EDIT_MARKER_NEW             12322
+#define IDC_EDIT_MARKER_DELETE          12323
+#define IDS_NUM_REPLACED                18032
+#define IDS_EDIT_TEXT_NOT_FOUND         18033
+#define IDS_EOL_DOS                     30400
+#define IDS_EOL_MAC                     30401
+#define IDS_EOL_UNIX                    30402
+#define IDS_EOL_MIXED                   30403
+#define IDS_EOL_BIN                     30404
+#define IDS_EOL_LF                      30405
+#define IDS_EOL_CR                      30406
+#define IDS_EOL_CRLF                    30407
+#define IDS_EOL_NONE                    30408
+#define IDS_MARKER_COLOR_FMT            30409
+#define IDS_MARKER_NEW_PATTERN          30410
+#define ID_EDIT_DISABLEBSATSOL          32796
+#define ID_EDIT_DISABLEDRAGANDDROP      32797
+#define ID_EDIT_FIND_PREVIOUS           32799
+#define ID_VIEW_WHITESPACE              32800
+#define ID_VIEW_SELECT_FONT             32801
+#define ID_VIEW_LINENUMBERS             32802
+#define ID_FILE_CONVERT_TO_HTML         32803
+#define ID_EDIT_INDICATOR_COL           37900
+#define ID_READ_ONLY                    37901
+#define ID_INDICATOR_ENCODING           37905
+#define IDS_OLE_INIT_FAILED             57608
+
+// Next default values for new objects
+// 
+#ifdef APSTUDIO_INVOKED
+#ifndef APSTUDIO_READONLY_SYMBOLS
+#define _APS_3D_CONTROLS                     1
+#define _APS_NEXT_RESOURCE_VALUE        135
+#define _APS_NEXT_COMMAND_VALUE         32804
+#define _APS_NEXT_CONTROL_VALUE         1001
+#define _APS_NEXT_SYMED_VALUE           101
+#endif
+#endif