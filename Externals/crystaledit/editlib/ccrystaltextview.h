////////////////////////////////////////////////////////////////////////////
//  File:       ccrystaltextview.h
//  Version:    1.0.0.0
//  Created:    29-Dec-1998
//
//  Author:     Stcherbatchenko Andrei
//  E-mail:     windfall@gmx.de
//
//  Interface of the CCrystalTextView class, a part of Crystal Edit -
//  syntax coloring text editor.
//
//  You are free to use or modify this code to the following restrictions:
//  - Acknowledge me somewhere in your about box, simple "Parts of code by.."
//  will be enough. If you can't (or don't want to), contact me personally.
//  - LEAVE THIS HEADER INTACT
////////////////////////////////////////////////////////////////////////////

////////////////////////////////////////////////////////////////////////////
//  19-Jul-99
//      Ferdinand Prantl:
//  +   FEATURE: see cpps ...
//
//  ... it's being edited very rapidly so sorry for non-commented
//        and maybe "ugly" code ...
////////////////////////////////////////////////////////////////////////////
/** 
 * @file  ccrystaltextview.h
 *
 * @brief Declaration file for CCrystalTextView
 */

#pragma once

#include <vector>
#include "crystalparser.h"
#include "parsers/crystallineparser.h"
#include "renderers/ccrystalrenderer.h"
#include "utils/cregexp.h"
#include "utils/icu.hpp"
#include "utils/DpiAware.h"

////////////////////////////////////////////////////////////////////////////
// Forward class declarations

class CCrystalTextBuffer;
class CUpdateContext;
struct ViewableWhitespaceChars;
class SyntaxColors;
class CFindTextDlg;
struct LastSearchInfos;
class CCrystalTextMarkers;

////////////////////////////////////////////////////////////////////////////
// CCrystalTextView class declaration

//  CCrystalTextView::FindText() flags
enum : unsigned
{
  FIND_MATCH_CASE = 0x0001U,
  FIND_WHOLE_WORD = 0x0002U,
  FIND_REGEXP = 0x0004U,
  FIND_DIRECTION_UP = 0x0010U,
  REPLACE_SELECTION = 0x0100U, 
  FIND_NO_WRAP = 0x200U,
  FIND_NO_CLOSE = 0x400U
};

//  CCrystalTextView::UpdateView() flags
enum : unsigned
{
  UPDATE_HORZRANGE = 0x0001U,  //  update horz scrollbar
  UPDATE_VERTRANGE = 0x0002U, //  update vert scrollbar
  UPDATE_SINGLELINE = 0x0100U,    //  single line has changed
  UPDATE_FLAGSONLY = 0x0200U, //  only line-flags were changed

  UPDATE_RESET = 0x1000U       //  document was reloaded, update all!
};

/**
 * @brief Class for text view.
 * This class implements class for text viewing. Class implements all
 * the routines we need for showing, selecting text etc. BUT it does
 * not implement text editing. There are classes inherited from this
 * class which implement text editing.
 */
class EDITPADC_CLASS CCrystalTextView : public DpiAware::CDpiAwareWnd<CView>
  {
    DECLARE_DYNCREATE (CCrystalTextView)

    friend CCrystalParser;
    friend CCrystalTextBuffer;

protected:
    //  Search parameters
    bool m_bLastSearch;
    DWORD m_dwLastSearchFlags;
    LPTSTR m_pszLastFindWhat;
    bool m_bMultipleSearch;       // More search
    CFindTextDlg *m_pFindTextDlg;

private :
    bool m_bCursorHidden;

    //  Painting caching bitmap
    CBitmap *m_pCacheBitmap;

    //  Line/character dimensions
    int m_nLineHeight, m_nCharWidth;
    void CalcLineCharDim ();

    //  Text attributes
    bool m_bViewTabs;
    bool m_bViewEols;
    bool m_bDistinguishEols;
    bool m_bTopMargin;
    bool m_bSelMargin;
    bool m_bViewLineNumbers;
    DWORD m_dwFlags;

    //  Amount of lines/characters that completely fits the client area
    int m_nScreenLines, m_nScreenChars;

    SyntaxColors * m_pColors;
    CCrystalTextMarkers * m_pMarkers;

    //BEGIN SW
    /**
    Contains for each line the number of sublines. If the line is not
    wrapped, the value for this line is 1. The value of a line is invalid,
    if it is -1.

    Must create pointer, because contructor uses AFX_ZERO_INIT_OBJECT to
    initialize the member objects. This would destroy a CArray object.
    */
    CArray<int, int> *m_panSubLines;
    CArray<int, int> *m_panSubLineIndexCache;
    int m_nLastLineIndexCalculatedSubLineIndex;
    //END SW

    int m_nIdealCharPos;

    bool m_bFocused;
protected:
    CPoint m_ptAnchor;
private:
    LOGFONT m_lfBaseFont;
    LOGFONT m_lfSavedBaseFont;

    //  Parsing stuff

    /**  
    This array must be initialized to (DWORD) - 1, code for invalid values (not yet computed).
    We prefer to limit the recomputing delay to the moment when we need to read
    a parseCookie value for drawing.
    GetParseCookie must always be used to read the m_ParseCookies value of a line.
    If the actual value is invalid code, GetParseCookie computes the value, 
    stores it in m_ParseCookies, and returns the new valid value.
    When we edit the text, the parse cookies value may change for the modified line
    and all the lines below (As m_ParseCookies[line i] depends on m_ParseCookies[line (i-1)])
    It would be a loss of time to recompute all these values after each action.
    So we just set all these values to invalid code (DWORD) - 1.
    */
    std::vector<DWORD> *m_ParseCookies;
    DWORD GetParseCookie (int nLineIndex);

    /**
    Pre-calculated line lengths (in characters)
    This array works as the parse cookie Array
    and must be initialized to - 1, code for invalid values (not yet computed).
    for the same reason.
    */
    std::vector<int> *m_pnActualLineLength;

protected:
    bool m_bPreparingToDrag;
    bool m_bDraggingText;
    bool m_bDragSelection, m_bWordSelection, m_bLineSelection, m_bRectangularSelection, m_bColumnSelection;
    int m_nColumnResizing;
    UINT_PTR m_nDragSelTimer;
    DWORD m_dwLastDblClickTime;

    CPoint m_ptDrawSelStart, m_ptDrawSelEnd;

    CPoint m_ptCursorPos, m_ptCursorLast;
    CPoint m_ptSelStart, m_ptSelEnd;
    void PrepareSelBounds ();

    //  Helper functions
    int ExpandChars (int nLineIndex, int nOffset, int nCount, CString & line, int nActualOffset);
    int ExpandCharsTableEditingNoWrap (int nLineIndex, int nOffset, int nCount, CString & line, int nActualOffset);
    void AutoFitColumn(int nColumn = -1);
    enum TextLayoutMode { TEXTLAYOUT_NOWORDWRAP, TEXTLAYOUT_WORDWRAP, TEXTLAYOUT_TABLE_NOWORDWRAP, TEXTLAYOUT_TABLE_WORDWRAP };
    TextLayoutMode GetTextLayoutMode() const;

    int ApproxActualOffset (int nLineIndex, int nOffset);
    void AdjustTextPoint (CPoint & point);
    void DrawLineHelperImpl (CPoint & ptOrigin, const CRect & rcClip,
 int nColorIndex,
                             int nBgColorIndex, COLORREF crText, COLORREF crBkgnd, int nLineIndex, int nOffset, int nCount, int &nActualOffset);
    bool IsInsideSelBlock (CPoint ptTextPos);

    bool m_bBookmarkExist;        // More bookmarks
    void ToggleBookmark(int nLine);

public :
    enum RENDERING_MODE
    {
      RENDERING_MODE_GDI = -1,
      RENDERING_MODE_DWRITE_DFEAULT = 0,
      RENDERING_MODE_DWRITE_ALIASED = 1,
      RENDERING_MODE_DWRITE_GDI_CLASSIC = 2,
      RENDERING_MODE_DWRITE_GDI_NATURAL = 3,
      RENDERING_MODE_DWRITE_NATURAL = 4,
      RENDERING_MODE_DWRITE_NATURAL_SYMMETRIC = 5,
    };

    virtual void ResetView ();
    virtual int GetLineCount ();
    virtual void OnUpdateCaret ();
    bool IsTextBufferInitialized () const;
    CString GetTextBufferEol (int nLine) const;

    SyntaxColors * GetSyntaxColors() { return m_pColors; }
    void SetColorContext(SyntaxColors * pColors) { m_pColors = pColors; }
    CCrystalTextMarkers * GetMarkers() const { return m_pMarkers; }
    void SetMarkersContext(CCrystalTextMarkers * pMarkers);
    static CLIPFORMAT GetClipTcharTextFormat() { return sizeof(TCHAR) == 1 ? CF_TEXT : CF_UNICODETEXT; }

protected :
    CPoint WordToRight (CPoint pt);
    CPoint WordToLeft (CPoint pt);
    bool           m_bOverrideCaret;

    bool m_bSingle;
    CCrystalTextBuffer *m_pTextBuffer;
    HACCEL m_hAccel;
    bool m_bVertScrollBarLocked, m_bHorzScrollBarLocked;
    CPoint m_ptDraggedTextBegin, m_ptDraggedTextEnd;
    void UpdateCaret ();
    void SetAnchor (const CPoint & ptNewAnchor);
    int GetTopMarginHeight ();
    int GetMarginWidth (CDC *pdc = nullptr);
    bool IsValidTextPos (const CPoint &point);
    bool IsValidTextPosX (const CPoint &point);
    bool IsValidTextPosY (const CPoint &point);

    bool m_bShowInactiveSelection;
    //  [JRT]
    bool m_bDisableDragAndDrop;

    //BEGIN SW
    bool m_bWordWrap;
    bool m_bHideLines;
    CCrystalParser *m_pParser;
    //END SW

    int ClientToIdealTextPos (int x);
    CPoint ClientToText (const CPoint & point);
    int ClientToColumn (int x);
    int ClientToColumnResizing (int x);
    CPoint TextToClient (const CPoint & point);
    int ColumnToClient (int nColumn);
    void InvalidateLines (int nLine1, int nLine2, bool bInvalidateMargin = false);
    int CalculateActualOffset (int nLineIndex, int nCharIndex, bool bAccumulate = false);

    //  Printing
    int m_nPrintPages;
    CFont *m_pPrintFont;
    int m_nPrintLineHeight;
    bool m_bPrintHeader, m_bPrintFooter;
    CRect m_ptPageArea, m_rcPrintArea;
    bool m_bPrinting;
    void GetPrintMargins (long & nLeft, long & nTop, long & nRight, long & nBottom);
    virtual void RecalcPageLayouts (CDC * pdc, CPrintInfo * pInfo);
    virtual void PrintHeader (CDC * pdc, int nPageNum);
    virtual void PrintFooter (CDC * pdc, int nPageNum);
    virtual void GetPrintHeaderText (int nPageNum, CString & text);
    virtual void GetPrintFooterText (int nPageNum, CString & text);

    //  Keyboard handlers
    void MoveLeft (bool bSelect);
    void MoveRight (bool bSelect);
    void MoveWordLeft (bool bSelect);
    void MoveWordRight (bool bSelect);
    void MoveUp (bool bSelect);
    void MoveDown (bool bSelect);
    void MoveHome (bool bSelect);
    void MoveEnd (bool bSelect);
    void MovePgUp (bool bSelect);
    void MovePgDn (bool bSelect);
    void MoveCtrlHome (bool bSelect);
    void MoveCtrlEnd (bool bSelect);

    void SelectAll ();
    void Copy ();

    bool IsSelection () const;
    bool IsInsideSelection (const CPoint & ptTextPos);
    bool GetColumnSelection (int nLine, int & nLeftTextPos, int & nRightTextPos);
    void GetSelection (CPoint & ptStart, CPoint & ptEnd);
    void GetFullySelectedLines(int & firstLine, int & lastLine);
    virtual void SetSelection (const CPoint & ptStart, const CPoint & ptEnd, bool bUpdateView = true);

    int m_nTopLine, m_nOffsetChar;
    //BEGIN SW
    /**
    The index of the subline that is the first visible line on the screen.
    */
    int m_nTopSubLine;
    //END SW
    bool m_bSmoothScroll;

    int GetLineHeight ();
    //BEGIN SW
    /**
    Returns the number of sublines the given line contains of.
    Allway "1", if word wrapping is disabled.

    @param nLineIndex Index of the line to get the subline count of.

    @return Number of sublines the given line contains of
    */
    int GetSubLines( int nLineIndex );

    virtual int GetEmptySubLines( int nLineIndex ) { return 0; }
    bool IsEmptySubLineIndex( int nSubLineIndex );

    /**
    Converts the given character position for the given line into a point.

    After the call the x-member of the returned point contains the
    character position relative to the beginning of the subline. The y-member
    contains the zero based index of the subline relative to the line, the
    character position was given for.

    @param nLineIndex Zero based index of the line, nCharPos refers to.
    @param nCharPos The character position, the point shoult be calculated for.
    @param charPoint Reference to a point, which should receive the result.

    @return The character position of the beginning of the subline charPoint.y.
    */
    int CharPosToPoint( int nLineIndex, int nCharPos, CPoint &charPoint, int* pnColumn = nullptr );

    /**
    Converts the given cursor point for the given line to the character position
    for the given line.

    The y-member of the cursor position specifies the subline inside the given
    line, the cursor is placed on and the x-member specifies the cursor position
    (in character widths) relative to the beginning of that subline.

    @param nLineIndex Zero based index of the line the cursor position refers to.
    @param curPoint Position of the cursor relative to the line in sub lines and
        char widths.

    @return The character position the best matches the cursor position.
    */
    int CursorPointToCharPos( int nLineIndex, const CPoint &curPoint );

    /**
    Converts the given cursor position to a text position.

    The x-member of the subLinePos parameter describes the cursor position in
    char widths relative to the beginning of the subline described by the
    y-member. The subline is the zero based number of the subline relative to
    the beginning of the text buffer.

    <p>
    The returned point contains a valid text position, where the y-member is
    the zero based index of the textline and the x-member is the character
    position inside this line.

    @param subLinePos The sublinebased cursor position
        (see text above for detailed description).
    @param textPos The calculated line and character position that best matches
        the cursor position (see text above for detailed descritpion).
    */
    void SubLineCursorPosToTextPos( const CPoint &subLinePos, CPoint &textPos );

    /**
    Returns the character position relative to the given line, that matches
    the end of the given sub line.

    @param nLineIndex Zero based index of the line to work on.
    @param nSubLineOffset Zero based index of the subline inside the given line.

    @return Character position that matches the end of the given subline, relative
        to the given line.
    */
    int SubLineEndToCharPos( int nLineIndex, int nSubLineOffset );

    /**
    Returns the character position relative to the given line, that matches
    the start of the given sub line.

    @param nLineIndex Zero based index of the line to work on.
    @param nSubLineOffset Zero based index of the subline inside the given line.

    @return Character position that matches the start of the given subline, relative
        to the given line.
    */
    int SubLineHomeToCharPos( int nLineIndex, int nSubLineOffset );
    //END SW
    int GetCharWidth ();
    int GetMaxLineLength (int nTopLine, int nLines);
    int GetScreenLines ();
    int GetScreenChars ();

    void RecalcVertScrollBar (bool bPositionOnly = false, bool bRedraw = true);
    virtual void RecalcHorzScrollBar (bool bPositionOnly = false, bool bRedraw = true);

    //  Scrolling helpers
    void ScrollToChar (int nNewOffsetChar, bool bNoSmoothScroll = false, bool bTrackScrollBar = true);
    void ScrollToLine (int nNewTopLine, bool bNoSmoothScroll = false, bool bTrackScrollBar = true);

    //BEGIN SW
    /**
    Scrolls to the given sub line, so that the sub line is the first visible
    line on the screen.

    @param nNewTopSubLine Index of the sub line to scroll to.
    @param bNoSmoothScroll true to disable smooth scrolling, else false.
    @param bTrackScrollBar true to recalculate the scroll bar after scrolling,
        else false.
    */
    virtual void ScrollToSubLine( int nNewTopSubLine, bool bNoSmoothScroll = false, bool bTrackScrollBar = true );
    //END SW

    //  Splitter support
    virtual void UpdateSiblingScrollPos (bool bHorz);
    virtual void OnUpdateSibling (CCrystalTextView * pUpdateSource, bool bHorz);
    CCrystalTextView *GetSiblingView (int nRow, int nCol);

    //BEGIN SW
    /**
    Returns the number of sublines in the whole text buffer.

    The number of sublines is the sum of all sublines of all lines.

    @return Number of sublines in the whole text buffer.
    */
    virtual int GetSubLineCount();

    /**
    Returns the zero-based subline index of the given line.

    @param nLineIndex Index of the line to calculate the subline index of

    @return The zero-based subline index of the given line.
    */
    virtual int GetSubLineIndex( int nLineIndex );

    /**
     * @brief Splits the given subline index into line and sub line of this line.
     * @param [in] nSubLineIndex The zero based index of the subline to get info about
     * @param [out] nLine Gets the line number the give subline is included in
     * @param [out] nSubLine Get the subline of the given subline relative to nLine
     */
    virtual void GetLineBySubLine(int nSubLineIndex, int &nLine, int &nSubLine);

public:
    virtual int GetLineLength (int nLineIndex) const;
    virtual int GetFullLineLength (int nLineIndex) const;
    virtual int GetViewableLineLength(int nLineIndex) const;
    virtual int GetLineActualLength (int nLineIndex);
    virtual LPCTSTR GetLineChars (int nLineIndex) const;
protected:
    virtual DWORD GetLineFlags (int nLineIndex) const;
    virtual void GetText (const CPoint & ptStart, const CPoint & ptEnd, CString & text, bool bExcludeInvisibleLines = true);
    virtual void GetTextInColumnSelection (CString & text, bool bExcludeInvisibleLines = true);

    //  Clipboard overridable
    virtual bool TextInClipboard ();
    virtual bool PutToClipboard (LPCTSTR pszText, int cchText, bool bColumnSelection = false);
    virtual bool GetFromClipboard (CString & text, bool & bColumnSelection);

    //  Drag-n-drop overrideable
    virtual HGLOBAL PrepareDragData ();
    virtual DROPEFFECT GetDropEffect () { return DROPEFFECT_COPY; }
    virtual void OnDropSource (DROPEFFECT de);
    bool IsDraggingText () const;

    virtual COLORREF GetColor (int nColorIndex);
    virtual void GetLineColors (int nLineIndex, COLORREF & crBkgnd,
                                COLORREF & crText, bool & bDrawWhitespace);
    virtual bool GetItalic (int nColorIndex);
    virtual bool GetBold (int nColorIndex);

    void DrawLineHelper (CPoint & ptOrigin, const CRect & rcClip, int nColorIndex, int nBgColorIndex,
                         COLORREF crText, COLORREF crBkgnd, int nLineIndex, int nOffset, int nCount, int &nActualOffset, CPoint ptTextPos);
    virtual void DrawSingleLine (const CRect & rect, int nLineIndex);
    virtual void DrawTopMargin (const CRect & rect);
    virtual void DrawMargin (const CRect & rect, int nLineIndex, int nLineNumber);

    inline int GetCharCellCountFromChar(const TCHAR *pch)
    {
        TCHAR ch = *pch;
        if (ch >= _T('\x00') && ch <= _T('\x7F'))
          {
            if (ch <= _T('\x1F') && ch != '\t')
              {
                if (ch == '\r' && pch[1] == '\n')
                  return 6;
                else
                  return 3;
              }
            else
                return 1;
        } 
        // This assumes a fixed width font
        // But the UNICODE case handles double-wide glyphs (primarily Chinese characters)
#ifdef _UNICODE
        return GetCharCellCountUnicodeChar(pch);
#else
        return 1;
#endif
    }

    int GetMarginIconSize() const
    {
<<<<<<< HEAD
        return MulDiv(CCrystalRenderer::MARGIN_ICON_SIZE, m_dpi, USER_DEFAULT_SCREEN_DPI);
=======
        return MulDiv(CCrystalRenderer::MARGIN_ICON_SIZE, GetSystemMetrics(SM_CXSMICON), 16);
>>>>>>> bb6b9ea0
    }

#ifdef _UNICODE
    bool m_bChWidthsCalculated[65536/256];
    int m_iChDoubleWidthFlags[65536/32];
    int GetCharCellCountUnicodeChar(const wchar_t *pch);
#endif
    void ResetCharWidths();

    //BEGIN SW
    // word wrapping

    /**
    Called to wrap the line with the given index into sublines.

    The standard implementation wraps the line at the first non-whitespace after
    an whitespace that exceeds the visible line width (nMaxLineWidth). Override
    this function to provide your own word wrapping.

    <b>Attention:</b> Never call this function directly,
    call WrapLineCached() instead, which calls this method.

    @param nLineIndex The index of the line to wrap

    @param nMaxLineWidth The number of characters a subline of this line should
    not exceed (except whitespaces)

    @param anBreaks An array of integers. Put the positions where to wrap the line
    in that array (its allready allocated). If this pointer is `nullptr`, the function
    has only to compute the number of breaks (the parameter nBreaks).

    @param nBreaks The number of breaks this line has (number of sublines - 1). When
    the function is called, this variable is 0. If the line is not wrapped, this value
    should be 0 after the call.

    @see WrapLineCached()
    */
    virtual void WrapLine( int nLineIndex, int nMaxLineWidth, std::vector<int> *anBreaks, int &nBreaks );

    /**
    Called to wrap the line with the given index into sublines.

    Call this method instead of WrapLine() (which is called internal by this
    method). This function uses an internal cache which contains the number
    of sublines for each line, so it has only to call WrapLine(), if the
    cache for the given line is invalid or if the caller wants to get the
    wrap postions (anBreaks != nullptr).

    This functions also tests m_bWordWrap -- you can call it even if
    word wrapping is disabled and you will retrieve a valid value.

    @param nLineIndex The index of the line to wrap

    @param nMaxLineWidth The number of characters a subline of this line should
    not exceed (except whitespaces)

    @param anBreaks An array of integers. Put the positions where to wrap the line
    in that array (its allready allocated). If this pointer is `nullptr`, the function
    has only to compute the number of breaks (the parameter nBreaks).

    @param nBreaks The number of breaks this line has (number of sublines - 1). When
    the function is called, this variable is 0. If the line is not wrapped, this value
    should be 0 after the call.

    @see WrapLine()
    @see m_anSubLines
    */
    void WrapLineCached( int nLineIndex, int nMaxLineWidth, std::vector<int> *anBreaks, int &nBreaks );

    /**
    Invalidates the cached data for the given lines.

    <b>Remarks:</b> Override this method, if your derived class caches other
    view specific line info, which becomes invalid, when this line changes.
    Call this standard implementation in your overriding.

    @param nLineIndex1 The index of the first line to invalidate.

    @param nLineIndex2 The index of the last line to invalidate. If this value is
    -1 (default) all lines from nLineIndex1 to the end are invalidated.
    */
    virtual void InvalidateLineCache( int nLineIndex1, int nLineIndex2 );
    virtual void InvalidateSubLineIndexCache( int nLineIndex1 );
    void InvalidateScreenRect(bool bInvalidateView = true);
    //END SW

    virtual HINSTANCE GetResourceHandle ();

    //BEGIN SW
    // function to draw a single screen line
    // (a wrapped line can consist of many screen lines
    virtual void DrawScreenLine( CPoint &ptOrigin, const CRect &rcClip,
         const std::vector<CrystalLineParser::TEXTBLOCK>& blocks,
        int &nActualItem, COLORREF crText,
        COLORREF crBkgnd, bool bDrawWhitespace,
        int nLineIndex, int nOffset,
        int nCount, int &nActualOffset, CPoint ptTextPos );
    //END SW

    std::vector<CrystalLineParser::TEXTBLOCK> MergeTextBlocks(const std::vector<CrystalLineParser::TEXTBLOCK>& blocks1, const std::vector<CrystalLineParser::TEXTBLOCK>& blocks2) const;
    virtual std::vector<CrystalLineParser::TEXTBLOCK> GetMarkerTextBlocks(int nLineIndex) const;
    virtual std::vector<CrystalLineParser::TEXTBLOCK> GetAdditionalTextBlocks (int nLineIndex);

public:
    virtual CString GetHTMLLine (int nLineIndex, LPCTSTR pszTag);
    virtual CString GetHTMLStyles ();
    std::vector<CrystalLineParser::TEXTBLOCK> GetTextBlocks(int nLineIndex);
protected:
    virtual CString GetHTMLAttribute (int nColorIndex, int nBgColorIndex, COLORREF crText, COLORREF crBkgnd);

    //BEGIN SW
    // helpers for incremental search

    /**
    Called each time the position-information in the status bar
    is updated. Use this to change the text of the message field
    in the status bar.

    @param pStatusBar
        Pointer to the status bar
    */
    void OnUpdateStatusMessage( CStatusBar *pStatusBar );

    /**
    Called by OnFindIncrementalForward() and OnFindIncrementalBackward().

    @param bFindNextOccurence
        true, if the method should look for the next occurence of the
        search string in search direction.

    @see #OnFindIncrementalForward
    @see #OnFindIncrementalBackward
    */
    void OnEditFindIncremental( bool bFindNextOccurence = false );

    /** true if incremental forward search is active, false otherwise */
    bool m_bIncrementalSearchForward;

    /** true if incremental backward search is active, false otherwise */
    bool m_bIncrementalSearchBackward;

private:
    /** true if we found the string to search for */
    bool m_bIncrementalFound;

    /** String we are looking for.*/
    CString *m_pstrIncrementalSearchString;

    /** String we looked for last time.*/
    CString *m_pstrIncrementalSearchStringOld;

    /** Start of selection at the time the incremental search started */
    CPoint m_selStartBeforeIncrementalSearch;

    /** Start of selection at the time the incremental search started */
    CPoint m_selEndBeforeIncrementalSearch;

    /** Cursor position at the time the incremental search started */
    CPoint m_cursorPosBeforeIncrementalSearch;

    /** position to start the incremental search at */
    CPoint m_incrementalSearchStartPos;

    //END SW

public :
    void GoToLine (int nLine, bool bRelative);
    DWORD ParseLine (DWORD dwCookie, const TCHAR *pszChars, int nLength, CrystalLineParser::TEXTBLOCK * pBuf, int &nActualItems);

    // Attributes
public :
    int GetCRLFMode ();
    void SetCRLFMode (enum CRLFSTYLE nCRLFMode);
    bool GetViewTabs () const { return m_bViewTabs; }
    void SetViewTabs (bool bViewTabs);
    bool GetViewEols () const { return m_bViewEols; }
    void SetViewEols (bool bViewEols, bool bDistinguishEols);
    int GetTabSize ();
    void SetTabSize (int nTabSize);
    bool GetTopMargin () const { return m_bTopMargin; }
    void SetTopMargin (bool bTopMargin);
    bool GetSelectionMargin () const { return m_bSelMargin; }
    void SetSelectionMargin (bool bSelMargin);
    bool GetViewLineNumbers() const { return m_bViewLineNumbers; }
    void SetViewLineNumbers(bool bViewLineNumbers);
    void GetFont (LOGFONT & lf) const { lf = m_lfBaseFont; }
    void SetFont (const LOGFONT & lf);
    DWORD GetFlags () const { return m_dwFlags; }
    void SetFlags (DWORD dwFlags);
    bool GetSmoothScroll () const { return m_bSmoothScroll; }
    void SetSmoothScroll (bool bSmoothScroll) { m_bSmoothScroll = bSmoothScroll; }
    //  [JRT]:
    bool GetDisableDragAndDrop () const { return m_bDisableDragAndDrop; }
    void SetDisableDragAndDrop (bool bDDAD) { m_bDisableDragAndDrop = bDDAD; }

    static RENDERING_MODE GetRenderingModeDefault() { return s_nRenderingModeDefault;  }
    static void SetRenderingModeDefault(RENDERING_MODE nRenderingMode) { s_nRenderingModeDefault = nRenderingMode;  }
    RENDERING_MODE GetRenderingMode() const { return m_nRenderingMode;  }
    void SetRenderingMode(RENDERING_MODE nRenderingMode);

    //BEGIN SW
    bool GetWordWrapping() const;
    virtual void SetWordWrapping( bool bWordWrap );

    virtual void CopyProperties(CCrystalTextView *pSource);

    /**
    Sets the Parser to use to parse the file.

    @param pParser Pointer to parser to use. Set to `nullptr` to use no parser.

    @return Pointer to parser used before or `nullptr`, if no parser has been used before.
    */
    CCrystalParser *SetParser( CCrystalParser *pParser );
    //END SW

    bool GetEnableHideLines () const { return m_bHideLines; }
    void SetEnableHideLines (bool bHideLines) { m_bHideLines = bHideLines; }
    bool GetLineVisible (int nLineIndex) const;

    //  Default handle to resources
    static HINSTANCE s_hResourceInst;

    int m_nLastFindWhatLen;
    RxNode *m_rxnode;
    RxMatchRes m_rxmatch;
    LPTSTR m_pszMatched;
    static LOGFONT m_LogFont;
    static RENDERING_MODE s_nRenderingModeDefault;
    RENDERING_MODE m_nRenderingMode;

    std::unique_ptr<CCrystalRenderer> m_pCrystalRenderer;
    CCrystalRenderer *m_pCrystalRendererSaved;

    //  Source type
    CrystalLineParser::TextDefinition *m_CurSourceDef;
    bool m_bRememberLastPos;
    virtual bool DoSetTextType (CrystalLineParser::TextDefinition *def);
    virtual bool SetTextType (LPCTSTR pszExt);
    virtual bool SetTextType (CrystalLineParser::TextType enuType);
    virtual bool SetTextType (CrystalLineParser::TextDefinition *def);
    virtual bool SetTextTypeByContent (LPCTSTR pszContent);
    static void LoadSettings ();
    static void SaveSettings ();

    // Operations
public :
    virtual void ReAttachToBuffer (CCrystalTextBuffer * pBuf = nullptr);
    virtual void AttachToBuffer (CCrystalTextBuffer * pBuf = nullptr);
    virtual void DetachFromBuffer ();

    //  Buffer-view interaction, multiple views
    virtual CCrystalTextBuffer *LocateTextBuffer ();
    virtual void UpdateView (CCrystalTextView * pSource, CUpdateContext * pContext, DWORD dwFlags, int nLineIndex = -1);

    //  Attributes
    CPoint GetCursorPos () const { return m_ptCursorPos; }
    virtual void SetCursorPos (const CPoint & ptCursorPos);
    void ShowCursor ();
    void HideCursor ();
    CPoint GetAnchor() const { return m_ptAnchor; }
    void SetNewAnchor (const CPoint & ptNewAnchor) { SetAnchor(ptNewAnchor); }
    void SetNewSelection (const CPoint & ptStart, const CPoint & ptEnd, bool bUpdateView = true) { SetSelection(ptStart, ptEnd, bUpdateView); }

    //  Operations
    virtual void EnsureVisible (CPoint pt);
    virtual void EnsureVisible (CPoint ptStart, CPoint ptEnd);

    //  Text search helpers
    CPoint GetSearchPos (DWORD dwSearchFlags);
    bool FindText (LPCTSTR pszText, const CPoint & ptStartPos, DWORD dwFlags, bool bWrapSearch, CPoint * pptFoundPos);
    bool FindTextInBlock (LPCTSTR pszText, const CPoint & ptStartPos, const CPoint & ptBlockBegin, const CPoint & ptBlockEnd,
                          DWORD dwFlags, bool bWrapSearch, CPoint * pptFoundPos);
    bool FindText (const LastSearchInfos * lastSearch);
    bool HighlightText (const CPoint & ptStartPos, int nLength,
      bool bCursorToLeft = false);

    // IME (input method editor)
    void UpdateCompositionWindowPos();
    void UpdateCompositionWindowFont();

    //  Overridable: an opportunity for Auto-Indent, Smart-Indent etc.
    virtual void OnEditOperation (int nAction, LPCTSTR pszText, size_t cchText);

    // Overrides
    // ClassWizard generated virtual function overrides
    //{{AFX_VIRTUAL(CCrystalTextView)
public :
    virtual void OnDraw (CDC * pDC);  // overridden to draw this view

    virtual BOOL PreCreateWindow (CREATESTRUCT & cs);
    virtual BOOL PreTranslateMessage (MSG * pMsg);
    virtual void OnPrepareDC (CDC * pDC, CPrintInfo * pInfo = nullptr);
    virtual BOOL OnCmdMsg(UINT nID, int nCode, void* pExtra, AFX_CMDHANDLERINFO *pHandlerInfo);
protected :
    virtual void OnInitialUpdate ();  // called first time after construct

    virtual BOOL OnPreparePrinting (CPrintInfo * pInfo);
    virtual void OnBeginPrinting (CDC * pDC, CPrintInfo * pInfo);
    virtual void OnEndPrinting (CDC * pDC, CPrintInfo * pInfo);
    virtual void OnPrint (CDC * pDC, CPrintInfo * pInfo);
    //}}AFX_VIRTUAL

    // Implementation
public :
    CCrystalTextView ();
    ~CCrystalTextView ();

protected :

    // Generated message map functions
protected :
#ifdef _DEBUG
    void AssertValidTextPos (const CPoint & pt);
#endif

    //{{AFX_MSG(CCrystalTextView)
    afx_msg void OnDestroy ();
    afx_msg BOOL OnEraseBkgnd (CDC * pDC);
    afx_msg void OnSize (UINT nType, int cx, int cy);
    afx_msg void OnVScroll (UINT nSBCode, UINT nPos, CScrollBar * pScrollBar);
    afx_msg BOOL OnSetCursor (CWnd * pWnd, UINT nHitTest, UINT message);
    afx_msg void OnLButtonDown (UINT nFlags, CPoint point);
    afx_msg void OnSetFocus (CWnd * pOldWnd);
    afx_msg void OnHScroll (UINT nSBCode, UINT nPos, CScrollBar * pScrollBar);
    afx_msg void OnLButtonUp (UINT nFlags, CPoint point);
    afx_msg void OnMouseMove (UINT nFlags, CPoint point);
    afx_msg void OnTimer (UINT_PTR nIDEvent);
    afx_msg void OnKillFocus (CWnd * pNewWnd);
    afx_msg void OnLButtonDblClk (UINT nFlags, CPoint point);
    afx_msg void OnLButtonTrippleClk (UINT nFlags, CPoint point);
    afx_msg void OnEditCopy ();
    afx_msg void OnUpdateEditCopy (CCmdUI * pCmdUI);
    afx_msg void OnEditSelectAll ();
    afx_msg void OnRButtonDown (UINT nFlags, CPoint point);
    afx_msg void OnSysColorChange ();
    afx_msg int OnCreate (LPCREATESTRUCT lpCreateStruct);
    afx_msg void OnEditFind ();
    afx_msg void OnEditRepeat ();
    afx_msg void OnUpdateEditRepeat (CCmdUI * pCmdUI);
    afx_msg void OnEditMark ();
    afx_msg void OnEditDeleteBack();
    afx_msg void OnChar( wchar_t nChar, UINT nRepCnt, UINT nFlags );

    afx_msg BOOL OnMouseWheel (UINT nFlags, short zDelta, CPoint pt);
    afx_msg void OnMouseHWheel (UINT nFlags, short zDelta, CPoint pt);
    LRESULT OnImeStartComposition(WPARAM wParam, LPARAM lParam);
    //}}AFX_MSG
    afx_msg void OnFilePageSetup ();

    afx_msg void OnCharLeft ();
    afx_msg void OnExtCharLeft ();
    afx_msg void OnCharRight ();
    afx_msg void OnExtCharRight ();
    afx_msg void OnWordLeft ();
    afx_msg void OnExtWordLeft ();
    afx_msg void OnWordRight ();
    afx_msg void OnExtWordRight ();
    afx_msg void OnLineUp ();
    afx_msg void OnExtLineUp ();
    afx_msg void OnLineDown ();
    afx_msg void OnExtLineDown ();
    afx_msg void OnPageUp ();
    afx_msg void OnExtPageUp ();
    afx_msg void OnPageDown ();
    afx_msg void OnExtPageDown ();
    afx_msg void OnLineEnd ();
    afx_msg void OnExtLineEnd ();
    afx_msg void OnHome ();
    afx_msg void OnExtHome ();
    afx_msg void OnTextBegin ();
    afx_msg void OnExtTextBegin ();
    afx_msg void OnTextEnd ();
    afx_msg void OnExtTextEnd ();
    afx_msg void OnUpdateIndicatorCRLF (CCmdUI * pCmdUI);
    afx_msg void OnUpdateIndicatorPosition (CCmdUI * pCmdUI);
    afx_msg void OnToggleBookmark (UINT nCmdID);
    afx_msg void OnGoBookmark (UINT nCmdID);
    afx_msg void OnClearBookmarks ();

    afx_msg void OnToggleBookmark ();     // More bookmarks

    afx_msg void OnClearAllBookmarks ();
    afx_msg void OnNextBookmark ();
    afx_msg void OnPrevBookmark ();
    afx_msg void OnUpdateClearAllBookmarks (CCmdUI * pCmdUI);
    afx_msg void OnUpdateNextBookmark (CCmdUI * pCmdUI);
    afx_msg void OnUpdatePrevBookmark (CCmdUI * pCmdUI);

    afx_msg void ScrollUp ();
    afx_msg void ScrollDown ();
    afx_msg void ScrollLeft ();
    afx_msg void ScrollRight ();

    afx_msg void OnSourceType (UINT nId);
    afx_msg void OnUpdateSourceType (CCmdUI * pCmdUI);
    afx_msg void OnMatchBrace ();
    afx_msg void OnUpdateMatchBrace (CCmdUI * pCmdUI);
    afx_msg void OnEditGoTo ();
    afx_msg void OnUpdateToggleSourceHeader (CCmdUI * pCmdUI);
    afx_msg void OnToggleSourceHeader ();
    afx_msg void OnUpdateTopMargin (CCmdUI * pCmdUI);
    afx_msg void OnTopMargin ();
    afx_msg void OnUpdateSelMargin (CCmdUI * pCmdUI);
    afx_msg void OnSelMargin ();
    afx_msg void OnUpdateWordWrap (CCmdUI * pCmdUI);
    afx_msg void OnWordWrap ();
    afx_msg void OnForceRedraw ();

    //BEGIN SW
    // incremental search
    afx_msg void OnEditFindIncrementalForward();
    afx_msg void OnEditFindIncrementalBackward();
    afx_msg void OnUpdateEditFindIncrementalForward(CCmdUI* pCmdUI);
    afx_msg void OnUpdateEditFindIncrementalBackward(CCmdUI* pCmdUI);
    //END SW

    afx_msg void OnToggleColumnSelection ();
    afx_msg LRESULT OnDpiChangedBeforeParent(WPARAM wParam, LPARAM lParam);

    DECLARE_MESSAGE_MAP ()
  };

#ifdef _DEBUG
#define ASSERT_VALIDTEXTPOS(pt)     AssertValidTextPos(pt);
#else
#define ASSERT_VALIDTEXTPOS(pt)
#endif


inline bool CCrystalTextView::IsDraggingText () const
{
  return m_bDraggingText;
}<|MERGE_RESOLUTION|>--- conflicted
+++ resolved
@@ -518,11 +518,7 @@
 
     int GetMarginIconSize() const
     {
-<<<<<<< HEAD
         return MulDiv(CCrystalRenderer::MARGIN_ICON_SIZE, m_dpi, USER_DEFAULT_SCREEN_DPI);
-=======
-        return MulDiv(CCrystalRenderer::MARGIN_ICON_SIZE, GetSystemMetrics(SM_CXSMICON), 16);
->>>>>>> bb6b9ea0
     }
 
 #ifdef _UNICODE
