--- conflicted
+++ resolved
@@ -151,11 +151,7 @@
 			ILC_COLOR32 | ILC_MASK, 0, 1));
 		CBitmap bmp;
 		bmp.Attach(LoadBitmapAndConvertTo32bit(AfxGetInstanceHandle(), IDR_MARGIN_ICONS,
-<<<<<<< HEAD
-			MARGIN_ICON_SIZE * MARGIN_ICON_COUNT, MARGIN_ICON_SIZE, iconsize * MARGIN_ICON_COUNT, iconsize, false, RGB(255, 255, 255)));
-=======
 			iconsize * MARGIN_ICON_COUNT, iconsize, false, RGB(255, 255, 255)));
->>>>>>> bb6b9ea0
 		pIcons->Add(&bmp, nullptr);
 	}
 	if (iconIndex >= 0)
