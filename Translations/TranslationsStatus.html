--- conflicted
+++ resolved
@@ -37,11 +37,7 @@
 </head>
 <body>
 <h1>Translations Status</h1>
-<<<<<<< HEAD
-<p>Status from <strong>2021-01-17</strong>:</p>
-=======
 <p>Status from <strong>2021-01-18</strong>:</p>
->>>>>>> 789ec95b
 <h2>WinMerge</h2>
 <table class="status">
   <tr>
@@ -159,11 +155,7 @@
     <td class="right fuzzy">0</td>
     <td class="right untranslated">0</td>
     <td class="right">100 %</td>
-<<<<<<< HEAD
-    <td class="center">2021-01-17</td>
-=======
     <td class="center">2021-01-18</td>
->>>>>>> 789ec95b
   </tr>
   <tr>
     <td class="left">Finnish</td>
@@ -194,19 +186,11 @@
   </tr>
   <tr>
     <td class="left">German</td>
-<<<<<<< HEAD
-    <td class="right">1018</td>
-    <td class="right translated">1014</td>
-    <td class="right fuzzy">0</td>
-    <td class="right untranslated">4</td>
-    <td class="right">100 %</td>
-=======
     <td class="right">1024</td>
     <td class="right translated">1018</td>
     <td class="right fuzzy">0</td>
     <td class="right untranslated">6</td>
     <td class="right">99 %</td>
->>>>>>> 789ec95b
     <td class="center">2021-01-10</td>
   </tr>
   <tr>
@@ -310,17 +294,10 @@
   </tr>
   <tr>
     <td class="left">Russian</td>
-<<<<<<< HEAD
-    <td class="right">1018</td>
-    <td class="right translated">1000</td>
-    <td class="right fuzzy">0</td>
-    <td class="right untranslated">18</td>
-=======
     <td class="right">1024</td>
     <td class="right translated">1002</td>
     <td class="right fuzzy">0</td>
     <td class="right untranslated">22</td>
->>>>>>> 789ec95b
     <td class="right">98 %</td>
     <td class="center">2020-11-29</td>
   </tr>
@@ -353,19 +330,11 @@
   </tr>
   <tr>
     <td class="left">Slovenian</td>
-<<<<<<< HEAD
-    <td class="right">1018</td>
-    <td class="right translated">1014</td>
-    <td class="right fuzzy">0</td>
-    <td class="right untranslated">4</td>
-    <td class="right">100 %</td>
-=======
     <td class="right">1024</td>
     <td class="right translated">1018</td>
     <td class="right fuzzy">0</td>
     <td class="right untranslated">6</td>
     <td class="right">99 %</td>
->>>>>>> 789ec95b
     <td class="center">2021-01-13</td>
   </tr>
   <tr>
