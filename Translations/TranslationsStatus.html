--- conflicted
+++ resolved
@@ -37,11 +37,7 @@
 </head>
 <body>
 <h1>Translations Status</h1>
-<<<<<<< HEAD
-<p>Status from <strong>2021-05-25</strong>:</p>
-=======
 <p>Status from <strong>2021-05-27</strong>:</p>
->>>>>>> 53329245
 <h2>WinMerge</h2>
 <table class="status">
   <tr>
@@ -55,362 +51,326 @@
   </tr>
   <tr>
     <td class="left">Arabic</td>
-    <td class="right">1037</td>
-    <td class="right translated">913</td>
-    <td class="right fuzzy">0</td>
-    <td class="right untranslated">124</td>
-    <td class="right">88 %</td>
+    <td class="right">1030</td>
+    <td class="right translated">914</td>
+    <td class="right fuzzy">0</td>
+    <td class="right untranslated">116</td>
+    <td class="right">89 %</td>
     <td class="center">2019-12-30</td>
   </tr>
   <tr>
     <td class="left">Basque</td>
-    <td class="right">1037</td>
-    <td class="right translated">649</td>
-    <td class="right fuzzy">0</td>
-    <td class="right untranslated">388</td>
+    <td class="right">1030</td>
+    <td class="right translated">650</td>
+    <td class="right fuzzy">0</td>
+    <td class="right untranslated">380</td>
     <td class="right">63 %</td>
     <td class="center">2013-02-03</td>
   </tr>
   <tr>
     <td class="left">Brazilian</td>
-    <td class="right">1037</td>
+    <td class="right">1030</td>
     <td class="right translated">1029</td>
     <td class="right fuzzy">0</td>
-    <td class="right untranslated">8</td>
-    <td class="right">99 %</td>
+    <td class="right untranslated">1</td>
+    <td class="right">100 %</td>
     <td class="center">2021-02-14</td>
   </tr>
   <tr>
     <td class="left">Bulgarian</td>
-    <td class="right">1037</td>
-    <td class="right translated">954</td>
-    <td class="right fuzzy">0</td>
-    <td class="right untranslated">83</td>
-    <td class="right">92 %</td>
+    <td class="right">1030</td>
+    <td class="right translated">955</td>
+    <td class="right fuzzy">0</td>
+    <td class="right untranslated">75</td>
+    <td class="right">93 %</td>
     <td class="center">2021-02-11</td>
   </tr>
   <tr>
     <td class="left">Catalan</td>
-    <td class="right">1037</td>
+    <td class="right">1030</td>
     <td class="right translated">575</td>
     <td class="right fuzzy">0</td>
-    <td class="right untranslated">462</td>
-    <td class="right">55 %</td>
+    <td class="right untranslated">455</td>
+    <td class="right">56 %</td>
     <td class="center"></td>
   </tr>
   <tr>
     <td class="left">ChineseSimplified</td>
-    <td class="right">1037</td>
-    <td class="right translated">986</td>
-    <td class="right fuzzy">0</td>
-    <td class="right untranslated">51</td>
-    <td class="right">95 %</td>
+    <td class="right">1030</td>
+    <td class="right translated">987</td>
+    <td class="right fuzzy">0</td>
+    <td class="right untranslated">43</td>
+    <td class="right">96 %</td>
     <td class="center"></td>
   </tr>
   <tr>
     <td class="left">ChineseTraditional</td>
-    <td class="right">1037</td>
-    <td class="right translated">866</td>
-    <td class="right fuzzy">0</td>
-    <td class="right untranslated">171</td>
+    <td class="right">1030</td>
+    <td class="right translated">867</td>
+    <td class="right fuzzy">0</td>
+    <td class="right untranslated">163</td>
     <td class="right">84 %</td>
     <td class="center">2010-02-19</td>
   </tr>
   <tr>
     <td class="left">Croatian</td>
-    <td class="right">1037</td>
-    <td class="right translated">640</td>
+    <td class="right">1030</td>
+    <td class="right translated">641</td>
     <td class="right fuzzy">1</td>
+    <td class="right untranslated">388</td>
+    <td class="right">62 %</td>
+    <td class="center">2009-02-13</td>
+  </tr>
+  <tr>
+    <td class="left">Czech</td>
+    <td class="right">1030</td>
+    <td class="right translated">613</td>
+    <td class="right fuzzy">0</td>
+    <td class="right untranslated">417</td>
+    <td class="right">60 %</td>
+    <td class="center"></td>
+  </tr>
+  <tr>
+    <td class="left">Danish</td>
+    <td class="right">1030</td>
+    <td class="right translated">650</td>
+    <td class="right fuzzy">0</td>
+    <td class="right untranslated">380</td>
+    <td class="right">63 %</td>
+    <td class="center">2013-01-13</td>
+  </tr>
+  <tr>
+    <td class="left">Dutch</td>
+    <td class="right">1030</td>
+    <td class="right translated">1027</td>
+    <td class="right fuzzy">0</td>
+    <td class="right untranslated">3</td>
+    <td class="right">100 %</td>
+    <td class="center">2018-09-06</td>
+  </tr>
+  <tr>
+    <td class="left">English</td>
+    <td class="right">1031</td>
+    <td class="right translated">1031</td>
+    <td class="right fuzzy">0</td>
+    <td class="right untranslated">0</td>
+    <td class="right">100 %</td>
+    <td class="center">2021-05-27</td>
+  </tr>
+  <tr>
+    <td class="left">Finnish</td>
+    <td class="right">1030</td>
+    <td class="right translated">914</td>
+    <td class="right fuzzy">0</td>
+    <td class="right untranslated">116</td>
+    <td class="right">89 %</td>
+    <td class="center"></td>
+  </tr>
+  <tr>
+    <td class="left">French</td>
+    <td class="right">1030</td>
+    <td class="right translated">1030</td>
+    <td class="right fuzzy">0</td>
+    <td class="right untranslated">0</td>
+    <td class="right">100 %</td>
+    <td class="center">2021-04-29</td>
+  </tr>
+  <tr>
+    <td class="left">Galician</td>
+    <td class="right">1030</td>
+    <td class="right translated">1030</td>
+    <td class="right fuzzy">0</td>
+    <td class="right untranslated">0</td>
+    <td class="right">100 %</td>
+    <td class="center">2021-04-18</td>
+  </tr>
+  <tr>
+    <td class="left">German</td>
+    <td class="right">1030</td>
+    <td class="right translated">1030</td>
+    <td class="right fuzzy">0</td>
+    <td class="right untranslated">0</td>
+    <td class="right">100 %</td>
+    <td class="center">2021-04-24</td>
+  </tr>
+  <tr>
+    <td class="left">Greek</td>
+    <td class="right">1030</td>
+    <td class="right translated">613</td>
+    <td class="right fuzzy">0</td>
+    <td class="right untranslated">417</td>
+    <td class="right">60 %</td>
+    <td class="center"></td>
+  </tr>
+  <tr>
+    <td class="left">Hungarian</td>
+    <td class="right">1030</td>
+    <td class="right translated">1027</td>
+    <td class="right fuzzy">0</td>
+    <td class="right untranslated">3</td>
+    <td class="right">100 %</td>
+    <td class="center">2021-03-15</td>
+  </tr>
+  <tr>
+    <td class="left">Italian</td>
+    <td class="right">1030</td>
+    <td class="right translated">917</td>
+    <td class="right fuzzy">0</td>
+    <td class="right untranslated">113</td>
+    <td class="right">89 %</td>
+    <td class="center">2019-07-12</td>
+  </tr>
+  <tr>
+    <td class="left">Japanese</td>
+    <td class="right">1030</td>
+    <td class="right translated">1030</td>
+    <td class="right fuzzy">0</td>
+    <td class="right untranslated">0</td>
+    <td class="right">100 %</td>
+    <td class="center">2021-03-31</td>
+  </tr>
+  <tr>
+    <td class="left">Korean</td>
+    <td class="right">1030</td>
+    <td class="right translated">998</td>
+    <td class="right fuzzy">0</td>
+    <td class="right untranslated">32</td>
+    <td class="right">97 %</td>
+    <td class="center">2021-03-30</td>
+  </tr>
+  <tr>
+    <td class="left">Lithuanian</td>
+    <td class="right">1030</td>
+    <td class="right translated">1030</td>
+    <td class="right fuzzy">0</td>
+    <td class="right untranslated">0</td>
+    <td class="right">100 %</td>
+    <td class="center">2021-04-26</td>
+  </tr>
+  <tr>
+    <td class="left">Norwegian</td>
+    <td class="right">1030</td>
+    <td class="right translated">642</td>
+    <td class="right fuzzy">0</td>
+    <td class="right untranslated">388</td>
+    <td class="right">62 %</td>
+    <td class="center"></td>
+  </tr>
+  <tr>
+    <td class="left">Persian</td>
+    <td class="right">1030</td>
+    <td class="right translated">653</td>
+    <td class="right fuzzy">0</td>
+    <td class="right untranslated">377</td>
+    <td class="right">63 %</td>
+    <td class="center">2013-08-15</td>
+  </tr>
+  <tr>
+    <td class="left">Polish</td>
+    <td class="right">1030</td>
+    <td class="right translated">1020</td>
+    <td class="right fuzzy">0</td>
+    <td class="right untranslated">10</td>
+    <td class="right">99 %</td>
+    <td class="center"></td>
+  </tr>
+  <tr>
+    <td class="left">Portuguese</td>
+    <td class="right">1030</td>
+    <td class="right translated">1029</td>
+    <td class="right fuzzy">0</td>
+    <td class="right untranslated">1</td>
+    <td class="right">100 %</td>
+    <td class="center">2021-04-10</td>
+  </tr>
+  <tr>
+    <td class="left">Romanian</td>
+    <td class="right">1030</td>
+    <td class="right translated">571</td>
+    <td class="right fuzzy">44</td>
+    <td class="right untranslated">415</td>
+    <td class="right">60 %</td>
+    <td class="center"></td>
+  </tr>
+  <tr>
+    <td class="left">Russian</td>
+    <td class="right">1030</td>
+    <td class="right translated">1011</td>
+    <td class="right fuzzy">0</td>
+    <td class="right untranslated">19</td>
+    <td class="right">98 %</td>
+    <td class="center">2021-04-29</td>
+  </tr>
+  <tr>
+    <td class="left">Serbian</td>
+    <td class="right">1030</td>
+    <td class="right translated">641</td>
+    <td class="right fuzzy">0</td>
+    <td class="right untranslated">389</td>
+    <td class="right">62 %</td>
+    <td class="center"></td>
+  </tr>
+  <tr>
+    <td class="left">Sinhala</td>
+    <td class="right">1030</td>
+    <td class="right translated">571</td>
+    <td class="right fuzzy">63</td>
     <td class="right untranslated">396</td>
     <td class="right">62 %</td>
-    <td class="center">2009-02-13</td>
-  </tr>
-  <tr>
-    <td class="left">Czech</td>
-    <td class="right">1037</td>
-    <td class="right translated">613</td>
-    <td class="right fuzzy">0</td>
-    <td class="right untranslated">424</td>
-    <td class="right">59 %</td>
-    <td class="center"></td>
-  </tr>
-  <tr>
-    <td class="left">Danish</td>
-    <td class="right">1037</td>
-    <td class="right translated">649</td>
-    <td class="right fuzzy">0</td>
-    <td class="right untranslated">388</td>
+    <td class="center">2010-12-12</td>
+  </tr>
+  <tr>
+    <td class="left">Slovak</td>
+    <td class="right">1030</td>
+    <td class="right translated">987</td>
+    <td class="right fuzzy">0</td>
+    <td class="right untranslated">43</td>
+    <td class="right">96 %</td>
+    <td class="center">2020-11-02</td>
+  </tr>
+  <tr>
+    <td class="left">Slovenian</td>
+    <td class="right">1030</td>
+    <td class="right translated">1030</td>
+    <td class="right fuzzy">0</td>
+    <td class="right untranslated">0</td>
+    <td class="right">100 %</td>
+    <td class="center">2021-04-24</td>
+  </tr>
+  <tr>
+    <td class="left">Spanish</td>
+    <td class="right">1030</td>
+    <td class="right translated">883</td>
+    <td class="right fuzzy">0</td>
+    <td class="right untranslated">147</td>
+    <td class="right">86 %</td>
+    <td class="center">2020-04-03</td>
+  </tr>
+  <tr>
+    <td class="left">Swedish</td>
+    <td class="right">1030</td>
+    <td class="right translated">1029</td>
+    <td class="right fuzzy">0</td>
+    <td class="right untranslated">1</td>
+    <td class="right">100 %</td>
+    <td class="center">2021-04-10</td>
+  </tr>
+  <tr>
+    <td class="left">Turkish</td>
+    <td class="right">1030</td>
+    <td class="right translated">1030</td>
+    <td class="right fuzzy">0</td>
+    <td class="right untranslated">0</td>
+    <td class="right">100 %</td>
+    <td class="center">2021-05-24</td>
+  </tr>
+  <tr>
+    <td class="left">Ukrainian</td>
+    <td class="right">1030</td>
+    <td class="right translated">647</td>
+    <td class="right fuzzy">0</td>
+    <td class="right untranslated">383</td>
     <td class="right">63 %</td>
-    <td class="center">2013-01-13</td>
-  </tr>
-  <tr>
-    <td class="left">Dutch</td>
-    <td class="right">1037</td>
-    <td class="right translated">1027</td>
-    <td class="right fuzzy">0</td>
-    <td class="right untranslated">10</td>
-    <td class="right">99 %</td>
-    <td class="center">2018-09-06</td>
-  </tr>
-  <tr>
-    <td class="left">English</td>
-    <td class="right">1038</td>
-    <td class="right translated">1038</td>
-    <td class="right fuzzy">0</td>
-    <td class="right untranslated">0</td>
-    <td class="right">100 %</td>
-<<<<<<< HEAD
-    <td class="center">2021-05-25</td>
-=======
-    <td class="center">2021-05-27</td>
->>>>>>> 53329245
-  </tr>
-  <tr>
-    <td class="left">Finnish</td>
-    <td class="right">1037</td>
-    <td class="right translated">913</td>
-    <td class="right fuzzy">0</td>
-    <td class="right untranslated">124</td>
-    <td class="right">88 %</td>
-    <td class="center"></td>
-  </tr>
-  <tr>
-    <td class="left">French</td>
-<<<<<<< HEAD
-    <td class="right">1037</td>
-    <td class="right translated">1030</td>
-    <td class="right fuzzy">0</td>
-    <td class="right untranslated">7</td>
-    <td class="right">99 %</td>
-=======
-    <td class="right">1030</td>
-    <td class="right translated">1030</td>
-    <td class="right fuzzy">0</td>
-    <td class="right untranslated">0</td>
-    <td class="right">100 %</td>
->>>>>>> 53329245
-    <td class="center">2021-04-29</td>
-  </tr>
-  <tr>
-    <td class="left">Galician</td>
-    <td class="right">1037</td>
-    <td class="right translated">1030</td>
-    <td class="right fuzzy">0</td>
-    <td class="right untranslated">7</td>
-    <td class="right">99 %</td>
-    <td class="center">2021-04-18</td>
-  </tr>
-  <tr>
-    <td class="left">German</td>
-    <td class="right">1037</td>
-    <td class="right translated">1030</td>
-    <td class="right fuzzy">0</td>
-    <td class="right untranslated">7</td>
-    <td class="right">99 %</td>
-    <td class="center">2021-04-24</td>
-  </tr>
-  <tr>
-    <td class="left">Greek</td>
-    <td class="right">1037</td>
-    <td class="right translated">613</td>
-    <td class="right fuzzy">0</td>
-    <td class="right untranslated">424</td>
-    <td class="right">59 %</td>
-    <td class="center"></td>
-  </tr>
-  <tr>
-    <td class="left">Hungarian</td>
-    <td class="right">1037</td>
-    <td class="right translated">1027</td>
-    <td class="right fuzzy">0</td>
-    <td class="right untranslated">10</td>
-    <td class="right">99 %</td>
-    <td class="center">2021-03-15</td>
-  </tr>
-  <tr>
-    <td class="left">Italian</td>
-    <td class="right">1037</td>
-    <td class="right translated">916</td>
-    <td class="right fuzzy">0</td>
-    <td class="right untranslated">121</td>
-    <td class="right">88 %</td>
-    <td class="center">2019-07-12</td>
-  </tr>
-  <tr>
-    <td class="left">Japanese</td>
-    <td class="right">1037</td>
-    <td class="right translated">1036</td>
-    <td class="right fuzzy">0</td>
-    <td class="right untranslated">1</td>
-    <td class="right">100 %</td>
-    <td class="center">2021-05-23</td>
-  </tr>
-  <tr>
-    <td class="left">Korean</td>
-    <td class="right">1037</td>
-    <td class="right translated">998</td>
-    <td class="right fuzzy">0</td>
-    <td class="right untranslated">39</td>
-    <td class="right">96 %</td>
-    <td class="center">2021-03-30</td>
-  </tr>
-  <tr>
-    <td class="left">Lithuanian</td>
-    <td class="right">1037</td>
-    <td class="right translated">1030</td>
-    <td class="right fuzzy">0</td>
-    <td class="right untranslated">7</td>
-    <td class="right">99 %</td>
-    <td class="center">2021-04-26</td>
-  </tr>
-  <tr>
-    <td class="left">Norwegian</td>
-    <td class="right">1037</td>
-    <td class="right translated">641</td>
-    <td class="right fuzzy">0</td>
-    <td class="right untranslated">396</td>
-    <td class="right">62 %</td>
-    <td class="center"></td>
-  </tr>
-  <tr>
-    <td class="left">Persian</td>
-    <td class="right">1037</td>
-    <td class="right translated">652</td>
-    <td class="right fuzzy">0</td>
-    <td class="right untranslated">385</td>
-    <td class="right">63 %</td>
-    <td class="center">2013-08-15</td>
-  </tr>
-  <tr>
-    <td class="left">Polish</td>
-<<<<<<< HEAD
-    <td class="right">1037</td>
-    <td class="right translated">1020</td>
-    <td class="right fuzzy">0</td>
-    <td class="right untranslated">17</td>
-    <td class="right">98 %</td>
-=======
-    <td class="right">1030</td>
-    <td class="right translated">1020</td>
-    <td class="right fuzzy">0</td>
-    <td class="right untranslated">10</td>
-    <td class="right">99 %</td>
->>>>>>> 53329245
-    <td class="center"></td>
-  </tr>
-  <tr>
-    <td class="left">Portuguese</td>
-    <td class="right">1037</td>
-    <td class="right translated">1029</td>
-    <td class="right fuzzy">0</td>
-    <td class="right untranslated">8</td>
-    <td class="right">99 %</td>
-    <td class="center">2021-04-10</td>
-  </tr>
-  <tr>
-    <td class="left">Romanian</td>
-    <td class="right">1037</td>
-    <td class="right translated">570</td>
-    <td class="right fuzzy">44</td>
-    <td class="right untranslated">423</td>
-    <td class="right">59 %</td>
-    <td class="center"></td>
-  </tr>
-  <tr>
-    <td class="left">Russian</td>
-<<<<<<< HEAD
-    <td class="right">1037</td>
-    <td class="right translated">1012</td>
-    <td class="right fuzzy">0</td>
-    <td class="right untranslated">25</td>
-=======
-    <td class="right">1030</td>
-    <td class="right translated">1011</td>
-    <td class="right fuzzy">0</td>
-    <td class="right untranslated">19</td>
->>>>>>> 53329245
-    <td class="right">98 %</td>
-    <td class="center">2021-04-29</td>
-  </tr>
-  <tr>
-    <td class="left">Serbian</td>
-    <td class="right">1037</td>
-    <td class="right translated">640</td>
-    <td class="right fuzzy">0</td>
-    <td class="right untranslated">397</td>
-    <td class="right">62 %</td>
-    <td class="center"></td>
-  </tr>
-  <tr>
-    <td class="left">Sinhala</td>
-    <td class="right">1037</td>
-    <td class="right translated">570</td>
-    <td class="right fuzzy">63</td>
-    <td class="right untranslated">404</td>
-    <td class="right">61 %</td>
-    <td class="center">2010-12-12</td>
-  </tr>
-  <tr>
-    <td class="left">Slovak</td>
-    <td class="right">1037</td>
-    <td class="right translated">986</td>
-    <td class="right fuzzy">0</td>
-    <td class="right untranslated">51</td>
-    <td class="right">95 %</td>
-    <td class="center">2020-11-02</td>
-  </tr>
-  <tr>
-    <td class="left">Slovenian</td>
-    <td class="right">1037</td>
-    <td class="right translated">1030</td>
-    <td class="right fuzzy">0</td>
-    <td class="right untranslated">7</td>
-    <td class="right">99 %</td>
-    <td class="center">2021-04-24</td>
-  </tr>
-  <tr>
-    <td class="left">Spanish</td>
-    <td class="right">1037</td>
-    <td class="right translated">882</td>
-    <td class="right fuzzy">0</td>
-    <td class="right untranslated">155</td>
-    <td class="right">85 %</td>
-    <td class="center">2020-04-03</td>
-  </tr>
-  <tr>
-    <td class="left">Swedish</td>
-    <td class="right">1037</td>
-    <td class="right translated">1029</td>
-    <td class="right fuzzy">0</td>
-    <td class="right untranslated">8</td>
-    <td class="right">99 %</td>
-    <td class="center">2021-04-10</td>
-  </tr>
-  <tr>
-    <td class="left">Turkish</td>
-<<<<<<< HEAD
-    <td class="right">1037</td>
-    <td class="right translated">982</td>
-    <td class="right fuzzy">0</td>
-    <td class="right untranslated">55</td>
-    <td class="right">95 %</td>
-    <td class="center">2020-09-08</td>
-=======
-    <td class="right">1030</td>
-    <td class="right translated">1030</td>
-    <td class="right fuzzy">0</td>
-    <td class="right untranslated">0</td>
-    <td class="right">100 %</td>
-    <td class="center">2021-05-24</td>
->>>>>>> 53329245
-  </tr>
-  <tr>
-    <td class="left">Ukrainian</td>
-    <td class="right">1037</td>
-    <td class="right translated">646</td>
-    <td class="right fuzzy">0</td>
-    <td class="right untranslated">391</td>
-    <td class="right">62 %</td>
     <td class="center">2009-06-13</td>
   </tr>
 </table>
