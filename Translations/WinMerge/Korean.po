--- conflicted
+++ resolved
@@ -349,14 +349,9 @@
 msgid "&Translations"
 msgstr "번역(&T)"
 
-<<<<<<< HEAD
-#: Merge.rc:3938FFC2
 msgid "&Check For Updates"
 msgstr ""
 
-#: Merge.rc:1C6125F4
-=======
->>>>>>> 730d141b
 #, c-format
 msgid "C&onfiguration"
 msgstr "설정 로그(&O)"
@@ -365,10 +360,6 @@
 msgid "&GNU General Public License"
 msgstr "GNU 일반 공중 라이선스(&G)"
 
-<<<<<<< HEAD
-#: Merge.rc:3938FFC3
-=======
->>>>>>> 730d141b
 #, c-format
 msgid "&About WinMerge..."
 msgstr "WinMerge 정보(&A)..."
@@ -664,10 +655,6 @@
 msgid "&Toggle Bookmark\tCtrl+F2"
 msgstr "책갈피 토글(&T)\tCtrl+F2"
 
-<<<<<<< HEAD
-#: Merge.rc:3938FFC4
-=======
->>>>>>> 730d141b
 #, c-format
 msgid "&Next Bookmark\tF2"
 msgstr "다음 책갈피(&N)\tF2"
@@ -1383,10 +1370,6 @@
 msgid "New"
 msgstr "새로 만들기"
 
-<<<<<<< HEAD
-#: Merge.rc:3938FFC5
-=======
->>>>>>> 730d141b
 #, c-format
 msgid "&Background color:"
 msgstr "배경 색상(&B):"
@@ -1949,10 +1932,6 @@
 msgid "&Include File Compare Report"
 msgstr "파일 비교 보고서 포함(&I)"
 
-<<<<<<< HEAD
-#: Merge.rc:3938FFC6
-=======
->>>>>>> 730d141b
 #, c-format
 msgid "&Copy to Clipboard"
 msgstr "클립보드로 복사(&C)"
