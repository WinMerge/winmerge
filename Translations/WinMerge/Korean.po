# This file is part from WinMerge <https://winmerge.org/>
# Released under the "GNU General Public License"
#
# Translators:
# * VenusGirl <VenusGirl at https://github.com/VenusGirl>
# * Hwang Sukjoon <bbcool at gmail.com>
# * Lee Jae-Hong <pyrasis at users.sourceforge.net>
# * Sushizang <sushizang at empal.com>
# * sheppaul <sheppaul at gmail.com>
# * teamzamong <teamzamong at gmail.com>
# * BrainS <29201475+BraINstinct0 at users.noreply.github.com>
# * cynilyn <cynilyn at gmail.com>
# * gro00 <gheong.ro at gmail.com>
#
msgid ""
msgstr ""
"Project-Id-Version: WinMerge 2.16.36.0\n"
"Report-Msgid-Bugs-To: https://bugs.winmerge.org/\n"
"POT-Creation-Date: 2022-01-22 21:51+0000\n"
"PO-Revision-Date: 2024-03-06 01:27+0900\n"
"Last-Translator: VenusGirl <https://github.com/VenusGirl>\n"
"Language-Team: Korean <https://winmerge.org/?lang=ko>\n"
"Language: ko\n"
"MIME-Version: 1.0\n"
"Content-Type: text/plain; charset=UTF-8\n"
"Content-Transfer-Encoding: 8bit\n"
"X-Poedit-SourceCharset: UTF-8\n"
"X-Poedit-Basepath: ../../Src\n"
"X-Generator: Poedit 3.4.2\n"
"X-Poedit-Bookmarks: 308,-1,-1,-1,-1,-1,-1,-1,-1,-1\n"

#. LANGUAGE, SUBLANGUAGE
#, c-format
msgid "LANG_ENGLISH, SUBLANG_ENGLISH_US"
msgstr "LANG_KOREAN, SUBLANG_DEFAULT"

msgid "Copy to Middle"
msgstr "가운데로 복사"

msgid "C&opy to Right\tAlt+Right"
msgstr "오른쪽으로 복사(&O)\tAlt+Right"

msgid "Copy from Middle"
msgstr "가운데에서 복사"

msgid "Copy fro&m Right\tAlt+Shift+Left"
msgstr "오른쪽에서 복사(&M)\tAlt+Shift+Left"

msgid "Cop&y to Left\tAlt+Left"
msgstr "왼쪽으로 복사(&Y)\tAlt+Left"

msgid "Copy &from Left\tAlt+Shift+Right"
msgstr "왼쪽에서 복사(&F)\tAlt+Shift+Right"

msgid "Copy Selected Line(s) to Middle"
msgstr "선택한 줄을 가운데로 복사"

msgid "Copy Selected Line(s) to Right"
msgstr "선택한 줄을 오른쪽으로 복사"

msgid "Copy Selected Line(s) from Middle"
msgstr "가운데에서 선택한 줄 복사"

msgid "Copy Selected Line(s) from Right"
msgstr "오른쪽에서 선택한 줄 복사"

msgid "Copy Selected Line(s) to Left"
msgstr "선택한 줄을 왼쪽으로 복사"

msgid "Copy Selected Line(s) from Left"
msgstr "왼쪽에서 선택한 줄 복사"

#, c-format
msgid "Select Line &Difference\tF4"
msgstr "다음 차이점 선택(&D)\tF4"

msgid "Add this change to Substitution &Filters"
msgstr "대체 필터에 이 변경 사항 추가(&F)"

msgid "Add to &Line Filters"
msgstr "줄 필터에 추가(&L)"

#, c-format
msgid "&Undo"
msgstr "실행 취소(&U)"

#, c-format
msgid "&Redo"
msgstr "다시 실행(&R)"

#, c-format
msgid "Cu&t"
msgstr "잘라내기(&T)"

#, c-format
msgid "&Copy"
msgstr "복사(&C)"

#, c-format
msgid "&Paste"
msgstr "붙여넣기(&P)"

#, c-format
msgid "&Scripts"
msgstr "스크립트(&S)"

#, c-format
msgid "< Empty >"
msgstr "< 비어 있음 >"

msgid "&Go to...\tCtrl+G"
msgstr "이동(&G)...\tCtrl+G"

msgid "Go to Moved Line Between Left and Middle\tCtrl+Shift+G"
msgstr "왼쪽과 가운데 사이 이동된 줄로 이동\tCtrl+Shift+G"

msgid "Go to Moved Line Between Middle and Right\tCtrl+Alt+G"
msgstr "가운데와 오른쪽 사이 이동된 줄로 이동\tCtrl+Alt+G"

#, c-format
msgid "Op&en"
msgstr "열기(&E)"

msgid "With &Registered Application"
msgstr "등록된 응용프로그램 사용(&R)"

msgid "With &External Editor\tCtrl+Alt+E"
msgstr "외부 편집기 사용(&E)\tCtrl+Alt+E"

msgid "&With..."
msgstr "프로그램 선택(&W)..."

msgid "Open &Parent Folder..."
msgstr "상위 폴더 열기(&P)"

msgid "S&hell Menu"
msgstr "셸 메뉴(&H)"

msgid "Use First Line as Headers"
msgstr "첫 번째 줄을 머리글로 사용"

msgid "Auto-Fit All Columns"
msgstr "모든 열 자동 맞춤"

#, c-format
msgid "View &Differences"
msgstr "차이점 보기(&D)"

#, c-format
msgid "Diff &Block Size"
msgstr "차이점 블럭 크기(&B)"

#, c-format
msgid "&Ignore Color Difference (Color Distance Threshold)"
msgstr "색 차이(색 거리 임계값) 무시(&I)"

msgid "Ins&ertion/Deletion Detection"
msgstr "삽입/삭제 감지(&E)"

#, c-format
msgid "&None"
msgstr "없음(&N)"

msgid "&Vertical"
msgstr "수직(&V)"

msgid "&Horizontal"
msgstr "수평(&H)"

#, c-format
msgid "&Previous Page"
msgstr "이전 페이지(&P)"

#, c-format
msgid "&Next Page"
msgstr "다음 페이지(&N)"

#, c-format
msgid "&Active Pane"
msgstr "활성 패널(&A)"

msgid "Rotate &Right 90deg"
msgstr "오른쪽으로 90도 회전(&R)"

msgid "Rotate &Left 90deg"
msgstr "왼쪽으로 90도 회전(&L)"

msgid "Flip V&ertically"
msgstr "수직으로 뒤집기(&E)"

msgid "Flip H&orizontally"
msgstr "수평으로 뒤집기(&O)"

#, c-format
msgid "&Zoom"
msgstr "줌(&Z)"

#, c-format
msgid "25%"
msgstr "25%"

#, c-format
msgid "Zoom &In\tCtrl++"
msgstr "확대(&I)\tCtrl++"

#, c-format
msgid "Zoom &Out\tCtrl+-"
msgstr "축소(&O)\tCtrl+-"

#. Zoom to normal
#, c-format
msgid "&Normal\tCtrl+*"
msgstr "보통(&N)\tCtrl+*"

#, c-format
msgid "&Overlay"
msgstr "오버레이(&O)"

#, c-format
msgid "&Alpha Blend"
msgstr "알파 블렌드(&A)"

#, c-format
msgid "Alpha &Blend Animation"
msgstr "알파 블렌드 애니메이션(&B)"

#, c-format
msgid "Dragging &Mode"
msgstr "끌기 모드(&M)"

#, c-format
msgid "&Move"
msgstr "이동(&M)"

#, c-format
msgid "&Adjust Offset"
msgstr "오프셋 조정(&A)"

msgid "&Vertical Wipe"
msgstr "수직 지우기(&V)"

msgid "&Horizontal Wipe"
msgstr "수평 지우기(&H)"

msgid "Rectangle &Select"
msgstr "직사각형 영역 선택(&S)"

#, c-format
msgid "&Set Background Color"
msgstr "배경색 설정(&S)"

msgid "&Vector Image Scaling"
msgstr "벡터 이미지 확대/축소(&V)"

msgid "Compare Extracted &Text From Images"
msgstr "이미지에서 추출한 텍스트 비교(&T)"

msgid "Co&mpare"
msgstr "비교(&M)"

msgid "&Screenshots"
msgstr "스크린샷(&S)"

msgid "&Full Size Screenshots"
msgstr "전체 크기 스크린샷(&F)"

msgid "&HTMLs"
msgstr "HTML(&H)"

msgid "&Texts"
msgstr "텍스트(&T)"

msgid "&Resource Trees"
msgstr "리소스 트리(&R)"

msgid "&Size"
msgstr "크기(&S)"

msgid "Fit to Window"
msgstr "창에 맞춤"

msgid "&Event Sync"
msgstr "이벤트 동기화(&E)"

msgid "&Enabled"
msgstr "사용함(&E)"

msgid "&Scroll"
msgstr "스크롤(&S)"

msgid "&Click"
msgstr "클릭(&C)"

msgid "&Input"
msgstr "입력(&I)"

msgid "&GoBack/Forward"
msgstr "뒤로 이동/앞으로(&G)"

msgid "Clear &Browsing Data"
msgstr "검색 데이터 지우기(&B)"

msgid "&Disk Cache"
msgstr "디스크 캐시(&D)"

msgid "&Cookies"
msgstr "쿠키(&C)"

msgid "&Browsing History"
msgstr "검색 기록(&B)"

msgid "&All Profile"
msgstr "모든 프로필(&A)"

#, c-format
msgid "&File"
msgstr "파일(&F)"

#, c-format
msgid "&New"
msgstr "새로 만들기(&N)"

#, c-format
msgid "&Text"
msgstr "텍스트(&T)"

msgid "T&able"
msgstr "테이블(&A)"

#, c-format
msgid "&Binary"
msgstr "바이너리(&B)"

#, c-format
msgid "&Image"
msgstr "이미지(&I)"

msgid "&Webpage"
msgstr "웹페이지(&W)"

#, c-format
msgid "New (&3 panes)"
msgstr "새로 만들기 (3개 패널)(&3)"

#, c-format
msgid "&Open...\tCtrl+O"
msgstr "열기(&O)...\tCtrl+O"

msgid "Open Conflic&t File..."
msgstr "충돌 파일 열기(&T)..."

msgid "Open C&lipboard"
msgstr "클립보드 열기(&L)"

#, c-format
msgid "Open Pro&ject...\tCtrl+J"
msgstr "프로젝트 열기(&J)...\tCtrl+J"

#, c-format
msgid "Sa&ve Project..."
msgstr "프로젝트 저장(&V)..."

#, c-format
msgid "Recent Projects"
msgstr "최근 프로젝트"

#, c-format
msgid "Recent F&iles Or Folders"
msgstr "최근 파일/폴더(&I)"

msgid "E&xit\tCtrl+Q"
msgstr "종료(&X)\tCtrl+Q"

#, c-format
msgid "&Edit"
msgstr "편집(&E)"

#, c-format
msgid "&Paste\tCtrl+V"
msgstr "붙여넣기(&P)\tCtrl+V"

#, c-format
msgid "&Options..."
msgstr "옵션(&O)..."

#, c-format
msgid "&View"
msgstr "보기(&V)"

#, c-format
msgid "&Toolbar"
msgstr "도구 모음(&T)"

#, c-format
msgid "&Small"
msgstr "작게(&S)"

#, c-format
msgid "&Big"
msgstr "크게(&B)"

#, c-format
msgid "&Huge"
msgstr "매우 크게(&H)"

#, c-format
msgid "&Status Bar"
msgstr "상태 표시줄(&S)"

#, c-format
msgid "Ta&b Bar"
msgstr "탭 보기(&B)"

#, c-format
msgid "&Tools"
msgstr "도구(&T)"

#, c-format
msgid "&Filters..."
msgstr "필터(&F)..."

#, c-format
msgid "&Generate Patch..."
msgstr "패치 만들기(&G)..."

#, c-format
msgid "&Plugins"
msgstr "플러그인(&P)"

#, c-format
msgid "P&lugin Settings..."
msgstr "플러그인 설정(&L)..."

#, c-format
msgid "Ma&nual Prediffer"
msgstr "수동 사전 차이(&N)"

#, c-format
msgid "A&utomatic Prediffer"
msgstr "자동 사전 차이(&U)"

#, c-format
msgid "&Manual Unpacking"
msgstr "수동 압축 풀기(&M)"

#, c-format
msgid "&Automatic Unpacking"
msgstr "자동 압축 풀기(&A)"

#, c-format
msgid "&Reload plugins"
msgstr "플러그인 다시 불러오기(&R)"

#, c-format
msgid "&Window"
msgstr "창(&W)"

msgid "Cl&ose\tCtrl+W"
msgstr "닫기(&O)\tCtrl+W"

#, c-format
msgid "Clo&se All"
msgstr "모두 닫기(&S)"

#, c-format
msgid "Change &Pane\tF6"
msgstr "패널 전환(&P)\tF6"

#, c-format
msgid "Tile &Horizontally"
msgstr "수평 배열(&H)"

#, c-format
msgid "Tile &Vertically"
msgstr "수직 배열(&V)"

#, c-format
msgid "&Cascade"
msgstr "계단식(&C)"

#, c-format
msgid "&Help"
msgstr "도움말(&H)"

#, c-format
msgid "&WinMerge Help\tF1"
msgstr "WinMerge 도움말(&W)\tF1"

#, c-format
msgid "R&elease Notes"
msgstr "릴리즈 노트(&E)"

#, c-format
msgid "&Translations"
msgstr "번역(&T)"

#, c-format
msgid "C&onfiguration"
msgstr "구성(&O)"

#, c-format
msgid "&GNU General Public License"
msgstr "GNU 일반 공용 라이선스(&G)"

#, c-format
msgid "&About WinMerge..."
msgstr "WinMerge 정보(&A)..."

#, c-format
msgid "&Read-only"
msgstr "읽기 전용(&R)"

#, c-format
msgid "L&eft Read-only"
msgstr "왼쪽 읽기 전용(&E)"

#, c-format
msgid "M&iddle Read-only"
msgstr "가운데 읽기 전용(&I)"

#, c-format
msgid "Ri&ght Read-only"
msgstr "오른쪽 읽기 전용(&G)"

#, c-format
msgid "&File Encoding..."
msgstr "파일 인코딩(&F)..."

#, c-format
msgid "Select &All\tCtrl+A"
msgstr "전체 선택(&A)\tCtrl+A"

#, c-format
msgid "Show &Identical Items"
msgstr "같은 항목 보기(&I)"

#, c-format
msgid "Show &Different Items"
msgstr "다른 항목 보기(&D)"

#, c-format
msgid "Show L&eft Unique Items"
msgstr "왼쪽에만 있는 항목 보기(&E)"

#, c-format
msgid "Show Midd&le Unique Items"
msgstr "가운데에만 있는 항목 보기(&L)"

#, c-format
msgid "Show Ri&ght Unique Items"
msgstr "오른쪽에만 있는 항목 보기(&G)"

#, c-format
msgid "Show S&kipped Items"
msgstr "건너뛴 항목 보기(&K)"

#, c-format
msgid "S&how Binary Files"
msgstr "바이너리 파일 보기(&H)"

#, c-format
msgid "&3-way Compare"
msgstr "3 방향 비교(&3)"

#, c-format
msgid "Show &Left Only Different Items"
msgstr "왼쪽만 다른 항목 보기(&L)"

#, c-format
msgid "Show &Middle Only Different Items"
msgstr "가운데만 다른 항목 보기(&M)"

#, c-format
msgid "Show &Right Only Different Items"
msgstr "오른쪽만 다른 항목 보기(&R)"

msgid "Show L&eft Only Missing Items"
msgstr "왼쪽만 없는 항목 보기(&E)"

msgid "Show Mi&ddle Only Missing Items"
msgstr "가운데만 없는 항목 보기(&D)"

msgid "Show Rig&ht Only Missing Items"
msgstr "오른쪽만 없는 항목 보기(&H)"

#, c-format
msgid "Show Hidd&en Items"
msgstr "숨김 파일 보기(&E)"

#, c-format
msgid "Tree &Mode"
msgstr "트리 모드(&M)"

msgid "E&xpand Subfolders"
msgstr "하위 폴더 확장(&X)"

msgid "&All Subfolders"
msgstr "모든 하위 폴더(&A)"

msgid "&Different Subfolders"
msgstr "다른 하위 폴더(&D)"

msgid "&Identical Subfolders"
msgstr "같은 하위 폴더(&I)"

#, c-format
msgid "&Collapse All Subfolders"
msgstr "모든 하위 폴더 접기(&C)"

#, c-format
msgid "Select &Font..."
msgstr "글꼴 선택(&F)..."

#, c-format
msgid "Use Default Font"
msgstr "기본 글꼴 사용"

#, c-format
msgid "Sw&ap Panes"
msgstr "패널 맞바꾸기(&A)"

msgid "Swap &1st | 2nd"
msgstr "첫 번째와 두 번째 맞바꾸기(&1)"

msgid "Swap &2nd | 3rd"
msgstr "두 번째와 세 번째 맞바꾸기(&2)"

msgid "Swap 1st | &3rd"
msgstr "첫 번째와 세 번째 맞바꾸기(&3)"

#, c-format
msgid "Com&pare Statistics..."
msgstr "통계 비교(&P)..."

#, c-format
msgid "Refresh\tF5"
msgstr "새로 고침\tF5"

#, c-format
msgid "&Refresh Selected\tCtrl+F5"
msgstr "선택 영역 새로 고침(&R)\tCtrl+F5"

#, c-format
msgid "&Merge"
msgstr "병합(&M)"

#, c-format
msgid "Co&mpare\tEnter"
msgstr "비교(&M)\tEnter"

#, c-format
msgid "&Next Difference\tAlt+Down"
msgstr "다음 차이점(&N)\tAlt+Down"

#, c-format
msgid "&Previous Difference\tAlt+Up"
msgstr "이전 차이점(&P)\tAlt+Up"

#, c-format
msgid "&First Difference\tAlt+Home"
msgstr "처음 차이점(&F)\tAlt+Home"

#, c-format
msgid "&Current Difference\tAlt+Enter"
msgstr "현재 차이점(&C)\tAlt+Enter"

#, c-format
msgid "&Last Difference\tAlt+End"
msgstr "마지막 차이점(&L)\tAlt+End"

#, c-format
msgid "Copy to &Right\tAlt+Right"
msgstr "오른쪽으로 복사(&R)\tAlt+Right"

#, c-format
msgid "Copy to L&eft\tAlt+Left"
msgstr "왼쪽으로 복사(&E)\tAlt+Left"

#, c-format
msgid "&Delete\tDel"
msgstr "삭제(&D)\tDel"

#, c-format
msgid "&Customize Columns..."
msgstr "열 사용자 정의(&C)..."

#, c-format
msgid "Generate &Report..."
msgstr "보고서 만들기(&R)..."

#, c-format
msgid "&Edit with Unpacker..."
msgstr "압축을 풀어 편집(&E)..."

#, c-format
msgid "&Save\tCtrl+S"
msgstr "저장(&S)\tCtrl+S"

#, c-format
msgid "Sav&e"
msgstr "저장(&E)"

#, c-format
msgid "Save &Left"
msgstr "왼쪽 저장(&L)"

#, c-format
msgid "Save &Middle"
msgstr "가운데 저장(&M)"

#, c-format
msgid "Save &Right"
msgstr "오른쪽 저장(&R)"

#, c-format
msgid "Save &As"
msgstr "다른 이름으로(&A)"

#, c-format
msgid "Save &Left As..."
msgstr "왼쪽 저장(&L)..."

#, c-format
msgid "Save &Middle As..."
msgstr "가운데 저장(&M)..."

#, c-format
msgid "Save &Right As..."
msgstr "오른쪽 저장(&R)..."

msgid "&Print...\tCtrl+P"
msgstr "인쇄(&P)...\tCtrl+P"

msgid "Page Set&up..."
msgstr "페이지 설정(&U)..."

msgid "Print Previe&w..."
msgstr "인쇄 미리보기(&W)..."

#, c-format
msgid "&Convert Line Endings to"
msgstr "줄 끝 변환(&C)"

#, c-format
msgid "Mer&ge Mode\tF9"
msgstr "병합 모드(&G)\tF9"

msgid "Reloa&d\tCtrl+F5"
msgstr "다시불러오기(&D)\tCtrl+F5"

#, c-format
msgid "Reco&mpare As"
msgstr "다시 비교(&M)"

#, c-format
msgid "&Undo\tCtrl+Z"
msgstr "실행 취소(&U)\tCtrl+Z"

#, c-format
msgid "&Redo\tCtrl+Y"
msgstr "다시 실행(&R)\tCtrl+Y"

#, c-format
msgid "Cu&t\tCtrl+X"
msgstr "잘라내기(&T)\tCtrl+X"

#, c-format
msgid "&Copy\tCtrl+C"
msgstr "복사(&C)\tCtrl+C"

#, c-format
msgid "F&ind...\tCtrl+F"
msgstr "찾기(&I)...\tCtrl+F"

#, c-format
msgid "Repla&ce...\tCtrl+H"
msgstr "바꾸기(&C)...\tCtrl+H"

#, c-format
msgid "&Marker...\tCtrl+Shift+M"
msgstr "마커(&M)...\tCtrl+Shift+M"

#, c-format
msgid "Advanced"
msgstr "고급"

#, c-format
msgid "&Copy With Line Numbers\tCtrl+Shift+C"
msgstr "줄 번호 포함 복사(&C)\tCtrl+Shift+C"

#, c-format
msgid "&Bookmarks"
msgstr "책갈피(&B)"

#, c-format
msgid "&Toggle Bookmark\tCtrl+F2"
msgstr "책갈피 전환(&T)\tCtrl+F2"

#, c-format
msgid "&Next Bookmark\tF2"
msgstr "다음 책갈피(&N)\tF2"

#, c-format
msgid "&Previous bookmark\tShift+F2"
msgstr "이전 책갈피(&P)\tShift+F2"

#, c-format
msgid "&Clear All Bookmarks"
msgstr "전체 책갈피 지우기(&C)"

#, c-format
msgid "Syntax Highlight"
msgstr "구문 강조"

#, c-format
msgid "&Diff Context"
msgstr "문맥 차이(&D)"

#, c-format
msgid "&All Lines"
msgstr "모든 줄(&A)"

#, c-format
msgid "&0 Lines"
msgstr "&0 줄"

#, c-format
msgid "&1 Line"
msgstr "&1 줄"

#, c-format
msgid "&3 Lines"
msgstr "&3 줄"

#, c-format
msgid "&5 Lines"
msgstr "&5 줄"

#, c-format
msgid "&7 Lines"
msgstr "&7 줄"

#, c-format
msgid "&9 Lines"
msgstr "&9 줄"

#, c-format
msgid "&Toggle All and 0-9 Lines\tCtrl+D"
msgstr "모든 및 0-9 줄 전환(&T)\tCtrl+D"

msgid "&Invert (Hide Different Lines)"
msgstr "반전 (다른 줄 숨기기)(&I)"

#, c-format
msgid "&Lock Panes"
msgstr "패널 잠금(&L)"

#, c-format
msgid "&View Whitespace"
msgstr "공백 보기(&V)"

msgid "View E&OL"
msgstr "EOL 보기(&O)"

#, c-format
msgid "Vie&w Line Differences"
msgstr "줄 차이점 보기(&W)"

#, c-format
msgid "View Line &Numbers"
msgstr "줄 번호 보기(&N)"

#, c-format
msgid "View &Margins"
msgstr "여백 보기(&M)"

msgid "View To&p Margins"
msgstr "상단 여백 보기(&P)"

#, c-format
msgid "W&rap Lines"
msgstr "자동 줄 바꿈(&R)"

#, c-format
msgid "Split V&ertically"
msgstr "수직 분할(&E)"

#, c-format
msgid "Diff &Pane"
msgstr "차이점 패널(&P)"

#, c-format
msgid "Lo&cation Pane"
msgstr "위치 패널(&C)"

#, c-format
msgid "Ne&xt Conflict\tAlt+Shift+Down"
msgstr "다음 충돌(&X)\tAlt+Shift+Down"

#, c-format
msgid "Pre&vious Conflict\tAlt+Shift+Up"
msgstr "이전 충돌(&V)\tAlt+Shift+Up"

#, c-format
msgid "A&dvanced"
msgstr "고급(&D)"

#, c-format
msgid "Next Difference Between Left and Middle\tAlt+1"
msgstr "다음 차이점: 왼쪽과 가운데 사이\tAlt+1"

#, c-format
msgid "Previous Difference Between Left And Middle\tAlt+Shift+1"
msgstr "이전 차이점: 왼쪽과 가운데 사이\tAlt+Shift+1"

#, c-format
msgid "Next Difference Between Left and Right\tAlt+2"
msgstr "다음 차이점: 왼쪽과 오른쪽 사이\tAlt+2"

#, c-format
msgid "Previous Difference Between Left And Right\tAlt+Shift+2"
msgstr "이천 차이점: 왼쪽과 오른쪽 사이\tAlt+Shift+2"

#, c-format
msgid "Next Difference Between Middle and Right\tAlt+3"
msgstr "다음 차이점: 가운데와 오른쪽 사이\tAlt+3"

#, c-format
msgid "Previous Difference Between Middle And Right\tAlt+Shift+3"
msgstr "이전 차이점: 가운데와 오른쪽 사이\tAlt+Shift+3"

#, c-format
msgid "Next Left Only Difference\tAlt+7"
msgstr "다음 차이점: 왼쪽만\tAlt+7"

#, c-format
msgid "Previous Left Only Difference\tAlt+Shift+7"
msgstr "이전 차이점: 왼쪽만\tAlt+Shift+7"

#, c-format
msgid "Next Middle Only Difference\tAlt+8"
msgstr "다음 차이점: 가운데만\tAlt+8"

#, c-format
msgid "Previous Middle Only Difference\tAlt+Shift+8"
msgstr "이전 차이점: 가운데만\tAlt+Shift+8"

#, c-format
msgid "Next Right Only Difference\tAlt+9"
msgstr "다음 차이점: 오른쪽만\tAlt+9"

#, c-format
msgid "Previous Right Only Difference\tAlt+Shift+9"
msgstr "이전 차이점: 오른쪽만\tAlt+Shift+9"

msgid "Copy from &Left to"
msgstr "왼쪽에서 복사(&L)"

#, c-format
msgid "&Middle"
msgstr "가운데(&M)"

#, c-format
msgid "&Right"
msgstr "오른쪽(&R)"

msgid "Copy from &Middle to"
msgstr "가운데에서 복사(&M)"

#, c-format
msgid "&Left"
msgstr "왼쪽(&L)"

msgid "Copy from &Right to"
msgstr "오른쪽에서 복사(&R)"

msgid "Copy Selected Line(s) from Le&ft to"
msgstr "왼쪽에서 선택한 줄을 복사(&F)"

msgid "Copy Selected Line(s) from Mi&ddle to"
msgstr "가운데에서 선택한 줄을 복사(&D)"

msgid "Copy Selected Line(s) from Ri&ght to"
msgstr "오른쪽에서 선택한 줄을 복사(&G)"

#, c-format
msgid "Copy from Left\tAlt+Shift+Right"
msgstr "왼쪽에서 복사\tAlt+Shift+Right"

#, c-format
msgid "Copy from Right\tAlt+Shift+Left"
msgstr "오른쪽에서 복사\tAlt+Shift+Left"

msgid "C&opy to Right and Advance\tCtrl+Alt+Right"
msgstr "오른쪽으로 복사 후 진행(&O)\tCtrl+Alt+Right"

msgid "Copy &to Left and Advance\tCtrl+Alt+Left"
msgstr "왼쪽으로 복사 후 진행(&T)\tCtrl+Alt+Left"

#, c-format
msgid "Copy &All to Right"
msgstr "모두 오른쪽으로 복사(&A)"

#, c-format
msgid "Cop&y All to Left"
msgstr "모두 왼쪽으로 복사(&Y)"

msgid "A&uto Merge\tCtrl+Alt+M"
msgstr "자동 병합(&U)\tCtrl+Alt+M"

#, c-format
msgid "Add &Synchronization Point\tAlt+S"
msgstr "동기화 지점 추가(&S)\tAlt+S"

#, c-format
msgid "Clear Sync&hronization Points"
msgstr "동기화 지점 지우기(&H)"

msgid "Unpac&ker"
msgstr "압축 풀기(&K)"

#, c-format
msgid "&Prediffer"
msgstr "사전 차이(&P)"

msgid "Apply Pre&differ..."
msgstr "사전 차이 적용(&D)..."

msgid "&Transform with editor script..."
msgstr "편집기 스크립트로 변환(&T)..."

<<<<<<< HEAD
msgid "Scripts for &copying"
msgstr ""

msgid "Select &editor script..."
msgstr ""
=======
msgid "Scripts when copying"
msgstr "복사할 때 스크립트"

msgid "Select editor script..."
msgstr "편집기 스크립트 선택..."
>>>>>>> e5df8a5d

#, c-format
msgid "Sp&lit"
msgstr "분할(&L)"

#, c-format
msgid "Comp&are"
msgstr "비교(&A)"

msgid "Compare in new &window"
msgstr "새 창에서 비교(&W)"

msgid "Compare Non-hor&izontally..."
msgstr "수평이 아닌 방식으로 비교(&I)..."

#, c-format
msgid "Compare Non-hor&izontally"
msgstr "수평이 아닌 방식으로 비교(&I)"

#, c-format
msgid "First &left item with second left item"
msgstr "첫 번째 왼쪽 항목을 두 번째 왼쪽 항목으로(&L)"

#, c-format
msgid "First &right item with second right item"
msgstr "첫 번째 오른쪽 항목을 두 번째 오른쪽 항목으로(&R)"

#, c-format
msgid "&First left item with second right item"
msgstr "첫 번째 왼쪽 항목을 두 번째 오른쪽 항목으로(&F)"

#, c-format
msgid "&Second left item with first right item"
msgstr "두 번째 왼쪽 항목을 첫 번째 오른쪽 항목으로(&S)"

#, c-format
msgid "Co&mpare As"
msgstr "다른 방식으로 비교(&M)"

#, c-format
msgid "Left to Middle (%1 of %2)"
msgstr "왼쪽에서 가운데로 (%1 / %2)"

#, c-format
msgid "Left to Right (%1 of %2)"
msgstr "왼쪽에서 오른쪽으로 (%1 / %2)"

#, c-format
msgid "Left to... (%1 of %2)"
msgstr "왼쪽에서... (%1 / %2)"

#, c-format
msgid "Middle to Left (%1 of %2)"
msgstr "가운데에서 왼쪽으로 (%1 / %2)"

#, c-format
msgid "Middle to Right (%1 of %2)"
msgstr "가운데에서 오른쪽으로 (%1 / %2)"

#, c-format
msgid "Middle to... (%1 of %2)"
msgstr "가운데에서... (%1 / %2)"

#, c-format
msgid "Right to Middle (%1 of %2)"
msgstr "오른쪽에서 가운데로 (%1 / %2)"

#, c-format
msgid "Right to Left (%1 of %2)"
msgstr "오른쪽에서 왼쪽으로 (%1 / %2)"

#, c-format
msgid "Right to... (%1 of %2)"
msgstr "오른쪽에서... (%1 / %2)"

#, c-format
msgid "&Delete"
msgstr "삭제(&D)"

#, c-format
msgid "&Both"
msgstr "양쪽(&B)"

#, c-format
msgid "&All"
msgstr "전체(&A)"

#, c-format
msgid "Re&name"
msgstr "이름 바꾸기(&N)"

#, c-format
msgid "&Hide Items"
msgstr "항목 숨기기(&H)"

#, c-format
msgid "&Open Left"
msgstr "왼쪽 열기(&O)"

#, c-format
msgid "Open Midd&le"
msgstr "가운데 열기(&L)"

#, c-format
msgid "O&pen Right"
msgstr "오른쪽 열기(&P)"

#, c-format
msgid "Cop&y Pathnames"
msgstr "경로 복사(&Y)"

#, c-format
msgid "Left (%1 of %2)"
msgstr "왼쪽 (%1 / %2)"

#, c-format
msgid "Middle (%1 of %2)"
msgstr "가운데 (%1 / %2)"

#, c-format
msgid "Right (%1 of %2)"
msgstr "오른쪽 (%1 / %2)"

#, c-format
msgid "Both (%1 of %2)"
msgstr "양쪽 (%1 / %2)"

#, c-format
msgid "All (%1 of %2)"
msgstr "전체 (%1 / %2)"

#, c-format
msgid "Copy &Filenames"
msgstr "파일 이름들 복사(&F)"

#, c-format
msgid "Copy Items To Clip&board"
msgstr "항목을 클립보드로 복사(&B)"

msgid "Copy All Di&splayed Columns"
msgstr "표시된 모든 열 복사(&S)"

#, c-format
msgid "&Zip"
msgstr "Zip 압축(&Z)"

#, c-format
msgid "Both to... (%1 of %2)"
msgstr "양쪽... (%1 / %2)"

#, c-format
msgid "All to... (%1 of %2)"
msgstr "모두... (%1 / %2)"

#, c-format
msgid "Differences to... (%1 of %2)"
msgstr "차이점... (%1 / %2)"

#, c-format
msgid "Left Shell menu"
msgstr "왼쪽 셸 메뉴"

#, c-format
msgid "Middle Shell menu"
msgstr "가운데 셸 메뉴"

#, c-format
msgid "Right Shell menu"
msgstr "오른쪽 셸 메뉴"

msgid "Both Shell menu"
msgstr "두 셀 메뉴"

msgid "All Shell menu"
msgstr "모든 쉘 메뉴"

#, c-format
msgid "Copy"
msgstr "복사"

#, c-format
msgid "&Copy Full Path"
msgstr "전체 경로 복사(&C)"

#, c-format
msgid "Copy &Filename"
msgstr "파일 이름 복사(&F)"

msgid "&Edit Caption"
msgstr "캡션 편집(&E)"

msgid "&Open..."
msgstr "열기(&O)..."

msgid "Unpacker Settings"
msgstr "압축 풀기 설정"

#, c-format
msgid "<None>"
msgstr "<없음>"

#, c-format
msgid "<Automatic>"
msgstr "<자동>"

#, c-format
msgid "&Select..."
msgstr "선택(&S)..."

#, c-format
msgid "Prediffer Settings"
msgstr "사전 차이 설정"

msgid "G&o to Diff"
msgstr "차이점으로 이동(&O)"

#, c-format
msgid "&No Moved Blocks"
msgstr "이동된 블럭 없음(&N)"

#, c-format
msgid "&All Moved Blocks"
msgstr "모든 이동된 블럭(&A)"

#, c-format
msgid "W&hitespaces"
msgstr "공백 문자(&H)"

#, c-format
msgid "Com&pare"
msgstr "비교(&P)"

#, c-format
msgid "I&gnore changes"
msgstr "변경사항 무시(&G)"

#, c-format
msgid "Ig&nore all"
msgstr "모두 무시(&N)"

#, c-format
msgid "Ignore blan&k lines"
msgstr "공백 줄 무시(&K)"

#, c-format
msgid "Ignore &case"
msgstr "대소문자 무시(&C)"

#, c-format
msgid "Igno&re carriage return differences (Windows/Unix/Mac)"
msgstr "케리지 리턴 차이 무시 (Windows/Unix/Mac)(&R)"

#, c-format
msgid "Ignore codepage &differences"
msgstr "코드페이지 차이 무시(&D)"

msgid "Ignore num&bers"
msgstr "숫자 무시(&B)"

msgid "Ignore c&omment differences"
msgstr "주석 차이 무시(&O)"

#, c-format
msgid "&Include subfolders"
msgstr "하위 폴더 포함(&I)"

#, c-format
msgid "&Compare method:"
msgstr "비교 방법(&C):"

#, c-format
msgid "Full Contents"
msgstr "전체 내용"

#, c-format
msgid "Quick Contents"
msgstr "빠른 내용"

#, c-format
msgid "Binary Contents"
msgstr "바이너리 내용"

#, c-format
msgid "Modified Date"
msgstr "변경된 날짜"

#, c-format
msgid "Modified Date and Size"
msgstr "변경된 날짜 및 크기"

#, c-format
msgid "Size"
msgstr "크기"

#, c-format
msgid "&Load Project..."
msgstr "프로젝트 불러오기(&L)..."

#, c-format
msgid "About WinMerge"
msgstr "WinMerge 정보"

msgid "Visit the WinMerge Homepage!"
msgstr "WinMerge 홈페이지 방문!"

#, c-format
msgid "OK"
msgstr "확인"

#, c-format
msgid "Contributors"
msgstr "공헌자"

#, c-format
msgid "Select Files or Folders"
msgstr "파일 또는 폴더 선택"

#, c-format
msgid "&1st File or Folder"
msgstr "첫 번째 파일 또는 폴더(&1)"

#, c-format
msgid "Re&ad-only"
msgstr "읽기 전용(&A)"

#, c-format
msgid "Swap 1st | 2nd"
msgstr "첫 번째와 두 번째 맞바꾸기"

#, c-format
msgid "&Browse..."
msgstr "찾아보기(&B)..."

#, c-format
msgid "&2nd File or Folder"
msgstr "두 번째 파일 또는 폴더(&2)"

#, c-format
msgid "Rea&d-only"
msgstr "읽기 전용(&D)"

#, c-format
msgid "Swap 2nd | 3rd"
msgstr "두 번째와 세 번째 맞바꾸기"

#, c-format
msgid "B&rowse..."
msgstr "찾아보기(&R)..."

#, c-format
msgid "&3rd File or Folder (Optional)"
msgstr "세 번째 파일 또는 폴더 (선택 사항)(&3)"

#, c-format
msgid "Read-o&nly"
msgstr "읽기 전용(&N)"

#, c-format
msgid "Swap 1st | 3rd"
msgstr "첫 번째와 세 번째 맞바꾸기"

#, c-format
msgid "Browse..."
msgstr "찾아보기..."

#, c-format
msgid " Folder: Filter"
msgstr " 폴더: 필터"

msgid " File: Prediffer Plugin"
msgstr " 파일: 사전 차이 플러그인"

#, c-format
msgid " File: Unpacker Plugin"
msgstr " 파일: 압축 풀기 플러그인"

#, c-format
msgid "Se&lect..."
msgstr "선택(&L)..."

#, c-format
msgid "Cancel"
msgstr "취소"

#, c-format
msgid "Status:"
msgstr "상태:"

#, c-format
msgid "Help"
msgstr "도움말"

#, c-format
msgid "General"
msgstr "일반"

#, c-format
msgid "Automatically &scroll to first difference"
msgstr "첫 차이점으로 자동 스크롤(&S)"

msgid "Automatically s&croll to first inline difference"
msgstr "-> <NWY> 나란히 있는 첫 차이점으로 자동 스크롤(&C)"

msgid "Cl&ose windows with 'Esc':"
msgstr "'Esc'로 창 닫기(&O):"

#, c-format
msgid "&Automatically verify paths in Open-dialog"
msgstr "열기 대화 상자에서 경로 자동 확인(&A)"

msgid "Single instance mode:"
msgstr "중복 실행 금지 모드:"

#, c-format
msgid "As&k when closing multiple windows"
msgstr "여러 창 닫을 때 물어보기(&K)"

#, c-format
msgid "&Preserve file time in file compare"
msgstr "파일 비교시 파일 시간 보존(&P)"

#, c-format
msgid "Show \"Select Files or Folders\" dialog on startup"
msgstr "시작시 \"파일 또는 폴더 선택\" 대화 상자 보이기"

msgid "Close \"Select Files or Folders\" dialog on clicking Compare button"
msgstr "비교 버튼 누를 때 \"파일 또는 폴더 선택\" 대화 상자 닫기"

#, c-format
msgid "Op&en-dialog Auto-Completion:"
msgstr "열기 대화 상자 자동 완성(&E):"

msgid "Auto-&reload modified files:"
msgstr "수정된 파일 자동 다시 불러오기(&R:"

#, c-format
msgid "Language:"
msgstr "언어:"

#, c-format
msgid "Find"
msgstr "찾기"

#, c-format
msgid "Fi&nd what:"
msgstr "찾을 내용(&N) :"

#, c-format
msgid "Match &whole word only"
msgstr "전체 단어만 일치(&W)"

#, c-format
msgid "Match &case"
msgstr "대소문자 구분(&C)"

#, c-format
msgid "Regular &expression"
msgstr "정규식 사용(&E)"

#, c-format
msgid "D&on't wrap end of file"
msgstr "파일 끝을 줄 바꾸지 않음(&O)"

#, c-format
msgid "&Don't close this dialog box"
msgstr "이 대화 상자를 닫지 않음(&D)"

#, c-format
msgid "&Find Next"
msgstr "다음 찾기(&F)"

#, c-format
msgid "Find &Prev"
msgstr "이전 찾기(&P)"

#, c-format
msgid "&Ok"
msgstr "확인(&O)"

#, c-format
msgid "Replace"
msgstr "바꾸기"

#, c-format
msgid "Re&place with:"
msgstr "바꿀 내용(&P):"

#, c-format
msgid "&Don't wrap end of file"
msgstr "파일 끝을 줄 바꾸지 않음(&D)"

#, c-format
msgid "Replace in"
msgstr "적용 범위"

#, c-format
msgid "&Selection"
msgstr "선택(&S)"

#, c-format
msgid "Wh&ole file"
msgstr "전체 파일(&O)"

msgid "Find Pre&v"
msgstr "이전 찾기(&V)"

#, c-format
msgid "&Replace"
msgstr "바꾸기(&R)"

#, c-format
msgid "Replace &All"
msgstr "모두 바꿈(&A)"

#, c-format
msgid "Markers"
msgstr "마커"

#, c-format
msgid "Enable &Markers"
msgstr "마커 활성화(&M)"

#, c-format
msgid "New"
msgstr "새로 만들기"

#, c-format
msgid "&Background color:"
msgstr "배경 색상(&B):"

#, c-format
msgid "&Apply"
msgstr "적용(&A)"

msgid "Line Filters"
msgstr "줄 필터"

#, c-format
msgid "Enable Line Filters"
msgstr "줄 필터 활성화"

#, c-format
msgid "Regular Expressions (one per line):"
msgstr "정규식 (매 줄마다 적용):"

#, c-format
msgid "Edit"
msgstr "편집"

#, c-format
msgid "Remove"
msgstr "제거"

msgid "Substitution Filters"
msgstr "대체 필터"

msgid "The changes that appear on the panels as the listed pairs below will be ignored or marked as insignificant. Patches are unaffected."
msgstr "아래 나열된 쌍으로 패널에 나타나는 변경 사항은 무시되거나 중요하지 않은 것으로 표시됩니다. 패치는 영향을 받지 않습니다."

msgid "Enable"
msgstr "활성화"

msgid "Add"
msgstr "추가"

msgid "Clear"
msgstr "지우기"

#, c-format
msgid "Colors"
msgstr "색상"

msgid "Color Scheme:"
msgstr "색 구성표:"

#, c-format
msgid "Background"
msgstr "배경색"

#, c-format
msgid "Deleted"
msgstr "삭제됨"

#, c-format
msgid "Text"
msgstr "텍스트"

#, c-format
msgid "Difference:"
msgstr "차이점:"

#, c-format
msgid "Selected Difference:"
msgstr "선택된 차이점:"

#, c-format
msgid "Ignored Difference:"
msgstr "무시된 차이점:"

#, c-format
msgid "Moved:"
msgstr "이동:"

#, c-format
msgid "Selected Moved:"
msgstr "선택된 이동:"

#, c-format
msgid "Same As The Next (3 panes):"
msgstr "다음과 같음 (3개 패널):"

#, c-format
msgid "Same As The Next (Selected):"
msgstr "다음과 같음 (선택):"

#, c-format
msgid "Word Difference:"
msgstr "단어 차이점:"

#, c-format
msgid "Selected Word Diff:"
msgstr "선택된 단어 차이점:"

msgid "&Use folder compare colors"
msgstr "폴더 비교 색상 사용(&U)"

msgid "Items equal:"
msgstr "같은 항목:"

msgid "Items different:"
msgstr "다른 항목:"

msgid "Items not exists all:"
msgstr "존재하지 않는 항목:"

msgid "Items filtered:"
msgstr "필터된 항목:"

#, c-format
msgid "Margin:"
msgstr "여백:"

#, c-format
msgid "System"
msgstr "시스템"

#, c-format
msgid "&Send deleted files to Recycle Bin"
msgstr "삭제한 파일은 휴지통으로 보내기(&S)"

#, c-format
msgid "&External editor:"
msgstr "외부 편집기(&E):"

#, c-format
msgid "&Filter folder:"
msgstr "필터 폴더(&F):"

#, c-format
msgid "Temporary files folder"
msgstr "임시 파일 폴더"

#, c-format
msgid "S&ystem's temp folder"
msgstr "시스템 임시 폴더(&Y)"

#, c-format
msgid "C&ustom folder:"
msgstr "사용자 지정 폴더(&U):"

#, c-format
msgid "Br&owse..."
msgstr "찾아보기(&O)..."

#, c-format
msgid "Patch Generator"
msgstr "패치 생성기"

#, c-format
msgid "File&1:"
msgstr "파일&1:"

#, c-format
msgid "File&2:"
msgstr "파일&2:"

#, c-format
msgid "&Swap"
msgstr "맞바꾸기(&S)"

#, c-format
msgid "&Copy to Clipboard"
msgstr "클립보드로 복사(&C)"

#, c-format
msgid "&Append to existing file"
msgstr "기존 파일에 추가(&A)"

#, c-format
msgid "&Result:"
msgstr "결과(&R):"

#, c-format
msgid "Bro&wse..."
msgstr "찾아보기(&W)..."

#, c-format
msgid "&Format"
msgstr "형식(&F)"

#, c-format
msgid "St&yle:"
msgstr "스타일(&Y):"

#, c-format
msgid "&Context:"
msgstr "문맥(&C)"

#, c-format
msgid "Inclu&de command line"
msgstr "명령행 포함(&D)"

#, c-format
msgid "Open to e&xternal editor"
msgstr "외부 편집기로 열기(&X)"

#, c-format
msgid "Defaults"
msgstr "기본값"

#, c-format
msgid "Display Columns"
msgstr "열 표시"

#, c-format
msgid "Move &Up"
msgstr "위로 이동(&U)"

#, c-format
msgid "Move &Down"
msgstr "아래로 이동(&D)"

msgid "&Additional Properties"
msgstr "추가 속성(&A)"

msgid "Additional Properties"
msgstr "추가 속성"

msgid "&>"
msgstr "&>"

msgid "&<"
msgstr "&<"

msgid "<<"
msgstr "<<"

msgid "Select Plugin"
msgstr "플러그인 선택"

msgid "Plugin &Name:"
msgstr "플러그인 이름(&N):"

#, c-format
msgid "Extensions list:"
msgstr "확장자 목록:"

#, c-format
msgid "Description:"
msgstr "설명:"

msgid "Default arguments:"
msgstr "기본 인수:"

msgid "Display all plugins, don't check the extension"
msgstr "모든 플러그인을 표시하고, 확장을 확인하지 않음"

msgid "&Open files in the same window type after unpacking"
msgstr "압축을 푼 후 동일한 창 유형의 파일 열기(&O)"

msgid "&Plugin Pipeline:"
msgstr "플러그인 파이프라인(&P):"

msgid "&Add pipe"
msgstr "파이프 추가(&A)"

#, c-format
msgid "Stop"
msgstr "중지"

#, c-format
msgid "Pause"
msgstr "일시 중지"

#, c-format
msgid "Continue"
msgstr "계속"

msgid "&Number of CPU cores to use:"
msgstr "사용할 CPU 코어 수(&N):"

#, c-format
msgid "Items total:"
msgstr "전체 항목:"

#, c-format
msgid "Items compared:"
msgstr "비교된 항목:"

msgid "Go to"
msgstr "이동"

msgid "G&o to:"
msgstr "이동(&O):"

#, c-format
msgid "File"
msgstr "파일"

msgid "Go to what"
msgstr "이동 위치"

#, c-format
msgid "Li&ne"
msgstr "줄(&N)"

#, c-format
msgid "&Difference"
msgstr "차이점(&D)"

msgid "&Go to"
msgstr "이동(&G)"

#, c-format
msgid "Compare"
msgstr "비교"

#, c-format
msgid "Whitespaces"
msgstr "공백 문자"

#, c-format
msgid "&Compare"
msgstr "비교(&C)"

#, c-format
msgid "&Ignore change"
msgstr "변경사항 무시(&I)"

#, c-format
msgid "I&gnore all"
msgstr "모두 무시(&G)"

#, c-format
msgid "E&nable moved block detection"
msgstr "이동된 블럭 감지 활성화(&N)"

msgid "Align &similar lines"
msgstr "유사한 줄 정렬(&S)"

msgid "Diff &algorithm:"
msgstr "비교 알고리즘(&A)"

msgid "Enable indent &heuristic"
msgstr "들여쓰기 휴리스틱 활성화(&H)"

msgid "Completely unhighlight the ignored differences"
msgstr "무시된 차이점 강조하지 않음"

#, c-format
msgid "Editor"
msgstr "편집기"

#, c-format
msgid "&Highlight syntax"
msgstr "구문 강조 표시(&H)"

#, c-format
msgid "&Preserve original EOL chars"
msgstr "원래 EOL 문자 유지(&P)"

#, c-format
msgid "Tabs"
msgstr "탭"

#, c-format
msgid "&Tab size:"
msgstr "탭 크기(&T):"

#, c-format
msgid "&Insert Tabs"
msgstr "탭 삽입(&I)"

#, c-format
msgid "Insert &Spaces"
msgstr "공백 삽입(&S)"

msgid "&Rendering Mode:"
msgstr "렌더링 모드(&R)"

#, c-format
msgid "&Automatic rescan"
msgstr "자동으로 다시 검색(&A)"

msgid "Copy &granularity for selected differences:"
msgstr "선택한 차이점에 대한 세분화 복사(G):"

#, c-format
msgid "Line Difference Coloring"
msgstr "줄 차이점 채색"

#, c-format
msgid "View line differences"
msgstr "줄 차이점 보기"

#, c-format
msgid "&Character level"
msgstr "문자 단위(&C)"

#, c-format
msgid "&Word-level:"
msgstr "단어 단위(&W):"

#, c-format
msgid "W&ord break characters:"
msgstr "단어 분리 문자(&O):"

msgid "WinMerge allows hiding some common message boxes. Press the Reset button to make all message boxes visible again."
msgstr "WinMerge를 사용하면 몇 가지 일반 메시지 상자를 숨길 수 있습니다. 모든 메시지 상자를 다시 표시하려면 재설정 버튼을 누릅니다."

#, c-format
msgid "Reset"
msgstr "재설정"

msgid "File Filters"
msgstr "파일 필터"

msgid "Test..."
msgstr "테스트..."

#, c-format
msgid "Install..."
msgstr "설치..."

#, c-format
msgid "New..."
msgstr "새로 만들기..."

#, c-format
msgid "Edit..."
msgstr "편집..."

#, c-format
msgid "Delete..."
msgstr "삭제..."

#, c-format
msgid "Save modified files?"
msgstr "수정된 파일을 저장하시겠습니까?"

#, c-format
msgid "Left side file"
msgstr "왼쪽 파일"

#, c-format
msgid "&Save changes"
msgstr "변경사항 저장(&S)"

#, c-format
msgid "&Discard changes"
msgstr "변경사항 취소(&D)"

#, c-format
msgid "Middle side file"
msgstr "가운데 파일"

#, c-format
msgid "Sa&ve changes"
msgstr "변경사항 저장(&V)"

#, c-format
msgid "Discard c&hanges"
msgstr "변경사항 취소(&H)"

#, c-format
msgid "Right side file"
msgstr "오른쪽 파일"

#, c-format
msgid "S&ave changes"
msgstr "변경사항 저장(&A)"

#, c-format
msgid "Dis&card changes"
msgstr "변경사항 취소(&C)"

#, c-format
msgid "Disca&rd All"
msgstr "모두 취소(&R)"

#, c-format
msgid "Codepage"
msgstr "코드페이지"

#, c-format
msgid "Default Codepage"
msgstr "기본 코드페이지"

#, c-format
msgid "Select the default codepage assumed when loading non-Unicode files:"
msgstr "비유니코드 파일 열 때 사용할 기본 코드페이지:"

#, c-format
msgid "System codepage"
msgstr "시스템 코드페이지"

#, c-format
msgid "According to WinMerge User Interface"
msgstr "WinMerge 사용자 인터페이스를 따름"

#, c-format
msgid "Custom codepage:"
msgstr "사용자 지정 코드페이지:"

msgid ""
"Detect codepage info for these type of files: .html, .rc, .xml\n"
"Need to restart session."
msgstr ""
"다음 파일 유형에 대한 코드페이지 정보 탐지: .html, .rc, .xml\n"
"세션을 다시 시작해야 합니다."

msgid ""
"Detect codepage for text files with mlang.dll\n"
"Need to restart session."
msgstr ""
"Mlang.dll을 이용해 텍스트 파일의 코드페이지 감지\n"
"세션을 다시 시작해야 합니다."

#, c-format
msgid "Options"
msgstr "옵션"

#, c-format
msgid "Import..."
msgstr "가져오기..."

#, c-format
msgid "Export..."
msgstr "내보내기..."

#, c-format
msgid "Dialog"
msgstr "대화 상자"

#, c-format
msgid "Keywords:"
msgstr "키워드:"

#, c-format
msgid "Function names:"
msgstr "함수 이름:"

#, c-format
msgid "Comments:"
msgstr "주석:"

#, c-format
msgid "Numbers:"
msgstr "숫자:"

#, c-format
msgid "Operators:"
msgstr "연산자:"

#, c-format
msgid "Strings:"
msgstr "문자열:"

#, c-format
msgid "Preprocessor:"
msgstr "전처리기:"

#, c-format
msgid "User 1:"
msgstr "사용자 1:"

#, c-format
msgid "User 2:"
msgstr "사용자 2:"

#, c-format
msgid "Bold"
msgstr "굵게"

#, c-format
msgid "Search Marker:"
msgstr "마커 검색:"

#, c-format
msgid "User Defined Marker1:"
msgstr "사용자 정의 마커1:"

#, c-format
msgid "User Defined Marker2:"
msgstr "사용자 정의 마커2:"

#, c-format
msgid "User Defined Marker3:"
msgstr "사용자 정의 마커3:"

#, c-format
msgid "Folder Compare Report"
msgstr "폴더 비교 보고서"

#, c-format
msgid "Report &File:"
msgstr "보고서 파일(&F):"

#, c-format
msgid "&Style:"
msgstr "스타일(&S):"

#, c-format
msgid "&Include File Compare Report"
msgstr "파일 비교 보고서 포함(&I)"

#, c-format
msgid "Shared or Private Filter"
msgstr "공유/개인 필터"

#, c-format
msgid "Which type of filter do you want to create?"
msgstr "어떤 유형의 필터를 만드시겠습니까?"

#, c-format
msgid "Shared Filter (for all users on this machine)"
msgstr "공유 필터 (모든 사용자용)"

#, c-format
msgid "Private Filter (only for current user)"
msgstr "개인 필터 (현재 사용자만)"

#, c-format
msgid "Archive Support"
msgstr "압축 지원"

#, c-format
msgid "&Enable archive file support"
msgstr "압축 파일 지원 활성화(&E)"

#, c-format
msgid "&Detect archive type from file signature"
msgstr "파일 서명에서 압축 형식 감지(&D)"

msgid "Items saved to or restored from the project file:"
msgstr "프로젝트 파일에 저장되거나 복원된 항목:"

#, c-format
msgid "Compare Statistics"
msgstr "통계 비교"

#, c-format
msgid "Folders:"
msgstr "폴더:"

#, c-format
msgid "Files:"
msgstr "파일:"

#, c-format
msgid "Different"
msgstr "다름"

#, c-format
msgid "Binary:"
msgstr "바이너리:"

#, c-format
msgid "Unique"
msgstr "고유한"

#, c-format
msgid "Left:"
msgstr "왼쪽:"

#, c-format
msgid "Right:"
msgstr "오른쪽:"

#, c-format
msgid "Identical"
msgstr "동일"

#, c-format
msgid "Total:"
msgstr "전체:"

#, c-format
msgid "Close"
msgstr "닫기"

#, c-format
msgid "Middle:"
msgstr "가운데:"

#, c-format
msgid "Missing Left:"
msgstr "왼쪽 없음:"

#, c-format
msgid "Missing Middle:"
msgstr "가운데 없음:"

#, c-format
msgid "Missing Right:"
msgstr "오른쪽 없음:"

#, c-format
msgid "Affects"
msgstr "적용"

#, c-format
msgid "(Affects)"
msgstr "(적용)"

#, c-format
msgid "Select Codepage for"
msgstr "코드페이지 선택"

#, c-format
msgid "&File Loading:"
msgstr "파일 불러오기(&F):"

#, c-format
msgid "File &Saving:"
msgstr "파일 저장(&S):"

#, c-format
msgid "&Use same codepage for both"
msgstr "양쪽에 같은 코드페이지 사용(&U)"

#, c-format
msgid "&Cancel"
msgstr "취소(&C)"

#, c-format
msgid "Test Filter"
msgstr "필터 테스트"

msgid "Testing filter:"
msgstr "필터 테스트 중:"

#, c-format
msgid "&Enter text to test:"
msgstr "시험할 텍스트 입력(&E)"

#, c-format
msgid "&Folder Name"
msgstr "폴더 이름(&F)"

#, c-format
msgid "Result:"
msgstr "결과:"

#, c-format
msgid "&Test"
msgstr "테스트(&T)"

#, c-format
msgid "&Close"
msgstr "닫기(&C)"

msgid "Table"
msgstr "테이블"

msgid "File type"
msgstr "파일 종류"

msgid "&CSV"
msgstr "&CSV"

msgid "&TSV"
msgstr "&TSV"

msgid "Custom &Delimiter-Separated Values"
msgstr "사용자 지정 구분 기호로 구분된 값(&D)"

msgid "D&elimiter character:"
msgstr "구분 기호(&E)"

msgid "&Allow newlines in quotes"
msgstr "따옴표에 새 줄 허용(&A)"

msgid "&Quote character:"
msgstr "따옴표 기호(&Q)"

#, c-format
msgid "&Use customized text colors"
msgstr "사용자 지정 텍스트 색상 사용(&U)"

#, c-format
msgid "Whitespace:"
msgstr "공백 문자:"

#, c-format
msgid "Regular text:"
msgstr "일반 텍스트:"

#, c-format
msgid "Selection:"
msgstr "선택:"

#, c-format
msgid "Backup Files"
msgstr "파일 백업"

#, c-format
msgid "Create backup files in:"
msgstr "다음 위치에 백업 파일 만들기:"

#, c-format
msgid "&Folder compare"
msgstr "폴더 비교(&F)"

#, c-format
msgid "Fil&e compare"
msgstr "파일 비교(&E)"

#, c-format
msgid "Create backup files into:"
msgstr "백업 파일 만들기 위치:"

#, c-format
msgid "&Original file's folder"
msgstr "원본 파일의 폴더(&O)"

#, c-format
msgid "&Global backup folder:"
msgstr "전역 백업 폴더(&G):"

#, c-format
msgid "Backup filename:"
msgstr "백업 파일 이름:"

msgid "&Append .bak extension"
msgstr ".bak 확장자 추가(&A)"

#, c-format
msgid "A&ppend timestamp"
msgstr "타임스탬프 추가(&P)"

#, c-format
msgid "Confirm Copy"
msgstr "복사 확인"

#, c-format
msgid "Are you sure you want to copy XXX items?"
msgstr "XXX 항목을 복사하시겠습니까?"

#, c-format
msgid "From left"
msgstr "왼쪽에서"

#, c-format
msgid "To right"
msgstr "오른쪽으로"

#, c-format
msgid "Don't ask this &question again."
msgstr "다시 묻지 않음.(&Q)"

#, c-format
msgid "Yes"
msgstr "예"

#, c-format
msgid "No"
msgstr "아니오"

#, c-format
msgid "Plugins"
msgstr "플러그인"

#, c-format
msgid "&Enable plugins"
msgstr "플러그인 활성화(&E)"

msgid "File filters:"
msgstr "파일 필터:"

msgid "&Plugin arguments:"
msgstr "플러그인 인수(&P):"

msgid "Enable &automatic unpacking/prediffing for the plugin"
msgstr "플러그인의 자동 압축 풀기/사전 차이 활성화(&A)"

#, c-format
msgid "Shell Integration"
msgstr "셸 통합"

#, c-format
msgid "Explorer"
msgstr "탐색기"

#, c-format
msgid "&Add to context menu"
msgstr "상황에 맞는 메뉴에 추가(&A)"

#, c-format
msgid "E&nable advanced menu"
msgstr "고급 메뉴 사용(&N)"

msgid "Enable &Compare As menu"
msgstr "다른 이름으로 비교 메뉴 사용(&C)"

#, c-format
msgid "&Register shell extension"
msgstr "셸 확장 등록(&R)"

#, c-format
msgid "&Unregister shell extension"
msgstr "셸 확장 등록 해제(&U)"

msgid "Register shell extension for current user &only"
msgstr "현재 사용자만 셸 확장 등록(&O)"

msgid "Unregister shell extension for current user on&ly"
msgstr "현재 사용자만 셸 확장 등록 해제(&L)"

msgid "Register shell extension for &Windows 11 or later"
msgstr "Windows 11 이상에서 셸 확장 등록(&W)"

msgid "Unregister shell extension for W&indows 11 or later"
msgstr "Windows 11 이상에서 셸 확장 등록 해제(&I)"

msgid "Jump List"
msgstr "점프 목록"

msgid "Clear all recent items"
msgstr "최근 항목 모두 지우기"

msgctxt "Options dialog|Categories"
msgid "Folder"
msgstr "폴더"

#, c-format
msgid "S&top after first difference"
msgstr "첫 차이점 이후 중지(&T)"

#, c-format
msgid "Ign&ore time differences less than 3 seconds"
msgstr "3초 이내의 시간 차이 무시(&O)"

msgid "&Automatically expand subfolders after comparison:"
msgstr "비교 후 하위 폴더 자동 확장(&A):"

#, c-format
msgid "Include &unique subfolders contents"
msgstr "이름이 같은 하위 폴더 내용 포함(&U)"

#, c-format
msgid "Ignore &reparse points"
msgstr "재분석 지점 무시(&R)"

msgid "Threshold for switching to &quick compare (MB):"
msgstr "빠른 비교로 전환하기 위한 임계값 (MB)(&Q):"

msgid "Threshold for switching to &binary compare (MB):"
msgstr "바이너리 비교로 전환하기 위한 임계값 (MB)(&B):"

msgid "File patterns:"
msgstr "파일 패턴:"

msgid "Custom Delimiter-Separated Values"
msgstr "사용자 설정 구분 기호"

msgctxt "Options dialog|Categories"
msgid "Binary"
msgstr "바이너리"

#, c-format
msgid "Binary file &patterns:"
msgstr "바이너리 파일 패턴(&P):"

#, c-format
msgid "Frhed settings"
msgstr "무료 헥사 편집기 설정"

#, c-format
msgid "View &Settings..."
msgstr "보기 설정(&S)..."

#, c-format
msgid "&Binary Mode..."
msgstr "바이너리 모드(&B)..."

#, c-format
msgid "&Character Set..."
msgstr "문자셋(&C)..."

msgid "Image"
msgstr "이미지"

#, c-format
msgid "Image file &patterns:"
msgstr "이미지 파일 패턴(&P):"

msgid "&Enable image compare in folder compare"
msgstr "폴더 비교시 이미지 비교 활성화(&E)"

msgid "OCR result:"
msgstr "OCR 결과:"

msgid "Webpage"
msgstr "웹페이지"

msgid "URL pattern to &include (Regular expression):"
msgstr "포함할 URL 패턴 (정규식)(&I):"

msgid "URL pattern to &exclude (Regular expression):"
msgstr "제외할 URL 패턴 (정규식)(&E):"

msgid "&User data folder location:"
msgstr "사용자 데이터 폴더 위치(&U):"

msgid "&Separate user data folders for each pane"
msgstr "각 창에 대해 별도의 사용자 데이터 폴더(&S)"

#, c-format
msgid "&Hex View"
msgstr "16진수 보기(&H)"

#, c-format
msgid "EXT"
msgstr "EXT"

#, c-format
msgid "CAP"
msgstr "CAP"

#, c-format
msgid "NUM"
msgstr "NUM"

#, c-format
msgid "SCRL"
msgstr "SCRL"

#, c-format
msgid "OVR"
msgstr "OVR"

#, c-format
msgid "REC"
msgstr "REC"

#, c-format
msgid ""
"\n"
"New Documents (Ctrl+N)"
msgstr ""
"\n"
"새 문서 (Ctrl+N)"

#, c-format
msgid ""
"\n"
"Open (Ctrl+O)"
msgstr ""
"\n"
"열기 (Ctrl+O)"

#, c-format
msgid ""
"\n"
"Save (Ctrl+S)"
msgstr ""
"\n"
"저장 (Ctrl+S)"

msgid "Unknown error attempting to open project file."
msgstr "프로젝트를 여는 중 알 수 없는 오류가 발생했습니다."

msgid "Unknown error attempting to save project file."
msgstr "프로젝트를 저장하는 중 알 수 없는 오류가 발생했습니다."

#, c-format
msgid "Project file successfully loaded."
msgstr "프로젝트 파일을 성공적으로 불러왔습니다."

#, c-format
msgid "Project file successfully saved."
msgstr "프로젝트 파일을 성공적으로 저장했습니다."

#, c-format
msgid ""
"\n"
"Undo (Ctrl+Z)"
msgstr ""
"\n"
"실행 취소 (Ctrl+Z)"

#, c-format
msgid ""
"\n"
"Redo (Ctrl+Y)"
msgstr ""
"\n"
"다시 실행 (Ctrl+Y)"

#, c-format
msgid ""
"\n"
"FileCompare\n"
"\n"
"\n"
"\n"
"WinMerge.FileCompare\n"
"WinMerge File Compare"
msgstr ""
"\n"
"파일 비교\n"
"\n"
"\n"
"\n"
"WinMerge.FileCompare\n"
"WinMerge 파일 비교"

#, c-format
msgid ""
"\n"
"FolderCompare\n"
"\n"
"\n"
"\n"
"WinMerge.FolderCompare\n"
"WinMerge Folder Compare"
msgstr ""
"\n"
"폴더 비교\n"
"\n"
"\n"
"\n"
"WinMerge.FolderCompare\n"
"WinMerge 폴더 비교"

#, c-format
msgid "WinMerge comes with ABSOLUTELY NO WARRANTY. This is free software and you are welcome to redistribute it under certain circumstances; see the GNU General Public License in the Help menu for details."
msgstr "WinMerge는 절대로 보증 없이 제공됩니다. 이 소프트웨어는 무료이며, 특정 상황에서 재배포는 환영합니다; 자세한 내용은 도움말 메뉴의 GNU 일반 공중 라이선스를 확인하세요."

#, c-format
msgid "&Abort"
msgstr "취소(&A)"

#, c-format
msgid "&Retry"
msgstr "재시도(&R)"

#, c-format
msgid "&Ignore"
msgstr "무시(&I)"

#, c-format
msgid "Ignore &all"
msgstr "모두 무시(&A)"

#, c-format
msgid "&Yes"
msgstr "예(&Y)"

#, c-format
msgid "Yes to &all"
msgstr "모두 예(&A)"

#, c-format
msgid "&No"
msgstr "아니오(&N)"

#, c-format
msgid "No to a&ll"
msgstr "모두 아니오(&L)"

#, c-format
msgid "&Continue"
msgstr "계속(&C)"

#, c-format
msgid "&Skip"
msgstr "건너뛰기(&S)"

#, c-format
msgid "Skip &all"
msgstr "모두 건너뛰기(&A)"

#, c-format
msgid "Don't display this &message again."
msgstr "이 메시지를 다시 표시하지 않음(&M)"

msgid "To make this message box visible again, press the Reset button on the Message Boxes page of the Options dialog."
msgstr "이 메시지 상자를 다시 표시하려면 옵션 대화 상자의 메시지 상자 페이지에서 재설정 버튼을 누르십시오."

msgid "Compare/Merge"
msgstr "비교/병합"

#, c-format
msgid "Syntax"
msgstr "구문"

msgid "Color Schemes"
msgstr "색상 테마"

msgid "Folder Compare"
msgstr "폴더 비교"

msgid "Project"
msgstr "프로젝트"

#, c-format
msgid "Differences"
msgstr "차이점"

msgid "Message Boxes"
msgstr "대화 상자"

#, c-format
msgid "To:"
msgstr "대상:"

#, c-format
msgid "From left:"
msgstr "왼쪽에서:"

#, c-format
msgid "To left:"
msgstr "왼쪽으로:"

#, c-format
msgid "From right:"
msgstr "오른쪽에서:"

#, c-format
msgid "To right:"
msgstr "오른쪽으로:"

msgid "From middle:"
msgstr "가운데에서:"

msgid "To middle:"
msgstr "가운데로:"

#, c-format
msgid "Version %1"
msgstr "버전 %1"

#, c-format
msgid "X64"
msgstr "X64"

#, c-format
msgid "Options (%1)"
msgstr "옵션 (%1)"

#, c-format
msgid "All message boxes are now displayed again."
msgstr "이제 모든 메시지 박스를 다시 표시합니다."

#, c-format
msgid ""
"Value in Tab size -field is not in range WinMerge accepts.\n"
"\n"
"Please use values 1 - %1."
msgstr ""
"탭 크기 값이 WinMerge의 허용 범위에 있지 않습니다.\n"
"\n"
"1 - %1의 값을 사용하세요."

#, c-format
msgid "Open"
msgstr "열기"

#, c-format
msgid "Programs|*.exe;*.bat;*.cmd|All Files (*.*)|*.*||"
msgstr "프로그램|*.exe;*.bat;*.cmd|모든 파일 (*.*)|*.*||"

#, c-format
msgid "All Files (*.*)|*.*||"
msgstr "모든 파일 (*.*)|*.*||"

#, c-format
msgid "WinMerge Project Files (*.WinMerge)|*.WinMerge||"
msgstr "WinMerge 프로젝트 파일 (*.WinMerge)|*.WinMerge||"

#, c-format
msgid "Options files (*.ini)|*.ini|All Files (*.*)|*.*||"
msgstr "옵션 파일 (*.ini)|*.ini|모든 파일 (*.*)|*.*||"

#, c-format
msgid "Text Files (*.csv;*.asc;*.rpt;*.txt)|*.csv;*.asc;*.rpt;*.txt|All Files (*.*)|*.*||"
msgstr "텍스트 파일 (*.csv;*.asc;*.rpt;*.txt)|*.csv;*.asc;*.rpt;*.txt|모든 파일 (*.*)|*.*||"

#, c-format
msgid "HTML Files (*.htm,*.html)|*.htm;*.html|All Files (*.*)|*.*||"
msgstr "HTML 파일 (*.htm,*.html)|*.htm;*.html|모든 파일 (*.*)|*.*||"

#, c-format
msgid "XML Files (*.xml)|*.xml|All Files (*.*)|*.*||"
msgstr "XML 파일 (*.xml)|*.xml|모든 파일 (*.*)|*.*||"

msgid "Do not expand"
msgstr "확장 안 함"

msgid "Expand all subfolders"
msgstr "모든 하위 폴더 확장"

msgid "Expand different subfolders"
msgstr "다른 하위 폴더 확장"

msgid "Expand identical subfolders"
msgstr "같은 하위 폴더 확장"

msgid "File Type"
msgstr "파일 유형"

#, c-format
msgid "Extension"
msgstr "확장자"

msgid "Message"
msgstr "메시지"

msgid "Answer"
msgstr "응답"

msgid "Item"
msgstr "항목"

msgid "Load"
msgstr "불러오기"

msgid "Save"
msgstr "저장"

msgid "Include Subfolders"
msgstr "하위 폴더 포함"

msgid "Compare Options"
msgstr "옵션 비교"

msgid "Hidden Items"
msgstr "숨겨진 항목"

#, c-format
msgid "Name"
msgstr "이름"

#, c-format
msgid "Location"
msgstr "위치"

#, c-format
msgid "Filters"
msgstr "필터"

#, c-format
msgid "[F] "
msgstr "[F] "

#, c-format
msgid "Description"
msgstr "설명"

#, c-format
msgid "Select filename for new filter"
msgstr "새 필터의 파일 이름 선택"

#, c-format
msgid "File Filters (*.flt)|*.flt|All Files (*.*)|*.*||"
msgstr "파일 필터 (*.flt)|*.flt|모든 필터 (*.*)|*.*||"

#, c-format
msgid ""
"Cannot find file filter template file!\n"
"\n"
"Please copy file %1 to WinMerge/Filters folder:\n"
"%2."
msgstr ""
"필터 템플릿 파일을 찾을 수 없습니다!\n"
"\n"
"%1 파일을 다음 WinMerge/Filters 폴더에 복사하십시오:\n"
"%2."

#, c-format
msgid ""
"Cannot copy filter template file to filter folder:\n"
"%1\n"
"\n"
"Please make sure the folder exists and is writable."
msgstr ""
"필터 템플릿 파일을 필터 폴더에 복사할 수 없습니다:\n"
"%1\n"
"\n"
"폴더가 존재하고 쓰기 가능한지 확인하십시오."

#, c-format
msgid ""
"User's filter file folder is not defined!\n"
"\n"
"Please select filter folder in Options/System."
msgstr ""
"사용자의 필터 파일 폴더가 정의되지 않았습니다!\n"
"\n"
"옵션/시스템에서 필터 폴더를 선택하십시오."

#, c-format
msgid ""
"Failed to delete the filter file:\n"
"%1\n"
"\n"
"Maybe the file is read-only?"
msgstr ""
"필터 파일 삭제 실패:\n"
"%1\n"
"\n"
"혹시 파일이 읽기 전용인가요?"

#, c-format
msgid "Locate filter file to install"
msgstr "설치할 필터 파일 위치"

#, c-format
msgid ""
"Installing filter file failed.\n"
"\n"
"Could not copy new filter file to filter folder."
msgstr ""
"필터 파일 설치에 실패했습니다.\n"
"\n"
"새 필터 파일을 필터 폴더에 복사할 수 없습니다."

#, c-format
msgid "Filter file already exists. Overwrite existing filter?"
msgstr "필터 파일이 이미 있습니다. 기존 필터를 덮어쓰시겠습니까?"

#, c-format
msgid "Regular expression"
msgstr "정규식"

msgid ""
"Filters were updated. Do you want to refresh all open folder compares?\n"
"\n"
"If you do not want to refresh all compares now you can select 'No' and refresh compares later."
msgstr ""
"필터가 업데이트되었습니다. 열려 있는 모든 폴더 비교를 새로 고치시겠습니까?\n"
"\n"
"모든 비교를 새로 고치지 않으려면 지금 '아니오'를 선택하고 나중에 비교를 새로 고치면 됩니다."

#, c-format
msgid "Folder Comparison Results"
msgstr "폴더 비교 결과"

#, c-format
msgid "File Comparison"
msgstr "파일 비교"

#, c-format
msgid "Untitled left"
msgstr "왼쪽 제목 없음"

#, c-format
msgid "Untitled middle"
msgstr "가운데 제목 없음"

#, c-format
msgid "Untitled right"
msgstr "오른쪽 제목 없음"

msgid "Base File"
msgstr "기본 파일"

#, c-format
msgid "Theirs File"
msgstr "그 파일"

#, c-format
msgid "Mine File"
msgstr "내 파일"

msgid "Original File"
msgstr "원본 파일"

#, c-format
msgid "Ln: %s  Col: %d/%d  Ch: %d/%d  EOL: %s"
msgstr "줄: %s  열: %d/%d  문자: %d/%d  줄끝: %s"

#, c-format
msgid "Line: %s"
msgstr "줄: %s"

#, c-format
msgid "Ln: %s  Col: %d/%d  Ch: %d/%d"
msgstr "줄: %s  열: %d/%d  문자: %d/%d"

#, c-format
msgid "  Sel: %d | %d"
msgstr "  선택됨: %d | %d"

#, c-format
msgid "Merge"
msgstr "병합"

#, c-format
msgid "Difference %1 of %2"
msgstr "차이점 %1 / %2"

#, c-format
msgid "%1 Differences Found"
msgstr "%1개 차이점 발견"

#, c-format
msgid "1 Difference Found"
msgstr "1개 차이점 발견"

#. Abbreviation from "Read Only"
#, c-format
msgid "RO"
msgstr "RO"

#, c-format
msgid "Item %1 of %2"
msgstr "항목 %1 / %2"

#, c-format
msgid "Items: %1"
msgstr "항목: %1"

#, c-format
msgid "Comparing items..."
msgstr "항목 비교 중..."

#, c-format
msgid "%.1f[items/sec]"
msgstr "%.1f[항목/초]"

msgid "Select two existing folders or files to compare."
msgstr "비교할 기존의 폴더나 파일 두 개를 선택하세요."

#, c-format
msgid "Folder Selection"
msgstr "폴더 선택"

#, c-format
msgid "Select two (or three) folders or two (or three) files to compare."
msgstr "비교할 2-3개의 폴더 또는 파일을 선택하세요."

#, c-format
msgid "Left (1st) path is invalid!"
msgstr "왼쪽 (첫 번째) 경로가 잘못되었습니다!"

#, c-format
msgid "Middle (2nd) path is invalid!"
msgstr "가운데 (두 번째) 경로가 잘못되었습니다!"

#, c-format
msgid "Right (2nd) path is invalid!"
msgstr "오른쪽 (두 번째) 경로가 잘못되었습니다!"

#, c-format
msgid "Right (3rd) path is invalid!"
msgstr "오른쪽 (세 번째) 경로가 잘못되었습니다!"

#, c-format
msgid "Both paths are invalid!"
msgstr "양쪽 모두 잘못된 경로입니다!"

#, c-format
msgid "Left (1st) and Middle (2nd) paths are invalid!"
msgstr "왼쪽 (첫 번째)와 가운데 (두 번째) 경로가 잘못되었습니다!"

#, c-format
msgid "Left (1st) and Right (3rd) paths are invalid!"
msgstr "왼쪽 (첫 번째)와 오른쪽 (세 번째) 경로가 잘못되었습니다!"

msgid "Middle (2nd) and Right (3rd) paths are invalid!"
msgstr "가운데 (두 번째)와 오른쪽 (세 번째) 경로가 잘못되었습니다!"

#, c-format
msgid "All paths are invalid!"
msgstr "모든 경로가 잘못되었습니다!"

msgid "Only enabled for file comparisons"
msgstr "파일 비교에만 사용"

#, c-format
msgid "Cannot compare file and folder!"
msgstr "파일 및 폴더를 비교할 수 없습니다!"

#, c-format
msgid "File not found: %1"
msgstr "파일을 찾을 수 없습니다: %1"

#, c-format
msgid "File not unpacked: %1"
msgstr "파일의 자료 변환을 하지 않았습니다: %1"

#, c-format
msgid ""
"Cannot open file\n"
"%1\n"
"\n"
"%2"
msgstr ""
"다음 파일을 열 수 없습니다\n"
"%1\n"
"\n"
"%2"

#, c-format
msgid "Failed to parse conflict file."
msgstr "불일치 파일 분석에 실패함."

#, c-format
msgid ""
"The file\n"
"%1\n"
"is not a conflict file."
msgstr ""
"다음\n"
"%1\n"
"파일은 충돌 파일이 아닙니다."

msgid ""
"You are about to compare very large files.\n"
"Showing the contents of the files requires a very large amount of memory.\n"
"Do you want to show only the comparison results, not the contents of the files?\n"
"\n"
msgstr ""
"매우 큰 파일을 비교하려고 합니다.\n"
"파일 내용을 표시하려면 매우 많은 메모리가 필요합니다.\n"
"파일 내용이 아닌 비교 결과만 표시하시겠습니까?\n"
"\n"

#, c-format
msgid "Save As"
msgstr "다른 이름으로 저장"

#, c-format
msgid "Save changes to %1?"
msgstr "변경 내용을 %1에 저장하시겠습니까?"

#, c-format
msgid "%1 is marked read-only. Would you like to override the read-only file? (No to save as new filename.)"
msgstr "%1은 읽기 전용으로 표시됩니다. 읽기 전용 파일을 재정의하시겠습니까? (새 파일 이름으로 저장하려면 \"아니오\"입니다"

#, c-format
msgid "Error backing up file"
msgstr "파일 백업 중 오류"

#, c-format
msgid ""
"Unable to backup original file:\n"
"%1\n"
"\n"
"Continue anyway?"
msgstr ""
"원본 파일을 백업할 수 없습니다:\n"
"%1\n"
"\n"
"그래도 계속하시겠습니까?"

#, c-format
msgid ""
"Saving file failed.\n"
"%1\n"
"%2\n"
"Do you want to:\n"
"\t- use a different filename (Press OK)\n"
"\t- abort the current operation (Press Cancel)?"
msgstr ""
"파일 저장에 실패했습니다.\n"
"%1\n"
"%2\n"
"수행할 작업:\n"
"\t- 다른 파일 이름 사용 (확인 누르기)\n"
"\t- 현재 작업 중단 (취소 누르기)"

#, c-format
msgid ""
"Plugin '%2' cannot pack your changes to the left file back into '%1'.\n"
"\n"
"The original file will not be changed.\n"
"\n"
"Do you want to save the unpacked version to another file?"
msgstr ""
"플러그인 '%2'에서 왼쪽 파일에 대한 변경 내용을 '%1'에 다시 압축할 수 없습니다.\n"
"\n"
"원본 파일은 변경되지 않습니다.\n"
"\n"
"압축을 푼 버전을 다른 파일에 저장하시겠습니까?"

#, c-format
msgid ""
"Plugin '%2' cannot pack your changes to the middle file back into '%1'.\n"
"\n"
"The original file will not be changed.\n"
"\n"
"Do you want to save the unpacked version to another file?"
msgstr ""
"플러그인 '%2'이(가) 중간 파일에 대한 변경 내용을 '%1'에 다시 압축할 수 없습니다.\n"
"\n"
"원본 파일은 변경되지 않습니다.\n"
"\n"
"압축을 푼 버전을 다른 파일에 저장하시겠습니까?"

#, c-format
msgid ""
"Plugin '%2' cannot pack your changes to the right file back into '%1'.\n"
"\n"
"The original file will not be changed.\n"
"\n"
"Do you want to save the unpacked version to another file?"
msgstr ""
"플러그인 '%2'이(가) 올바른 파일에 대한 변경 내용을 '%1'에 다시 압축할 수 없습니다.\n"
"\n"
"원본 파일은 변경되지 않습니다.\n"
"\n"
"압축을 푼 버전을 다른 파일에 저장하시겠습니까?"

#, c-format
msgid ""
"Another application has updated file\n"
"%1\n"
"since WinMerge loaded it.\n"
"\n"
"Overwrite changed file?"
msgstr ""
"WinMerge에서 불러와서 사용 중인\n"
"%1\n"
"파일을 다른 프로그램에서 업데이트했습니다.\n"
"\n"
"변경된 파일을 덮어쓰시겠습니까?"

#, c-format
msgid ""
"%1\n"
"is marked read-only. Would you like to override the read-only item?"
msgstr ""
"%1\n"
"읽기 전용으로 표시됩니다. 읽기 전용 항목을 재정의하시겠습니까?"

#, c-format
msgid ""
"Another application has updated file\n"
"%1\n"
"since WinMerge scanned it last time.\n"
"\n"
"Do you want to reload the file?"
msgstr ""
"WinMerge가 마지막으로 검색한 이후\n"
"%1\n"
"파일을 다른 응용 프로그램에서 업데이트했습니다.\n"
"\n"
"파일을 다시 불러오시겠습니까?"

#, c-format
msgid "Save Left File As"
msgstr "왼쪽 파일 다른 이름으로 저장"

#, c-format
msgid "Save Middle File As"
msgstr "가운데 파일 다른 이름으로 저장"

#, c-format
msgid "Save Right File As"
msgstr "오른쪽 파일 다른 이름으로 저장"

#, c-format
msgid ""
"The file\n"
"%1\n"
"has disappeared. Please save a copy of the file to continue."
msgstr ""
"파일\n"
"%1\n"
"이 사라졌습니다. 계속하려면 이 파일의 사본을 저장하세요."

#, c-format
msgid ""
"Cannot merge differences when documents are not in synch.\n"
"\n"
"Refresh documents before continuing."
msgstr ""
"문서가 동기화되지 않으면 차이점을 병합할 수 없습니다.\n"
"\n"
"계속하기 전에 문서를 갱신하세요."

msgid "Break at whitespace"
msgstr "공백에서 멈춤"

msgid "Break at whitespace or punctuation"
msgstr "공백 또는 구두점에서 멈춤"

msgid "Copy to &Middle\tAlt+Right"
msgstr "가운데로 복사(&M)\tAlt+Right"

msgid "Copy to &Middle\tAlt+Left"
msgstr "가운데로 복사(&M)\tAlt+Left"

msgid "Copy from Middle\tAlt+Shift+Right"
msgstr "가운데에서 복사\tAlt+Shift+Right"

msgid "Copy from Middle\tAlt+Shift+Left"
msgstr "가운데에서 복사\tAlt+Shift+Left"

msgid "Copy to Middle and Advance\tCtrl+Alt+Right"
msgstr "가운데로 복사 후 진행\tCtrl+Alt+Right"

msgid "Copy to Middle and Advance\tCtrl+Alt+Left"
msgstr "가운데로 복사 후 진행\tCtrl+Alt+Left"

msgid "Copy All to Middle"
msgstr "모두 가운데로 복사"

#, c-format
msgid "Right to Left (%1)"
msgstr "오른쪽에서 왼쪽으로 (%1)"

#, c-format
msgid "Right to Middle (%1)"
msgstr "오른쪽에서 가운데로 (%1)"

#, c-format
msgid "Middle to Left (%1)"
msgstr "가운데에서 왼쪽으로 (%1)"

#, c-format
msgid "Middle to Right (%1)"
msgstr "가운데에서 오른쪽으로 (%1)"

#, c-format
msgid "Left to Right (%1)"
msgstr "왼쪽에서 오른쪽으로 (%1)"

#, c-format
msgid "Left to Middle (%1)"
msgstr "왼쪽에서 가운데로 (%1)"

#, c-format
msgid "Left to... (%1)"
msgstr "왼쪽에서... (%1)"

#, c-format
msgid "Middle to... (%1)"
msgstr "가운데에서... (%1)"

#, c-format
msgid "Right to... (%1)"
msgstr "오른쪽에서... (%1)"

#, c-format
msgid "Both to... (%1)"
msgstr "양쪽... (%1)"

#, c-format
msgid "All to... (%1)"
msgstr "모두... (%1)"

#, c-format
msgid "Differences to... (%1)"
msgstr "차이점... (%1)"

#, c-format
msgid "Left (%1)"
msgstr "왼쪽 (%1)"

#, c-format
msgid "Middle (%1)"
msgstr "가운데 (%1)"

#, c-format
msgid "Right (%1)"
msgstr "오른쪽 (%1)"

#, c-format
msgid "Both (%1)"
msgstr "양쪽 (%1)"

#, c-format
msgid "All (%1)"
msgstr "전체 (%1)"

#, c-format
msgid "Left side - select destination folder:"
msgstr "왼쪽 - 대상 폴더를 선택하세요:"

#, c-format
msgid "Middle side - select destination folder:"
msgstr "가운데 - 대상 폴더를 선택하세요:"

#, c-format
msgid "Right side - select destination folder:"
msgstr "오른쪽 - 대상 폴더를 선택하세요:"

#, c-format
msgid "(%1 Files Affected)"
msgstr "(%1 파일 변경됨)"

#, c-format
msgid "(%1 of %2 Files Affected)"
msgstr "(%1 / %2 파일 변경됨)"

#, c-format
msgid ""
"Are you sure you want to delete\n"
"\n"
"%1 ?"
msgstr ""
"%1\n"
"\n"
"위 내용을 정말 삭제하시겠습니까?"

msgid "Are you sure you want to copy?"
msgstr "복사하시겠습니까?"

#, c-format
msgid "Are you sure you want to copy %d items?"
msgstr "%d개의 항목을 복사하시겠습니까?"

#, c-format
msgid ""
"Operation aborted!\n"
"\n"
"Folder contents at disks has changed, path\n"
"%1\n"
"was not found.\n"
"\n"
"Please refresh the compare."
msgstr ""
"작업을 취소했습니다!\n"
"\n"
"디스크의 폴더 내용이 변경되었습니다, 경로\n"
"%1\n"
"을 찾을 수 없습니다.\n"
"비교를 새로 고침하세요."

msgid "Are you sure you want to move?"
msgstr "정말로 이동하시겠습니까?"

#, c-format
msgid "Are you sure you want to move %d items?"
msgstr "%d개 항목을 이동하시겠습니까?"

#, c-format
msgid "Confirm Move"
msgstr "이동 확인"

#, c-format
msgid "You are about to close the window that is comparing folders. Are you sure you want to close the window?"
msgstr "폴더를 비교하는 창을 닫으려고 합니다. 창을 닫으시겠습니까?"

msgid "You are about to close the folder comparison window that took a significant amount of time. Are you sure you want to close the window?"
msgstr "시간이 많이 걸린 폴더 비교 창을 닫으려고 합니다. 창을 닫으시겠습니까?"

msgid "The file or folder name is invalid."
msgstr "파일 또는 폴더 이름이 잘못되었습니다."

#, c-format
msgid "Failed to execute external editor: %1"
msgstr "외부 편집기 실행 실패: %1"

#, c-format
msgid "Unknown archive format"
msgstr "알 수 없는 압축 형식"

msgid ""
"Failed to extract archive files.\n"
"Do you want to compare the archive files as text files?"
msgstr ""
"압축 파일을 추출하지 못했습니다.\n"
"압축 파일을 텍스트 파일로 비교하시겠습니까?"

#, c-format
msgid "Filename"
msgstr "파일 이름"

msgctxt "DirView|ColumnHeader"
msgid "Folder"
msgstr "폴더"

#, c-format
msgid "Comparison result"
msgstr "비교 결과"

#, c-format
msgid "Left Date"
msgstr "왼쪽 날짜"

#, c-format
msgid "Right Date"
msgstr "오른쪽 날짜"

#, c-format
msgid "Middle Date"
msgstr "가운데 날짜"

#, c-format
msgid "Left Size"
msgstr "왼쪽 크기"

#, c-format
msgid "Right Size"
msgstr "오른쪽 크기"

#, c-format
msgid "Middle Size"
msgstr "가운데 크기"

#, c-format
msgid "Right Size (Short)"
msgstr "오른쪽 크기 (짧게)"

#, c-format
msgid "Left Size (Short)"
msgstr "왼쪽 크기 (짧게)"

#, c-format
msgid "Middle Size (Short)"
msgstr "가운데 크기 (짧게)"

#, c-format
msgid "Left Creation Time"
msgstr "왼쪽 생성 시간"

#, c-format
msgid "Right Creation Time"
msgstr "오른쪽 생성 시간"

#, c-format
msgid "Middle Creation Time"
msgstr "가운데 생성 시간"

#, c-format
msgid "Newer File"
msgstr "최신 파일"

#, c-format
msgid "Left File Version"
msgstr "왼쪽 파일 버전"

#, c-format
msgid "Right File Version"
msgstr "오른쪽 파일 버전"

#, c-format
msgid "Middle File Version"
msgstr "가운데 파일 버전"

#, c-format
msgid "Short Result"
msgstr "짧은 결과"

#, c-format
msgid "Left Attributes"
msgstr "왼쪽 속성"

#, c-format
msgid "Right Attributes"
msgstr "오른쪽 속성"

#, c-format
msgid "Middle Attributes"
msgstr "가운데 속성"

#, c-format
msgid "Left EOL"
msgstr "왼쪽 줄끝"

#, c-format
msgid "Middle EOL"
msgstr "가운데 줄끝"

#, c-format
msgid "Right EOL"
msgstr "오른쪽 줄끝"

#, c-format
msgid "Left Encoding"
msgstr "왼쪽 인코딩"

#, c-format
msgid "Right Encoding"
msgstr "오른쪽 인코딩"

#, c-format
msgid "Middle Encoding"
msgstr "가운데 인코딩"

msgid "Ignored Diff"
msgstr "무시된 차이점"

msgctxt "DirView|ColumnHeader"
msgid "Binary"
msgstr "바이너리"

#, c-format
msgid "Unpacker"
msgstr "압축 풀기"

#, c-format
msgid "Prediffer"
msgstr "사전 차이"

msgid "Left"
msgstr "왼쪽"

msgid "Middle"
msgstr "가운데"

msgid "Right"
msgstr "오른쪽"

msgid "Diff"
msgstr "차이점"

msgid "Left Duplicate Count"
msgstr "왼쪽 중복 개수"

msgid "Right Duplicate Count"
msgstr "오른쪽 중복 개수"

msgid "Middle Duplicate Count"
msgstr "가운데 중복 개수"

msgid "Move"
msgstr "이동"

msgid "Audio"
msgstr "오디오"

msgid "Calendar"
msgstr "캘린더"

msgid "Communication"
msgstr "대화"

msgid "Contact"
msgstr "연락처"

msgid "Devices"
msgstr "장치"

msgid "Document"
msgstr "문서"

msgid "Home"
msgstr "홈"

msgid "Journal"
msgstr "저널"

msgid "Link"
msgstr "링크"

msgid "Media"
msgstr "미디어"

msgid "Music"
msgstr "음악"

msgid "Note"
msgstr "메모"

msgid "Photo"
msgstr "사진"

msgid "RecordedTV"
msgstr "녹회된 TV"

msgid "Search"
msgstr "검색"

msgid "Security"
msgstr "보안"

msgid "Software"
msgstr "소프트웨어"

msgid "Task"
msgstr "작업"

msgid "Video"
msgstr "비디오"

msgid "Hash"
msgstr "해쉬"

#, c-format
msgid "Unable to compare files"
msgstr "파일을 비교할 수 없습니다"

#, c-format
msgid "Item aborted"
msgstr "취소된 항목"

#, c-format
msgid "File skipped"
msgstr "파일을 건너뛰었습니다"

#, c-format
msgid "Folder skipped"
msgstr "건너뛴 폴더"

#, c-format
msgid "Left only: %1"
msgstr "왼쪽만: %1"

#, c-format
msgid "Middle only: %1"
msgstr "가운데만: %1"

#, c-format
msgid "Right only: %1"
msgstr "오른쪽만: %1"

#, c-format
msgid "Does not exist in %1"
msgstr "%1에 존재하지 않습니다"

#, c-format
msgid "Binary files are identical"
msgstr "바이너리 파일이 동일합니다"

#, c-format
msgid "Binary files are different"
msgstr "바이너리 파일이 다릅니다"

#, c-format
msgid "Files are different"
msgstr "파일이 서로 다릅니다"

#, c-format
msgid "Folders are different"
msgstr "폴더가 다릅니다"

#, c-format
msgid "Left Only"
msgstr "왼쪽만"

#, c-format
msgid "Right Only"
msgstr "오른쪽만"

#, c-format
msgid "Middle Only"
msgstr "가운데만"

#, c-format
msgid "No item in left"
msgstr "왼쪽에 항목 없음"

#, c-format
msgid "No item in right"
msgstr "오른쪽에 항목 없음"

#, c-format
msgid "No item in middle"
msgstr "가운데에 항목 없음"

#, c-format
msgid "Error"
msgstr "오류"

#, c-format
msgid "Text files are identical"
msgstr "텍스트 파일이 같습니다"

msgid " (Middle and right are identical)"
msgstr " (가운데와 오른쪽은 동일합니다)"

msgid " (Left and right are identical)"
msgstr " (왼쪽과 오른쪽은 동일합니다)"

msgid " (Left and middle are identical)"
msgstr " (왼쪽과 가운데는 동일합니다)"

#, c-format
msgid "Text files are different"
msgstr "텍스트 파일이 다릅니다"

msgid "Image files are identical"
msgstr "이미지 파일이 동일합니다"

msgid "Image files are different"
msgstr "이미지 파일이 다릅니다"

#, c-format
msgid "Group%d"
msgstr "그룹%d"

#, c-format
msgid "Elapsed time: %ld ms"
msgstr "경과 시간: %ld ms"

#, c-format
msgid "1 item selected"
msgstr "1개 항목 선택"

#, c-format
msgid "%1 items selected"
msgstr "%1개 항목 선택"

#, c-format
msgid "Filename or folder name."
msgstr "파일 이름 또는 폴더 이름."

#, c-format
msgid "Subfolder name when subfolders are included."
msgstr "하위 폴더를 포함할 때 하위 폴더 이름."

#, c-format
msgid "Comparison result, long form."
msgstr "비교 결과 세부 내역."

#, c-format
msgid "Left side modification date."
msgstr "왼쪽 변경 날짜."

#, c-format
msgid "Right side modification date."
msgstr "오른쪽 변경 날짜."

#, c-format
msgid "Middle side modification date."
msgstr "가운데 변경 날짜."

#, c-format
msgid "File's extension."
msgstr "파일 확장자."

#, c-format
msgid "Left file size in bytes."
msgstr "왼쪽 파일 크기를 바이트로."

#, c-format
msgid "Right file size in bytes."
msgstr "오른쪽 파일 크기를 바이트로."

#, c-format
msgid "Middle file size in bytes."
msgstr "가운데 파일 크기를 바이트로."

#, c-format
msgid "Left file size abbreviated."
msgstr "축약된 왼쪽 파일 크기."

#, c-format
msgid "Right file size abbreviated."
msgstr "축약된 오른쪽 파일 크기."

#, c-format
msgid "Middle file size abbreviated."
msgstr "축약된 가운데 파일 크기."

#, c-format
msgid "Left side creation time."
msgstr "왼쪽 파일 만든 날짜."

#, c-format
msgid "Right side creation time."
msgstr "오른쪽 파일 만든 날짜."

#, c-format
msgid "Middle side creation time."
msgstr "가운데 파일 만든 날짜."

#, c-format
msgid "Tells which side has newer modification date."
msgstr "어느 쪽이 더 최근에 수정되었는지 알려줍니다."

msgid "Left side file version, only for some file types."
msgstr "왼쪽 파일 버전, 몇몇 파일 형식만."

msgid "Right side file version, only for some file types."
msgstr "오른쪽 파일 버전, 몇몇 파일 형식만."

msgid "Middle side file version, only for some file types."
msgstr "가운데 파일 버전, 몇몇 파일 형식만."

#, c-format
msgid "Short comparison result."
msgstr "짧은 비교 결과."

#, c-format
msgid "Left side attributes."
msgstr "왼쪽 속성."

#, c-format
msgid "Right side attributes."
msgstr "오른쪽 속성."

#, c-format
msgid "Middle side attributes."
msgstr "가운데 속성."

msgid "Left side file EOL type."
msgstr "왼쪽 파일 줄끝 형식."

msgid "Right side file EOL type."
msgstr "오른쪽 파일 줄끝 형식."

msgid "Middle side file EOL type."
msgstr "가운데 파일 줄끝 형식."

#, c-format
msgid "Left side encoding."
msgstr "왼쪽 인코딩."

#, c-format
msgid "Right side encoding."
msgstr "오른쪽 인코딩."

#, c-format
msgid "Middle side encoding."
msgstr "가운데 인코딩."

#, c-format
msgid "Number of ignored differences in file. These differences are ignored by WinMerge and cannot be merged."
msgstr "파일 내 무시된 차이점 개수. WinMerge에서 무시된 이 차이점들은 병합할 수 없습니다."

#, c-format
msgid "Number of differences in file. This number does not include ignored differences."
msgstr "파일 내 차이점의 개수. 이 숫자는 무시된 차이점을 포함하지 않습니다."

#, c-format
msgid "Shows an asterisk (*) if the file is binary."
msgstr "바이너리 파일이면 * 표시를 보입니다."

msgid "Unpacker plugin name or pipeline."
msgstr "압축 풀기 플러그인 이름 또는 파이프라인입니다."

msgid "Prediffer plugin name or pipeline."
msgstr "사전 차이 플러그인 이름 또는 파이프라인입니다."

#, c-format
msgid "Compare %1 with %2"
msgstr "%1을 %2와 비교"

#, c-format
msgid "Compare %1 with %2 and %3"
msgstr "%1을 %2 및 %3과(와) 비교"

#, c-format
msgid "Comma-separated list"
msgstr "쉼표로 분리된 목록"

#, c-format
msgid "Tab-separated list"
msgstr "탭으로 분리된 목록"

#, c-format
msgid "Simple HTML"
msgstr "단순한 HTML"

#, c-format
msgid "Simple XML"
msgstr "단순한 XML"

#, c-format
msgid "The report file already exists. Do you want to overwrite existing file?"
msgstr "보고서 파일이 이미 있습니다. 기존 파일을 덮어쓰시겠습니까?"

#, c-format
msgid ""
"Error creating the report:\n"
"%1"
msgstr ""
"보고서 작성 오류:\n"
"%1"

#, c-format
msgid "The report has been created successfully."
msgstr "보고서를 성공적으로 만들었습니다."

msgid "Cannot add a synchronization point at this line."
msgstr "이 줄에 동기화 지점을 추가할 수 없습니다."

#, c-format
msgid "The same file is opened in both panels."
msgstr "같은 파일을 양쪽 패널에 열었습니다."

#, c-format
msgid "The selected files are identical."
msgstr "선택한 파일들은 동일합니다."

#, c-format
msgid "An error occurred while comparing the files."
msgstr "파일 비교 중 오류가 발생했습니다."

#, c-format
msgid "Temporary files could not be created. Check your temporary path settings."
msgstr "임시 파일을 만들 수 없습니다. 임시 경로 설정을 확인하세요."

msgid ""
"These files use different carriage return types.\n"
"\n"
"Do you want to treat all carriage return types as equivalent for this comparison?\n"
"\n"
"Note: If you always want to treat all carriage return types as equivalent, set the option 'Ignore carriage return differences (Windows/Unix/Mac)' in the Compare tab of the options dialog (available under Edit/Options)."
msgstr ""
"이러한 파일은 서로 다른 캐리지 반환 형식을 사용합니다.\n"
"\n"
"이 비교에 대해 모든 캐리지 리턴 유형을 동등하게 취급하시겠습니까?\n"
"\n"
"참고: 모든 캐리지 리턴을 항상 동등하게 처리하려면, 편집 메뉴 -> 옵션 대화상자의 비교 탭에서 '케리지 리턴 차이 무시 (윈도우/유닉스/맥)' 옵션을 설정하면 됩니다."

#, c-format
msgid "The selected folder is invalid."
msgstr "선택한 폴더는 무효합니다."

#, c-format
msgid "Cannot open a binary file to editor."
msgstr "바이너리 파일은 편집기로 열 수 없습니다."

#, c-format
msgid ""
"The folder exists only in other side and cannot be opened.\n"
"\n"
"Do you want to create a matching folder:\n"
"%1\n"
"to the other side and open these folders?"
msgstr ""
"폴더가 다른 쪽에만 존재하며 열 수 없습니다.\n"
"\n"
"일치하는 폴더:\n"
"%1\n"
"을(를) 다른 쪽에 만들고 이 폴더를 여시겠습니까?"

msgid "Are you sure you want to copy all differences to the other file?"
msgstr "모든 차이점을 다른 파일에 복사하시겠습니까?"

#, c-format
msgid "Do you want to move to the next file?"
msgstr "다음 파일로 이동하시겠습니까?"

#, c-format
msgid "Do you want to move to the previous file?"
msgstr "이전 파일로 이동하시겠습니까?"

#, c-format
msgid "Do you want to move to the next page?"
msgstr "다음 페이지로 이동하시겠습니까?"

#, c-format
msgid "Do you want to move to the previous page?"
msgstr "이전 페이지로 이동하시겠습니까?"

msgid "Do you want to move to the first file?"
msgstr "첫 번째 파일로 이동하시겠습니까?"

msgid "Do you want to move to the last file?"
msgstr "마지막 파일로 이동하시겠습니까?"

#, c-format
msgid ""
"Different codepages found in left (cp%d) and right (cp%d) files.\n"
"Displaying each file in its codepage will give a better display but merging/copying will be dangerous.\n"
"Would you like to treat both files as being in the default Windows codepage (recommended)?"
msgstr ""
"왼쪽 (cp%d) 및 오른쪽 (cp%d) 파일에서 서로 다른 코드페이지가 발견되었습니다.\n"
"각 파일을 코드페이지에 표시하면 더 잘 표시되지만 병합/복사는 위험할 수 있습니다.\n"
"두 파일을 모두 기본 Windows 코드페이지에 있는 것으로 처리하시겠습니까 (권장)?"

#, c-format
msgid "Information lost due to encoding errors: both files"
msgstr "인코딩 오류로 인해 손실된 정보: 두 파일 모두"

#, c-format
msgid "Information lost due to encoding errors: first file"
msgstr "인코딩 오류로 인해 손실된 정보: 첫 번째 파일"

#, c-format
msgid "Information lost due to encoding errors: second file"
msgstr "인코딩 오류로 인해 손실된 정보: 두 번째 파일"

#, c-format
msgid "Information lost due to encoding errors: third file"
msgstr "인코딩 오류로 인해 손실된 정보: 세 번째 파일"

#, c-format
msgid "No difference"
msgstr "차이점 없음"

#, c-format
msgid "Line difference"
msgstr "줄 차이점"

#, c-format
msgid "Replaced %1 string(s)."
msgstr "%1개 문자열을 바꿨습니다."

#, c-format
msgid "Cannot find string \"%s\"."
msgstr "다음 문자열을 찾을 수 없습니다: \"%s\"."

msgid "You are now entering Merge Mode. If you want to turn off Merge Mode, press F9 key."
msgstr "지금 병합 모드에 진입 중입니다. 병합 모드를 끄고 싶으면 F9 키를 누르세요."

#, c-format
msgid ""
"The number of automatically merged changes: %1\n"
"The number of unresolved conflicts: %2"
msgstr ""
"자동 병합된 변경사항 개수: %1\n"
"미해결 충돌 개수: %2"

msgid "The change of codepage has been merged."
msgstr "코드페이지 변경사항을 병합했습니다."

msgid "The changes of codepage are conflicting."
msgstr "코드페이지 변경사항이 충돌하고 있습니다."

msgid "The change of EOL has been merged."
msgstr "줄끝 변경사항을 병합했습니다."

msgid "The changes of EOL are conflicting."
msgstr "줄끝 변경사항이 충돌하고 있습니다."

#, c-format
msgid "Location Pane"
msgstr "위치 패널"

#, c-format
msgid "Diff Pane"
msgstr "차이점 패널"

#, c-format
msgid "Patch file successfully written."
msgstr "패치 파일을 성공적으로 기록했습니다."

msgid "1. item is not found!"
msgstr "1. 항목을 찾을 수 없습니다!"

msgid "2. item is not found!"
msgstr "2. 항목을 찾을 수 없습니다!"

#, c-format
msgid "The patch file already exists. Do you want to overwrite it?"
msgstr "패치 파일이 이미 존재합니다. 덮어쓰시겠습니까?"

#, c-format
msgid "[%1 files selected]"
msgstr "[%1 개의 파일 선택됨]"

#, c-format
msgid "Normal"
msgstr "보통"

#, c-format
msgid "Context"
msgstr "문맥"

#, c-format
msgid "Unified"
msgstr "통합"

#, c-format
msgid "Could not write to file %1."
msgstr "%1 파일에 쓸 수 없습니다."

#, c-format
msgid "The specified output path is not an absolute path: %1"
msgstr "지정한 출력 경로는 절대 경로가 아닙니다: %1"

msgid "Specify an output file."
msgstr "출력 파일 지정."

#, c-format
msgid "Cannot create a patch file from binary files."
msgstr "바이너리 파일에서는 패치 파일을 만들 수 없습니다."

#, c-format
msgid ""
"Please save all files first.\n"
"\n"
"Creating a patch requires that there are no unsaved changes in files."
msgstr ""
"먼저 모든 파일을 저장하십시오.\n"
"\n"
"패치를 만들려면 파일에 저장되지 않은 변경 사항이 없어야 합니다."

#, c-format
msgid "Folder does not exist."
msgstr "폴더가 존재하지 않습니다."

msgid ""
"Archive support is not enabled.\n"
"All needed components (7-Zip and/or Merge7z*.dll) for archive support cannot be found.\n"
"See manual for more info about archive support and how to enable it."
msgstr ""
"압축 지원이 꺼져 있습니다.\n"
"압축 지원에 필요한 컴포넌트(7-Zip and/or Merge7z*.dll)를 찾을 수 없습니다.\n"
"압축 지원에 대한 추가 정보와 사용법은 매뉴얼을 참조하세요."

#, c-format
msgid "Select file for export"
msgstr "내보낼 파일을 선택하세요"

#, c-format
msgid "Select file for import"
msgstr "가져올 파일을 선택하세요"

#, c-format
msgid "Options imported from the file."
msgstr "파일에서 가져온 옵션입니다."

#, c-format
msgid "Options exported to the file."
msgstr "파일로 내보낸 옵션입니다."

#, c-format
msgid "Failed to import options from the file."
msgstr "파일에서 옵션을 가져오지 못했습니다."

#, c-format
msgid "Failed to write options to the file."
msgstr "파일에 옵션을 쓰지 못했습니다."

#, c-format
msgid ""
"You are about to close several compare windows.\n"
"\n"
"Do you want to continue?"
msgstr ""
"여러 비교 창을 닫으려고 합니다.\n"
"\n"
"계속하시겠습니까?"

#, c-format
msgid "Mixed"
msgstr "혼합됨"

msgctxt "EOL Type"
msgid "Binary"
msgstr "바이너리"

#, c-format
msgid "None"
msgstr "없음"

#, c-format
msgid "Marker Color %d"
msgstr "마커 색상 %d"

msgid "New Pattern"
msgstr "새 패턴"

#, c-format
msgid "Type"
msgstr "형식"

#, c-format
msgid "Editor script"
msgstr "편집기 스크립트"

#, c-format
msgid ""
"\n"
"Difference in the Current Line (F4)"
msgstr ""
"\n"
"현재 줄의 차이점 (F4)"

#, c-format
msgid ""
"\n"
"Options"
msgstr ""
"\n"
"옵션"

#, c-format
msgid ""
"\n"
"Refresh (F5)"
msgstr ""
"\n"
"새로 고침 (F5)"

#, c-format
msgid ""
"\n"
"Previous Difference (Alt+Up)"
msgstr ""
"\n"
"이전 차이점 (Alt+Up)"

#, c-format
msgid ""
"\n"
"Next Difference (Alt+Down)"
msgstr ""
"\n"
"다음 차이점 (Alt+Down)"

#, c-format
msgid ""
"\n"
"Previous Conflict (Alt+Shift+Up)"
msgstr ""
"\n"
"이전 충돌 (Alt+Shift+Up)"

#, c-format
msgid ""
"\n"
"Next Conflict (Alt+Shift+Down)"
msgstr ""
"\n"
"다음 충돌 (Alt+Shift+Down)"

#, c-format
msgid ""
"\n"
"First Difference (Alt+Home)"
msgstr ""
"\n"
"첫 차이점 (Alt+Home)"

#, c-format
msgid ""
"\n"
"Current Difference (Alt+Enter)"
msgstr ""
"\n"
"현재 차이점 (Alt+Enter)"

#, c-format
msgid ""
"\n"
"Last Difference (Alt+End)"
msgstr ""
"\n"
"마지막 차이점 (Alt+End)"

msgid ""
"\n"
"Copy to Right (Alt+Right)"
msgstr ""
"\n"
"오른쪽으로 복사 (Alt+Right)"

msgid ""
"\n"
"Copy to Left (Alt+Left)"
msgstr ""
"\n"
"왼쪽으로 복사 (Alt+Left)"

msgid ""
"\n"
"Copy to Right and Advance (Ctrl+Alt+Right)"
msgstr ""
"\n"
"오른쪽으로 복사 후 진행 (Ctrl+Alt+Right)"

msgid ""
"\n"
"Copy to Left and Advance (Ctrl+Alt+Left)"
msgstr ""
"\n"
"왼쪽으로 복사 후 진행 (Ctrl+Alt+Left)"

msgid ""
"\n"
"Copy All to Right"
msgstr ""
"\n"
"모두 오른쪽으로 복사"

msgid ""
"\n"
"Copy All to Left"
msgstr ""
"\n"
"모두 왼쪽으로 복사"

#, c-format
msgid ""
"\n"
"Auto Merge (Ctrl+Alt+M)"
msgstr ""
"\n"
"자동 병합 (Ctrl+Alt+M)"

msgid ""
"\n"
"First File"
msgstr ""
"\n"
"첫 파일"

msgid ""
"\n"
"Next File (Ctrl+F8)"
msgstr ""
"\n"
"다음 파일 (Ctrl+F8)"

msgid ""
"\n"
"Last File"
msgstr ""
"\n"
" 마지막 파일"

msgid ""
"\n"
"Previous File (Ctrl+F7)"
msgstr ""
"\n"
"이전 파일 (Ctrl+F7)"

msgid "The adapted unpacker is applied to both files (one file only needs the extension)."
msgstr "적용된 압푹축 풀기는 두 파일 모두에 적용됩니다 한 파일만 확장자가 필요함)."

#, c-format
msgid "No prediffer (normal)"
msgstr "사전 차이 없음 (보통)"

#, c-format
msgid "Suggested plugins"
msgstr "추천 플러그인"

msgid "All plugins"
msgstr "모든 플러그인"

#, c-format
msgid "Private Build: %1"
msgstr "개인 빌드: %1"

msgid "Your software is up to date."
msgstr "최신 버전을 사용 중입니다."

#, c-format
msgid ""
"A new version of WinMerge is available.\n"
"%1 is now available (you have %2). Would you like to download it now?"
msgstr ""
"새 버전의 WinMerge를 사용할 수 있습니다.\n"
"%1을(를) 사용할 수 있습니다 (%2를 가지고 있습니다). 지금 다운로드하시겠습니까?"

#, c-format
msgid "Failed to download latest version information"
msgstr "최신 버전 정보 다운로드 실패"

#, c-format
msgid "Plugin Settings"
msgstr "플러그인 설정"

#, c-format
msgid "WSH not found - .sct scripts disabled"
msgstr "WSH이 없습니다 - .sct 스크립트 비활성화"

#, c-format
msgid "G&o to Line %1"
msgstr "%1줄로 이동(&O)"

msgid "Go to Moved Line\tCtrl+Shift+G"
msgstr "이동된 줄로 이동\tCtrl+Shift+G"

#, c-format
msgid "Disabled"
msgstr "사용 안 함"

#, c-format
msgid "From file system"
msgstr "파일 시스템에서"

#, c-format
msgid "From Most Recently Used list"
msgstr "최근 목록에서"

#, c-format
msgid "No Highlighting"
msgstr "강조 표시 없음"

#, c-format
msgid "Batch"
msgstr "Batch"

#, c-format
msgid "Portable Object"
msgstr "휴대용 개체"

#, c-format
msgid "Resources"
msgstr "리소스"

#, c-format
msgid "Shell"
msgstr "쉘"

#, c-format
msgid "Close &Left Tabs"
msgstr "왼쪽 탭 닫기(&L)"

#, c-format
msgid "Close R&ight Tabs"
msgstr "오른쪽 탭 닫기(&I)"

#, c-format
msgid "Close &Other Tabs"
msgstr "다른 탭 닫기(&O)"

#, c-format
msgid "Enable &Auto Max Width"
msgstr "자동 최대 너비 사용(&A)"

msgid "We&bpage"
msgstr "웹페이지(&B)"

msgid "W&rap Text"
msgstr "텍스트 줄 바꿈(&R)"

msgid "%1 is not installed."
msgstr "%1가 설치되지 않았습니다."

#, c-format
msgid "%1 does not exist. Do you want to create it?"
msgstr "%1이(가) 존재하지 않습니다. 생성하시겠습니까?"

#, c-format
msgid "Failed to create folder."
msgstr "폴더 생성에 실패했습니다."

#, c-format
msgid ""
"You can specify the following parameters to the path:\n"
"$file: Path name of the current file\n"
"$linenum: Line number of the current cursor position"
msgstr ""
"경로에 다음 매개 변수를 지정할 수 있습니다:\n"
"$file: 현재 파일의 경로명\n"
"$linenum: 현재 커서 위치의 줄 번호"

msgid "default"
msgstr "기본"

msgid "minimal"
msgstr "최소화"

msgid "patience"
msgstr "페이션스"

msgid "histogram"
msgstr "히스토그램"

msgid "none"
msgstr "없음"

msgid "GDI"
msgstr "GDI"

msgid "DirectWrite Default"
msgstr "DirectWrite 기본"

msgid "DirectWrite Aliased"
msgstr "DirectWrite Aliased"

msgid "DirectWrite GDI Classic"
msgstr "DirectWrite GDI Classic"

msgid "DirectWrite GDI Natural"
msgstr "DirectWrite GDI Natural"

msgid "DirectWrite Natural"
msgstr "DirectWrite Natural"

msgid "DirectWrite Natural Symmetric"
msgstr "DirectWrite Natural Symmetric"

msgid "MDI child window or main window"
msgstr "MDI 하위 창 또는 기본 창"

msgid "MDI child window only"
msgstr "MDI 하위 창만"

msgid "Close main window if there is only one MDI child window"
msgstr "MDI 하위 창이 하나만 있는 경우 기본 창 닫기"

msgctxt "ImgMergeFrame|LocationPane"
msgid "Diff"
msgstr "차이"

msgctxt "ImgMergeFrame|LocationPane"
msgid "Highlight"
msgstr "강조 표시"

msgctxt "ImgMergeFrame|LocationPane"
msgid "Blink"
msgstr "깜박임"

msgctxt "ImgMergeFrame|LocationPane"
msgid "Block Size"
msgstr "블록 크기"

msgctxt "ImgMergeFrame|LocationPane"
msgid "Block Alpha"
msgstr "블록 알파"

msgctxt "ImgMergeFrame|LocationPane"
msgid "CD Threshold"
msgstr "CD 임계값"

msgctxt "ImgMergeFrame|LocationPane"
msgid "Ins/Del Detection"
msgstr "삽입/삭제 감지"

msgctxt "ImgMergeFrame|LocationPane"
msgid "None"
msgstr "없음"

msgctxt "ImgMergeFrame|LocationPane"
msgid "Vertical"
msgstr "수직"

msgctxt "ImgMergeFrame|LocationPane"
msgid "Horizontal"
msgstr "수평"

msgctxt "ImgMergeFrame|LocationPane"
msgid "Overlay"
msgstr "오버레이"

msgctxt "ImgMergeFrame|LocationPane"
msgid "Alpha"
msgstr "알파"

msgctxt "ImgMergeFrame|LocationPane"
msgid "XOR"
msgstr "XOR"

msgctxt "ImgMergeFrame|LocationPane"
msgid "Alpha Blend"
msgstr "알파 혼합"

msgctxt "ImgMergeFrame|LocationPane"
msgid "Alpha Animation"
msgstr "알파 애니메이션"

msgctxt "ImgMergeFrame|LocationPane"
msgid "Zoom"
msgstr "확대/축소"

msgctxt "ImgMergeFrame|LocationPane"
msgid "Page:"
msgstr "페이지:"

#, c-format
msgid "Pt: (%d, %d)  RGBA: (%d, %d, %d, %d)  "
msgstr "Pt: (%d, %d)  RGBA: (%d, %d, %d, %d)  "

#, c-format
msgid "Dist: %g  "
msgstr "치수: %g  "

#, c-format
msgid "Dist: %g, %g  "
msgstr "치수: %g, %g  "

#, c-format
msgid "Page: %d/%d  Zoom: %d%%  %dx%dpx  %dbpp  "
msgstr "페이지: %d/%d  줌: %d%%  %dx%dpx  %dbpp  "

#, c-format
msgid "Rc: (%d, %d)  "
msgstr "Rc: (%d, %d)  "

#, c-format
msgid "Flipped: %s  "
msgstr "뒤집음: %s  "

#, c-format
msgid "Rotated: %d  "
msgstr "회전됨: %d  "

msgid "All pages"
msgstr "모든 페이지"

msgid "<Edit here>"
msgstr "<여기서 편집>"

msgid "No differences to select found"
msgstr "선택할 차이점을 찾을 수 없습니다"

msgid "No differences found to add as substitution filter"
msgstr "대체 필터로 추가할 차이를 찾을 수 없습니다"

msgid "The pair is already present in the list of Substitution Filters"
msgstr "쌍이 이미 대체 필터 목록에 있습니다"

msgid "Add this change to Substitution Filters?"
msgstr "대체 필터에 이 변경 사항을 추가하시겠습니까?"

msgid "Text only"
msgstr "텍스트만"

msgid "Line-by-line position and text"
msgstr "줄별 위치 및 텍스트"

msgid "Word-by-word position and text"
msgstr "단어별 위치 및 텍스트"

msgid "AppData folder"
msgstr "AppData 폴더"

msgid "Install folder"
msgstr "설치 폴더"

#, c-format
msgid "Allow only one instance to run"
msgstr "하나의 인스턴스만 실행 허용"

msgid "Allow only one instance to run and wait for the instance to terminate"
msgstr "하나의 인스턴스만 실행하고 인스턴스가 종료될 때까지 대기"

msgid "Only on window activated"
msgstr "창에서만 활성화됨"

msgid "Immediately"
msgstr "즉시"

msgid "Al&l"
msgstr "모두(&L)"

msgid "&Others"
msgstr "기타(&O)"

#, c-format
msgid "Missing plugin name in plugin pipeline: %1"
msgstr "플러그인 파이프라인에 누락된 플러그인 이름: %1"

#, c-format
msgid "Missing quotation mark in plugin pipeline: %1"
msgstr "플러그인 파이프라인에 따옴표가 없습니다: %1"

msgid "Specify plugin arguments"
msgstr "플러그인 인수 지정"

#, c-format
msgid "Plugin not found or invalid: %1"
msgstr "플러그인을 찾을 수 없거나 잘못되었습니다: %1"

#, c-format
msgid "'%1' is not unpacker plugin"
msgstr "'%1'은(는) 압축 풀기 플러그인이 아닙니다"

#, c-format
msgid "'%1' is not prediffer plugin"
msgstr "'%1'은(는) 사전 차이 플러그인이 아닙니다"

#, c-format
msgid "An error occurred while prediffing the file '%1' with the plugin '%2'. The prediffing is not applied any more."
msgstr "'%1' 파일을 '%2' 플러그인과 미리 비교하는 동안 오류가 발생했습니다. 미리 비교은 더 이상 적용되지 않습니다."

msgid "Filter applied"
msgstr "필터 적용됨"

#, c-format
msgid "Clipboard at %s"
msgstr "%s의 클립보드"

msgid ""
"Clipboard history is disabled.\r\n"
"To enable clipboard history, press Windows logo key + V and then click the Turn on button."
msgstr ""
"클립보드 히스토리를 사용할 수 없습니다.\r\n"
"클립보드 히스토리를 활성화하려면 Windows 로고 키 + V를 누른 다음 켜기 버튼을 클릭하세요."

msgid "This system does not support clipboard history."
msgstr "이 시스템은 클립보드 히스토리를 지원하지 않습니다."

msgid "The 32-bit version of WinMerge does not support Clipboard Compare"
msgstr "32비트 버전의 WinMerge는 클립보드 비교를 지원하지 않습니다"

msgid "WebView2 runtime is not installed. Do you want to download it?"
msgstr "WebView2 런타임이 설치되지 않았습니다. 다운로드하시겠습니까?"

msgid "New Text Compare"
msgstr "새 텍스트 비교"

msgid "New Table Compare"
msgstr "새 테이블 비교"

msgid "New Binary Compare"
msgstr "새 바이너리 비교"

msgid "New Image Compare"
msgstr "새 이미지 비교"

msgid "New Webpage Compare"
msgstr "새 웹 페이지 비교"

msgid "Clipboard Compare"
msgstr "클립보드 비교"

msgid "&Print..."
msgstr "인쇄(&P)..."

msgid "Pre&v Page"
msgstr "이전 페이지(&V)"

msgid "&Two Page"
msgstr "2 페이지(&T)"

msgid "&One Page"
msgstr "1 페이지(&O)"

msgid "Zoom &In"
msgstr "확대(&I)"

msgid "Zoom &Out"
msgstr "축소(&O)"

msgid "Comparing..."
msgstr "비교 중..."

msgid "Zoom:"
msgstr "확대/축소:"

msgid "Diff hunk"
msgstr "차이 덩어리"

msgid "Inline diff"
msgstr "인라인 차이"

msgid "Line"
msgstr "줄"

msgid "Character"
msgstr "문자"

msgid "Prettification"
msgstr "꾸미기"

msgid "Content Extraction"
msgstr "내용 추출"

msgid "Preview"
msgstr "미리보기"

msgid "Data Query"
msgstr "데이터 쿼리"

msgid "Validation"
msgstr "검증"

msgid "Decompilation"
msgstr "디컴파일"

msgid "URL Handling"
msgstr "URL 처리"

msgid "Make Uppercase"
msgstr "대문자로 변환"

msgid "Make Lowercase"
msgstr "소문자로 변환"

msgid "Remove Duplicate Lines"
msgstr "중복된 줄 제거"

msgid "Count Duplicate Lines"
msgstr "중복된 줄 수 세기"

msgid "Sort Lines Ascending"
msgstr "오름차순 정렬"

msgid "Sort Lines Descending"
msgstr "내림차순 정렬"

msgid "Reverse Columns"
msgstr "열 뒤집기"

msgid "Reverse Lines"
msgstr "행 뒤집기"

msgid "Replace..."
msgstr "바꾸기..."

msgid "Apply Filter Command..."
msgstr "필터 명령 적용..."

msgid "Tokenize..."
msgstr "토큰화..."

msgid "Trim Spaces"
msgstr "공백 손질"

msgid "Select Columns..."
msgstr "열 선택..."

msgid "Select Lines..."
msgstr "줄 선택..."

msgid "Insert Date"
msgstr "날짜 삽입"

msgid "Insert Time"
msgstr "시간 삽입"

msgid "Apply Patch..."
msgstr "패치 적용..."

msgid "Ignore Columns"
msgstr "열 무시"

msgid "Ignore Comments (C-Family Languages)"
msgstr "주석 무시 C-계열 언어)"

msgid "Ignore CSV Fields"
msgstr "CSV 입력란 무시"

msgid "Ignore TSV Fields"
msgstr "TSV 입력란 무시"

msgid "Ignore Leading Line Numbers"
msgstr "선행 줄 번호 무시"

msgid "Apply Prediff Substitution Filters"
msgstr "미리 비교 대체 필터 적용"

msgid "Prettify HTML"
msgstr "HTML 꾸미기"

msgid "Prettify JSON"
msgstr "JSON 꾸미기"

msgid "Prettify XML"
msgstr "XML 꾸미기"

msgid "Prettify YAML"
msgstr "YAML 꾸미기"

msgid "Preview Graphviz"
msgstr "Graphviz 미리 보기"

msgid "Preview Markdown"
msgstr "Markdown 미리보기"

msgid "Preview PlantUML"
msgstr "PlantUML 미리 보기"

msgid "Query CSV Data..."
msgstr "CSV 데이터 쿼리..."

msgid "Query TSV Data..."
msgstr "TSV 데이터 쿼리..."

msgid "Query JSON Data..."
msgstr "JSON 데이터 쿼리..."

msgid "Query YAML Data..."
msgstr "YAML 데이터 쿼리..."

msgid "Validate HTML"
msgstr "HTML 유효성 검사"

msgid "Disassemble JVM Bytecode"
msgstr "JVM 바이트코드 분해"

msgid "Disassemble IL Code"
msgstr "IL 코드 분해"

msgid "Disassemble Native Code"
msgstr "네이티브 코드 분해"

msgid "Make characters uppercase"
msgstr "문자를 대문자로 만들기"

msgid "Make characters lowercase"
msgstr "문자를 소문자로 만들기"

msgid "Remove duplicate lines"
msgstr "중복 줄 제거"

msgid "Count duplicate lines"
msgstr "중복 줄 계산"

msgid "Sort lines ascending"
msgstr "오름차순으로 줄 정렬"

msgid "Sort lines descending"
msgstr "내림차순으로 줄 정렬"

msgid "Reverse columns"
msgstr "열 반전"

msgid "Reverse lines"
msgstr "줄 반전"

msgid ""
"Replace text with another text.\r\n"
"Usage: Replace [-i] [-e] FIND REPLACE\r\n"
"  FIND    - text to find\r\n"
"  REPLACE - text to replace\r\n"
"  -i - ignore case (only for -e)\r\n"
"  -e - treat the specified text as a regular expression"
msgstr ""
"텍스트를 다른 텍스트로 바꿉니다.\r\n"
"사용법: Replace [-i] [-e] FIND REPLACE\r\n"
"  FIND    - 찾을 텍스트\r\n"
"  REPLACE - 바꿀 텍스트\r\n"
"  -i - 대소문자 무시(-e의 경우에만)\r\n"
"  -e - 지정된 텍스트를 정규식으로 취급"

#, c-format
msgid ""
"Apply filter command. \r\n"
"Usage: ExecFilterCommand COMMAND\r\n"
"  COMMAND - command to execute. %1 in the command is replaced with the filename."
msgstr ""
"필터 명령을 적용합니다.\r\n"
"사용법: ExecFilterCommand COMMAND\r\n"
"  COMMAND - 실행할 명령. 명령의 %1은(는) 파일 이름으로 바뀜."

msgid ""
"Tokenize selection. \r\n"
"Usage: Tokenize PATTERNS\r\n"
"  PATTERNS - regular expression for tokenizing. (e.g. [^\\w]+)"
msgstr ""
"선택을 토큰화 합니다. \r\n"
"사용법: Tokenize PATTERNS\r\n"
"  PATTERNS - 토큰화를 위한 정규식. (예: [^\\w]+)"

msgid "Trim spaces"
msgstr "공백 손질"

msgid ""
"Select some columns.\r\n"
"Usage: SelectColumns RANGES\r\n"
"   or: SelectColumns [-v] [-i] [-g] -e PATTERNS\r\n"
"  RANGES   - list of column ranges to select. (e.g. -3,5-10,30-)\r\n"
"  PATTERNS - regular expression\r\n"
"  -v - select non-matching columns\r\n"
"  -i - ignore case\r\n"
"  -g - enable global flag\r\n"
"  -e - use PATTERNS for matching"
msgstr ""
"일부 열을 선택합니다.\r\n"
"사용법: SelectColumns RANGES\r\n"
"   또는: SelectColumns [-v] [-i] [-g] -e PATTERNS\r\n"
"  RANGES   - 선택할 열 범위의 목록. (예: -3,5-10,30-)\r\n"
"  PATTERNS - 정규식\r\n"
"  -v - 일치하지 않는 열 선택\r\n"
"  -i - 대소문자 무시\r\n"
"  -g - 전역 플래그 활성화\r\n"
"  -e - 일치에 PATTERNS 사용"

msgid ""
"Select some lines.\r\n"
"Usage: SelectLines RANGES\r\n"
"   or: SelectLines [-v] [-i] -e PATTERNS\r\n"
"  RANGES   - list of line ranges to select. (e.g. -3,5-10,30-)\r\n"
"  PATTERNS - regular expression\r\n"
"  -v - select non-matching lines\r\n"
"  -i - ignore case\r\n"
"  -e - use PATTERNS for matching"
msgstr ""
"일부 줄을 선택합니다.\r\n"
"사용법: SelectLines RANGES\r\n"
"   또는: SelectLines [-v] [-i] -e PATTERNS\r\n"
"  RANGES   - 선택할 줄 범위의 목록. (예: -3,5-10,30-)\r\n"
"  PATTERNS - 정규식\r\n"
"  -v - 일치하지 않는 행 선택\r\n"
"  -i - 대소문자 무시\r\n"
"  -e - 일치에 PATTERNS 사용"

msgid ""
"HTML Prettier with tidy-html5. \r\n"
"Arguments: Command line options passed to the tidy command."
msgstr ""
"Tidy-html5를 사용하여 HTML 꾸미기입니다. \r\n"
"인수: 정리 명령에 전달된 명령줄 옵션입니다."

msgid ""
"JSON Prettier with jq command. \r\n"
"Arguments: Filter or command line options passed to the jq command."
msgstr ""
"'jq command'를 사용하여 JSON 꾸미기입니다. \r\n"
"인수: jq 명령에 전달된 필터 또는 명령줄 옵션입니다."

msgid ""
"XML Prettier with tidy-html5. \r\n"
"Arguments: Command line options passed to the tidy command."
msgstr ""
"Tidy-html5를 사용하여 XML을 꾸미기입니다. \r\n"
"인수: tidy 명령에 전달된 명령줄 옵션입니다."

msgid ""
"YAML Prettier with yq command. \r\n"
"Arguments: Filter or command line options passed to the yq command."
msgstr ""
"'yq command'를 사용하여 YAML 꾸미기입니다. \r\n"
"인수: yq 명령에 전달된 필터 또는 명령줄 옵션입니다."

msgid ""
"Graphviz Previewer. \r\n"
"Arguments: Command line options passed to the dot command."
msgstr ""
"Graphviz 미리보기입니다. \n"
"인수: dot 명령에 전달된 명령줄 옵션입니다."

msgid ""
"Markdown Previewer. \r\n"
"Arguments: Command line options passed to the md2html command."
msgstr ""
"Markdown 미리보기입니다.\n"
"인수: md2html 명령에 전달된 명령줄 옵션입니다."

msgid ""
"PlantUML Previewer. \r\n"
"Arguments: Command line options passed to the plantuml.jar command."
msgstr ""
"PlantUML 미리보기입니다.\n"
"인수: plantuml.jar 명령에 전달된 명령줄 옵션입니다."

msgid ""
"CSV Querier with q command. \r\n"
"Arguments: SQL statement or command line options passed to the q command."
msgstr ""
"q 명령을 사용하는 CSV 쿼리어입니다. \r\n"
"인수: q 명령에 전달된 SQL문 또는 명령줄 옵션입니다."

msgid ""
"TSV Querier with q command. \r\n"
"Arguments: SQL statement or command line options passed to the q command."
msgstr ""
"q 명령을 사용하는 TSV 쿼리어입니다. \n"
"인수: q 명령에 전달된 SQL문 또는 명령줄 옵션입니다."

msgid ""
"JSON Querier with jq command. \r\n"
"Arguments: Filter or command line options passed to the jq command."
msgstr ""
"'jq command'를 사용하여 JSON 쿼리어입니다. \r\n"
"인수: jq 명령에 전달된 필터 또는 명령줄 옵션입니다."

msgid ""
"YAML Querier with yq command. \r\n"
"Arguments: Filter or command line options passed to the yq command."
msgstr ""
"'yq command'를 사용하여 YAML 쿼리어입니다. \r\n"
"인수: yq 명령에 전달된 필터 또는 명령줄 옵션입니다."

msgid ""
"HTML Validator with tidy-html5. \r\n"
"Arguments: Command line options passed to the tidy command."
msgstr ""
"Tidy-html5를 사용하여 HTML 유효성 검사입니다. \r\n"
"인수: tidy 명령에 전달된 명령줄 옵션입니다."

msgid ""
"JVM bytecode disassembler with javap. \r\n"
"Arguments: Command line options passed to the javap command."
msgstr ""
"'javap'를 사용하는 JVM 바이트코드 디스어셈블러. \r\n"
"인수: javap 명령에 전달된 명령행 옵션입니다."

msgid ""
"IL disassembler with ildasm. \r\n"
"Arguments: Command line options passed to the ildasm command."
msgstr ""
"'ildasm'을 사용하는 IL 디스어셈블러. \r\n"
"인수: ildasm 명령에 전달된 명령줄 옵션입니다."

msgid ""
"Native code disassembler with dumpbin. \r\n"
"Arguments: Command line options passed to the dumpbin command."
msgstr ""
"'dumpbin'을 사용하는 네이티브 코드 디스어셈블러. \r\n"
"인수: dumpbin command에 전달할 명령줄 옵션."

msgid ""
"General content extractor with Apache Tika. \r\n"
"Arguments: Command line options passed to the tika-app.jar."
msgstr ""
"Apache Tika를 사용하는 일반 콘텐츠 추출기. \r\n"
"인수: tika-app.jar에 전달할 명령줄 옵션."

msgid "Apply patch using GNU patch"
msgstr "GNU 패치를 사용하여 패치 적용"

msgid "Display the text content of MS Excel files"
msgstr "MS Excel 파일의 텍스트 내용 표시"

msgid "Display the text content of MS PowerPoint files"
msgstr "MS PowerPoint 파일의 텍스트 내용 표시"

msgid "Display the text content of MS Visio files"
msgstr "MS Visio 파일의 텍스트 내용 표시"

msgid "Display the text content of MS Word files"
msgstr "MS Word 파일의 텍스트 내용 표시"

msgid "Ignore some columns - ignored columns list from the plugin name or the plugin argument"
msgstr "일부 열 무시 - 플러그인 이름 또는 플러그인 인수에서 무시된 열 목록"

msgid "The plugin ignores comments (//... and /* ... */) in C, C++, PHP and JavaScript files."
msgstr "플러그인은 C, C++, PHP 및 JavaScript 파일의 주석(//... 및 /* ... */)을 무시합니다."

msgid "Ignore some fields - ignored fields list from the plugin name or the plugin argument"
msgstr "일부 필드 무시 - 플러그인 이름 또는 플러그인 인수에서 무시된 필드 목록"

msgid "This plugin ignores the leading line numbers in text files (e.g. NC and BASIC files)."
msgstr "이 플러그인은 텍스트 파일 (예: NC 및 BASIC 파일)의 선행 라인 번호를 무시합니다."

msgid "Prediff Line Filter"
msgstr "사전 차이 필터"

msgid "Basic text functions for the context menu"
msgstr "상황에 맞는 메뉴의 기본 텍스트 기능"

msgid ""
"HTTP URL Scheme Handler with curl. \r\n"
"Arguments: Command line options passed to the curl command."
msgstr ""
"curl이 있는 HTTP URL 구성표 처리기입니다.\n"
"인수: curl 명령에 전달된 명령줄 옵션입니다."

msgid ""
"Windows Registry URL Scheme Handler. \r\n"
"Arguments: Command line options passed to the reg.exe command."
msgstr ""
"Windows 레지스트리 URL 구성표 처리기입니다.\n"
"인수: reg.exe 명령에 전달된 명령줄 옵션입니다."

msgid "CompareMSExcelFiles.sct WinMerge Plugin Options"
msgstr "CompareMSExcelFiles.sct WinMerge 플러그인 옵션"

msgid "Extract workbook data to multiple files"
msgstr "워크북 데이터를 여러 파일로 추출"

msgid "Update external references(links)"
msgstr "외부 참조 (링크) 업데이트"

msgid "Compare document properties"
msgstr "문서 속성 비교"

msgid "Compare names"
msgstr "이름 비교"

msgid "Compare cell values"
msgstr "셀 값 비교"

msgid "Compare worksheets as image (very slow)"
msgstr "워크시트를 이미지로 비교 (매우 느림)"

msgid " - Image split size: "
msgstr " - 이미지 분할 크기: "

msgid "Compare worksheets as HTML"
msgstr "워크시트를 HTML로 비교"

msgid "Compare formulas"
msgstr "공식 비교"

msgid "Compare texts in shapes"
msgstr "도형의 텍스트 비교"

msgid "Compare headers and footers"
msgstr "머리글과 바닥글 비교"

msgid ""
"Cannot get Macros.\r\n"
"   To allow WinMerge to compare macros, use MS Office to alter the settings in the Macro Security for the current application.\r\n"
"   The Trust access to Visual Basic Project feature should be turned on to use this feature in WinMerge.\r\n"
msgstr ""
"매크로를 가져올 수 없습니다.\r\n"
" WinMerge가 매크로를 비교할 수 있도록 하려면 MS Office를 사용하여 현재 응용 프로그램의 매크로 보안 설정을 변경합니다.\r\n"
" WinMerge에서 이 기능을 사용하려면 Visual Basic Project 기능에 대한 신뢰 액세스를 설정해야 합니다.\r\n"

msgid "Compare VBA macros"
msgstr "VBA 매크로 비교"

msgid "CompareMSWordFiles.sct WinMerge Plugin Options"
msgstr "CompareMSWordFiles.sct WinMerge 플러그인 옵션"

msgid "Extract document data to multiple files"
msgstr "문서 데이터를 여러 파일로 추출"

msgid "Compare bookmarks"
msgstr "북마크 비교"

msgid "Compare text contents of documents"
msgstr "문서의 텍스트 내용 비교"

msgid "Compare documents as HTML file (very slow)"
msgstr "문서를 HTML 파일로 비교 (매우 느림)"

msgid "CompareMSPowerPointFiles.sct WinMerge Plugin Options"
msgstr "CompareMSPowerPointFiles.sct WinMerge 플러그인 옵션"

msgid "Extract slide data to multiple files"
msgstr "슬라이드 데이터를 여러 파일로 추출"

msgid "Compare slides as image (very slow)"
msgstr "슬라이드를 이미지로 비교 (매우 느림)"

msgid "Compare texts in notes page"
msgstr "노트 페이지의 텍스트 비교"

msgid "CompareMSVisioFiles.sct WinMerge Plugin Options"
msgstr "MSVisioFiles.sct WinMerge 플러그인 옵션 비교"

msgid "Extract page data to multiple files"
msgstr "페이지 데이터를 여러 파일로 추출"

msgid "Compare pages as image (very slow)"
msgstr "페이지를 이미지로 비교 (매우 느림)"

msgid "PrediffLineFilter.sct WinMerge Plugin Options"
msgstr "PrediffLineFilter.sct WinMerge 플러그인 옵션"

msgid "Delete"
msgstr "삭제"

msgid "Enabled"
msgstr "사용함"

msgid "Ignore Case"
msgstr "대소문자 무시"

msgid "Use RegExp"
msgstr "표현식 사용"

msgid "Find what"
msgstr "찾을 내용"

msgid "Replace with"
msgstr "교체 대상"

msgid "Settings"
msgstr "설정"

msgid ""
"Column Ranges To Ignore:\n"
"e.g.)  3,10-20,32-33\n"
msgstr ""
"무시할 열 범위:\n"
"예:)  3,10-20,32-33\n"

#, c-format
msgid "Enter the name of the file to which the patch '%1' will be applied"
msgstr "'%1' 패치가 적용될 파일의 이름을 입력하십시오"

#, c-format
msgid "File '%1' does not exist"
msgstr "파일 '%1'이(가) 존재하지 않습니다"

msgid "Enter the command line arguments for patch command"
msgstr "패치 명령에 대한 명령줄 인수 입력"

#, c-format
msgid "Enter the name of the folder to which the patch '%1' will be applied"
msgstr "'%1' 패치가 적용될 폴더의 이름 입력"

#, c-format
msgid "Folder '%1' does not exist"
msgstr "'%1' 폴더가 없습니다"

msgid "Do not specify the '-p0' command line option for the patch file which includes absolute paths"
msgstr "절대 경로가 포함된 패치 파일에 대해 '-p0' 명령줄 옵션을 지정하지 않음"<|MERGE_RESOLUTION|>--- conflicted
+++ resolved
@@ -1029,19 +1029,11 @@
 msgid "&Transform with editor script..."
 msgstr "편집기 스크립트로 변환(&T)..."
 
-<<<<<<< HEAD
 msgid "Scripts for &copying"
-msgstr ""
+msgstr "복사할 때 스크립트(&C)"
 
 msgid "Select &editor script..."
-msgstr ""
-=======
-msgid "Scripts when copying"
-msgstr "복사할 때 스크립트"
-
-msgid "Select editor script..."
-msgstr "편집기 스크립트 선택..."
->>>>>>> e5df8a5d
+msgstr "편집기 스크립트 선택(&E)..."
 
 #, c-format
 msgid "Sp&lit"
