--- conflicted
+++ resolved
@@ -2409,14 +2409,8 @@
 msgid "E&nable advanced menu"
 msgstr "계단식 메뉴 사용(&N)"
 
-<<<<<<< HEAD
-#, c-format
-msgid "&Add to context menu"
-msgstr "상황에 맞는 메뉴에 추가(&A)"
-=======
 msgid "Enable &Compare As menu"
 msgstr ""
->>>>>>> 15924a61
 
 #, c-format
 msgid "&Register shell extension"
