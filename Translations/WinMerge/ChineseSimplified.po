﻿# This file is part from WinMerge <http://winmerge.org/>
# Released under the "GNU General Public License"
#
# Translators:
# * Liaobin <liaobin at jite. net>
# * xmpdhml <xmpdhml at users.sourceforge.net>
# * MaysWind <i at mayswind.net>
#
# ID line follows -- this is updated by SVN
# $Id: ChineseSimplified.po 6851 2009-06-14 13:59:11Z gerundt $
#
msgid ""
msgstr ""
"Project-Id-Version: WinMerge\n"
"Report-Msgid-Bugs-To: http://bugs.winmerge.org/\n"
"POT-Creation-Date: \n"
"PO-Revision-Date: \n"
"Last-Translator: MaysWind <i@mayswind.net>\n"
"Language-Team: ChineseSimplified <winmerge-translate@lists.sourceforge.net>\n"
"MIME-Version: 1.0\n"
"Content-Type: text/plain; charset=UTF-8\n"
"Content-Transfer-Encoding: 8bit\n"
"X-Poedit-Language: ChineseSimplified\n"
"X-Poedit-SourceCharset: UTF-8\n"
"X-Poedit-Basepath: ../../Src/\n"
"Language: zh_CN\n"

#. LANGUAGE, SUBLANGUAGE
#, c-format
msgid "LANG_ENGLISH, SUBLANG_ENGLISH_US"
msgstr "LANG_CHINESE, SUBLANG_CHINESE_SIMPLIFIED"

#. Codepage
#, c-format
msgid "1252"
msgstr "65001"

#, c-format
msgid "C&opy to Right"
msgstr "复制到右侧(&O)"

#, c-format
msgid "Cop&y to Left"
msgstr "复制到左侧(&Y)"

#, c-format
msgid "Copy &from Left"
msgstr "从左侧复制(&F)"

#, c-format
msgid "Copy fro&m Right"
msgstr "从右侧复制(&M)"

#, c-format
msgid "&Select Line Difference"
msgstr "选中行内差异(&S)"

#, c-format
msgid "&Undo"
msgstr "撤销(&U)"

#, c-format
msgid "&Redo"
msgstr "重复(&R)"

#, c-format
msgid "Cu&t"
msgstr "剪切(&T)"

#, c-format
msgid "&Copy"
msgstr "复制(&C)"

#, c-format
msgid "&Paste"
msgstr "粘贴(&P)"

#, c-format
msgid "&Goto..."
msgstr "转到(&G)..."

#, c-format
msgid "Op&en"
msgstr "打开(&E)"

#, c-format
msgid "with &Registered Application"
msgstr "使用默认程序(&R)"

#, c-format
msgid "with &External Editor\tCtrl+Alt+E"
msgstr "使用外部编辑器(&E)\tCtrl+Alt+E"

#, c-format
msgid "&with..."
msgstr "选择程序(&W)..."

msgid "S&hell Menu"
msgstr ""

#, c-format
msgid "View &Differences"
msgstr "查看差异(&D)"

#, c-format
msgid "Diff &Block Size"
msgstr "差异块大小(&B)"

#, c-format
msgid "&Ignore Color Difference (Color Distance Threshold)"
msgstr "忽略颜色差异 (色彩距离阈值) (&I)"

msgid "Ins&ertion/Deletion Detection"
msgstr ""

#, c-format
msgid "&None"
msgstr "无(&N)"

msgid "&Vertical"
msgstr ""

msgid "&Horizontal"
msgstr ""

#, c-format
msgid "&Previous Page"
msgstr "上一页(&P)"

#, c-format
msgid "&Next Page"
msgstr "下一页(&N)"

#, c-format
msgid "&Active Pane"
msgstr "活动窗格(&A)"

#, c-format
msgid "&Zoom"
msgstr "缩放(&Z)"

#, c-format
msgid "Zoom &In\tCtrl++"
msgstr "放大(&I)\tCtrl++"

#, c-format
msgid "Zoom &Out\tCtrl+-"
msgstr "缩小(&O)\tCtrl+-"

#. Zoom to normal
#, c-format
msgid "&Normal\tCtrl+*"
msgstr "正常大小(&N)\tCtrl+*"

#, c-format
msgid "&Overlay"
msgstr "遮罩(&O)"

#, c-format
msgid "&Alpha Blend"
msgstr "Alpha 混合(&A)"

#, c-format
msgid "Alpha &Blend Animation"
msgstr "Alpha 混合动画(&B)"

#, c-format
msgid "Dragging &Mode"
msgstr "拖放模式(&M)"

#, c-format
msgid "&Move"
msgstr "移动(&M)"

#, c-format
msgid "&Adjust Offset"
msgstr "调整偏移(&A)"

#, c-format
msgid "&Set Background Color"
msgstr "设置背景颜色(&S)"

#, c-format
msgid "&File"
msgstr "文件(&F)"

#, c-format
msgid "&New\tCtrl+N"
msgstr "新建(&N)\tCtrl+N"

#, c-format
msgid "New (&3 panes)"
msgstr "新建三路比较(&3)"

#, c-format
msgid "&Open...\tCtrl+O"
msgstr "打开(&O)...\tCtrl+O"

msgid "Open Conflic&t File..."
msgstr "打开冲突文件(&T)..."

#, c-format
msgid "Open Pro&ject...\tCtrl+J"
msgstr "打开工程(J)...\tCtrl+J"

#, c-format
msgid "Sa&ve Project..."
msgstr "保存工程(&V)..."

#, c-format
msgid "Recent Projects"
msgstr "最近打开的工程"

#, c-format
msgid "Recent F&iles Or Folders"
msgstr "最近打开的文件或文件夹(&I)"

#, c-format
msgid "< Empty >"
msgstr "< 空 >"

#, c-format
msgid "E&xit"
msgstr "退出(&X)"

#, c-format
msgid "&Edit"
msgstr "编辑(&E)"

#, c-format
msgid "&Options..."
msgstr "选项(&O)..."

#, c-format
msgid "&View"
msgstr "视图(&V)"

#, c-format
msgid "&Toolbar"
msgstr "工具栏(&T)"

#, c-format
msgid "&Small"
msgstr "小(&S)"

#, c-format
msgid "&Big"
msgstr "大(&B)"

#, c-format
msgid "&Huge"
msgstr "超大(&H)"

#, c-format
msgid "&Status Bar"
msgstr "状态栏(&S)"

#, c-format
msgid "Ta&b Bar"
msgstr "标签栏(&B)"

#, c-format
msgid "&Tools"
msgstr "工具(&T)"

#, c-format
msgid "&Filters..."
msgstr "过滤器(&F)..."

#, c-format
msgid "&Generate Patch..."
msgstr "生成补丁(&G)..."

#, c-format
msgid "&Plugins"
msgstr "插件(&P)"

#, c-format
msgid "P&lugin Settings..."
msgstr "插件设置(&L)"

#, c-format
msgid "Ma&nual Prediffer"
msgstr "手动预处理(&N)"

#, c-format
msgid "A&utomatic Prediffer"
msgstr "自动预处理(&U)"

#, c-format
msgid "&Manual Unpacking"
msgstr "手动解包(&M)"

#, c-format
msgid "&Automatic Unpacking"
msgstr "自动解包(&A)"

#, c-format
msgid "&Edit with Unpacker..."
msgstr "使用解包器编辑(&E)..."

#, c-format
msgid "&Reload plugins"
msgstr "重新加载插件(&R)"

#, c-format
msgid "&Window"
msgstr "窗口(&W)"

#, c-format
msgid "Cl&ose"
msgstr "关闭(&O)"

#, c-format
msgid "Clo&se All"
msgstr "全部关闭(&S)"

#, c-format
msgid "Change &Pane\tF6"
msgstr "切换窗格(&P)\tF6"

#, c-format
msgid "Tile &Horizontally"
msgstr "水平平铺(&H)"

#, c-format
msgid "Tile &Vertically"
msgstr "垂直平铺(&V)"

#, c-format
msgid "&Cascade"
msgstr "层叠(&C)"

#, c-format
msgid "&Help"
msgstr "帮助(&H)"

#, c-format
msgid "&WinMerge Help\tF1"
msgstr "WinMerge 帮助(&W)\tF1"

#, c-format
msgid "R&elease Notes"
msgstr "发行说明(&E)"

#, c-format
msgid "&Translations"
msgstr "翻译(&T)"

<<<<<<< HEAD
#: Merge.rc:3938FFC2
msgid "&Check For Updates"
msgstr ""

#: Merge.rc:1C6125F4
=======
>>>>>>> 730d141b
#, c-format
msgid "C&onfiguration"
msgstr "配置(&O)"

#, c-format
msgid "&GNU General Public License"
msgstr "GNU General Public License(&G)"

<<<<<<< HEAD
#: Merge.rc:3938FFC3
=======
>>>>>>> 730d141b
#, c-format
msgid "&About WinMerge..."
msgstr "关于 WinMerge(&A)..."

#, c-format
msgid "&Read-only"
msgstr "只读(&R)"

#, c-format
msgid "L&eft Read-only"
msgstr "左侧只读(&E)"

#, c-format
msgid "M&iddle Read-only"
msgstr "中间只读(&I)"

#, c-format
msgid "Ri&ght Read-only"
msgstr "右侧只读(&G)"

#, c-format
msgid "File En&coding..."
msgstr "文件编码(&C)"

#, c-format
msgid "Select &All\tCtrl+A"
msgstr "选择全部(&A)\tCtrl+A"

#, c-format
msgid "Show &Identical Items"
msgstr "显示完全相同的项目(&I)"

#, c-format
msgid "Show &Different Items"
msgstr "显示不相同的项目(&D)"

#, c-format
msgid "Show L&eft Unique Items"
msgstr "显示只在左侧的项目(&E)"

#, c-format
msgid "Show Midd&le Unique Items"
msgstr "显示只在中间的项目(&L)"

#, c-format
msgid "Show Ri&ght Unique Items"
msgstr "显示只在右侧的项目(&G)"

#, c-format
msgid "Show S&kipped Items"
msgstr "显示跳过的项目(&K)"

#, c-format
msgid "S&how Binary Files"
msgstr "显示二进制文件(&H)"

#, c-format
msgid "&3-way Compare"
msgstr "三路比较(&3)"

#, c-format
msgid "Show &Left Only Different Items"
msgstr "显示只在左侧不同的项目(&L)"

#, c-format
msgid "Show &Middle Only Different Items"
msgstr "显示只在中间不同的项目(&M)"

#, c-format
msgid "Show &Right Only Different Items"
msgstr "显示只在右侧不同的项目(&R)"

#, c-format
msgid "Show Hidd&en Items"
msgstr "显示隐藏的项目(&E)"

#, c-format
msgid "Tree &Mode"
msgstr "树状模式(&M)"

#, c-format
msgid "E&xpand All Subfolders"
msgstr "展开所有子文件夹(&X)"

#, c-format
msgid "&Collapse All Subfolders"
msgstr "折叠所有子文件夹(&C)"

#, c-format
msgid "Select &Font..."
msgstr "选择字体(&F)..."

#, c-format
msgid "Use Default F&ont"
msgstr "使用默认字体(&O)"

#, c-format
msgid "Sw&ap Panes"
msgstr "交换左右窗格(&A)"

#, c-format
msgid "Compa&re Statistics"
msgstr "比较结果统计(&R)"

#, c-format
msgid "Refre&sh\tF5"
msgstr "刷新(&S)\tF5"

#, c-format
msgid "&Refresh Selected\tCtrl+F5"
msgstr "刷新选中项(&R)\tCtrl+F5"

#, c-format
msgid "&Merge"
msgstr "合并(&M)"

#, c-format
msgid "Co&mpare\tEnter"
msgstr "比较(&M)\tEnter"

#, c-format
msgid "&Next Difference\tAlt+Down"
msgstr "下一处差异(&N)\tAlt+Down"

#, c-format
msgid "&Previous Difference\tAlt+Up"
msgstr "上一处差异(&P)\tAlt+Up"

#, c-format
msgid "&First Difference\tAlt+Home"
msgstr "第一处差异(&F)\tAlt+Home"

#, c-format
msgid "&Current Difference\tAlt+Enter"
msgstr "当前差异(&C)\tAlt+Enter"

#, c-format
msgid "&Last Difference\tAlt+End"
msgstr "最后一处差异(&L)\tAlt+End"

#, c-format
msgid "Copy to &Right\tAlt+Right"
msgstr "复制到右侧(&R)\tAlt+Right"

#, c-format
msgid "Copy to L&eft\tAlt+Left"
msgstr "复制到左侧(&E)\tAlt+Left"

#, c-format
msgid "&Delete\tDel"
msgstr "删除(&D)\tDel"

#, c-format
msgid "&Customize Columns..."
msgstr "选择列(&C)..."

#, c-format
msgid "Generate &Report..."
msgstr "生成报告(&R)..."

#, c-format
msgid "&Save\tCtrl+S"
msgstr "保存(&S)\tCtrl+S"

#, c-format
msgid "Sav&e"
msgstr "保存(&E)"

#, c-format
msgid "Save &Left"
msgstr "保存左侧(&L)"

#, c-format
msgid "Save &Middle"
msgstr "保存中间(&M)"

#, c-format
msgid "Save &Right"
msgstr "保存右侧(&R)"

#, c-format
msgid "Save &As"
msgstr "另存为(&A)"

#, c-format
msgid "Save &Left As..."
msgstr "另存为左侧(&L)"

#, c-format
msgid "Save &Middle As..."
msgstr "另存为中间(&L)"

#, c-format
msgid "Save &Right As..."
msgstr "另存为右侧(&R)"

#, c-format
msgid "&Print..."
msgstr "打印(&P)..."

msgid "Page Set&up"
msgstr "页面设置(&U)"

#, c-format
msgid "Print Previe&w"
msgstr "打印预览(&W)"

#, c-format
msgid "&Convert Line Endings to"
msgstr "将行分隔符转换为(&C)"

#, c-format
msgid "&Merge Mode\tF9"
msgstr "合并模式(&M)\tF9"

#, c-format
msgid "Re&load\tCtrl+F5"
msgstr "重新加载(&L)\tCtrl+F5"

#, c-format
msgid "&File Encoding..."
msgstr "文件编码(&F)..."

#, c-format
msgid "Recompare As"
msgstr "重新比较"

#, c-format
msgid "&Text"
msgstr "文本(&T)"

#, c-format
msgid "&XML"
msgstr "&XML"

#, c-format
msgid "&Binary"
msgstr "二进制(&B)"

#, c-format
msgid "&Image"
msgstr "图片(&I)"

#, c-format
msgid "&Undo\tCtrl+Z"
msgstr "撤销(&U)\tCtrl+Z"

#, c-format
msgid "&Redo\tCtrl+Y"
msgstr "重复(&R)\tCtrl+Y"

#, c-format
msgid "Cu&t\tCtrl+X"
msgstr "剪切(&T)\tCtrl+X"

#, c-format
msgid "&Copy\tCtrl+C"
msgstr "复制(&C)\tCtrl+C"

#, c-format
msgid "&Paste\tCtrl+V"
msgstr "粘贴(&P)\tCtrl+V"

#, c-format
msgid "Select Line &Difference\tF4"
msgstr "选中行内差异(&D)\tF4"

#, c-format
msgid "F&ind...\tCtrl+F"
msgstr "查找(&I)...\tCtrl+F"

#, c-format
msgid "Repla&ce...\tCtrl+H"
msgstr "替换(&C)...\tCtrl+H"

#, c-format
msgid "&Marker...\tCtrl+Shift+M"
msgstr "标记(&M)...\tCtrl+Shift+M"

#, c-format
msgid "Advanced"
msgstr "高级"

#, c-format
msgid "&Copy With Line Numbers\tCtrl+Shift+C"
msgstr "带行号复制(&C)\tCtrl+Shift+C"

#, c-format
msgid "&Bookmarks"
msgstr "书签(&B)"

#, c-format
msgid "&Toggle Bookmark\tCtrl+F2"
msgstr "设置/取消(&T)\tCtrl+F2"

<<<<<<< HEAD
#: Merge.rc:3938FFC4
=======
>>>>>>> 730d141b
#, c-format
msgid "&Next Bookmark\tF2"
msgstr "下一个(&N)\tF2"

#, c-format
msgid "&Previous bookmark\tShift+F2"
msgstr "上一个(&P)\tShift+F2"

#, c-format
msgid "&Clear All Bookmarks"
msgstr "清除所有(&C)"

#, c-format
msgid "&Go To...\tCtrl+G"
msgstr "转到(&G)...\tCtrl+G"

#, c-format
msgid "Syntax Highlight"
msgstr "语法高亮"

#, c-format
msgid "&Diff Context"
msgstr "差异上下文(&D)"

#, c-format
msgid "&All Lines"
msgstr "全部行(&A)"

#, c-format
msgid "&0 Lines"
msgstr "0行(&0)"

#, c-format
msgid "&1 Line"
msgstr "1行(&1)"

#, c-format
msgid "&3 Lines"
msgstr "3行(&3)"

#, c-format
msgid "&5 Lines"
msgstr "5行(&5)"

#, c-format
msgid "&7 Lines"
msgstr "7行(&7)"

#, c-format
msgid "&9 Lines"
msgstr "9行(&9)"

#, c-format
msgid "&Toggle All and 0-9 Lines\tCtrl+D"
msgstr "切换全部行和 0-9 行\tCtrl+D"

#, c-format
msgid "&Lock Panes"
msgstr "锁定窗格(&L)"

#, c-format
msgid "&View Whitespace"
msgstr "显示空白字符&V)"

#, c-format
msgid "Vie&w Line Differences"
msgstr "显示行内差异(&W)"

#, c-format
msgid "View Line &Numbers"
msgstr "显示行号(&N)"

#, c-format
msgid "View &Margins"
msgstr "显示页边(&M)"

#, c-format
msgid "W&rap Lines"
msgstr "自动换行(&R)"

#, c-format
msgid "Split V&ertically"
msgstr "垂直分隔(&E)"

#, c-format
msgid "Diff &Pane"
msgstr "对比窗格(&P)"

#, c-format
msgid "Lo&cation Pane"
msgstr "定位窗格(&C)"

#, c-format
msgid "Ne&xt Conflict\tAlt+Shift+Down"
msgstr "下一处冲突(&X)\tAlt+Shift+Down"

#, c-format
msgid "Pre&vious Conflict\tAlt+Shift+Up"
msgstr "上一处冲突(&V)\tAlt+Shift+Up"

#, c-format
msgid "A&dvanced"
msgstr "高级(&D)"

#, c-format
msgid "Next Difference Between Left and Middle\tAlt+1"
msgstr "下一处左侧和中间的差异\tAlt+1"

#, c-format
msgid "Previous Difference Between Left And Middle\tAlt+Shift+1"
msgstr "上一处左侧和中间的差异\tAlt+Shift+1"

#, c-format
msgid "Next Difference Between Left and Right\tAlt+2"
msgstr "下一处左侧和右侧的差异\tAlt+2"

#, c-format
msgid "Previous Difference Between Left And Right\tAlt+Shift+2"
msgstr "上一处左侧和右侧的差异\tAlt+Shift+2"

#, c-format
msgid "Next Difference Between Middle and Right\tAlt+3"
msgstr "下一处中间和右侧的差异\tAlt+3"

#, c-format
msgid "Previous Difference Between Middle And Right\tAlt+Shift+3"
msgstr "上一处中间和右侧的差异\tAlt+Shift+3"

#, c-format
msgid "Next Left Only Difference\tAlt+7"
msgstr "下一处只有左边的差异\tAlt+7"

#, c-format
msgid "Previous Left Only Difference\tAlt+Shift+7"
msgstr "上一处只有左边的差异\tAlt+Shift+7"

#, c-format
msgid "Next Middle Only Difference\tAlt+8"
msgstr "下一处只有中间的差异\tAlt+8"

#, c-format
msgid "Previous Middle Only Difference\tAlt+Shift+8"
msgstr "上一处只有中间的差异\tAlt+Shift+8"

#, c-format
msgid "Next Right Only Difference\tAlt+9"
msgstr "下一处只有右边的差异\tAlt+9"

#, c-format
msgid "Previous Right Only Difference\tAlt+Shift+9"
msgstr "上一处只有右边的差异\tAlt+Shift+9"

#, c-format
msgid "Copy from Left\tAlt+Shift+Right"
msgstr "从左侧复制\tAlt+Shift+Right"

#, c-format
msgid "Copy from Right\tAlt+Shift+Left"
msgstr "从右侧复制\tAlt+Shift+Right"

#, c-format
msgid "C&opy to Right and Advance\tAlt+Ctrl+Right"
msgstr "复制到右侧并前进\tAlt+Ctrl+Right"

#, c-format
msgid "Copy &to Left and Advance\tAlt+Ctrl+Left"
msgstr "复制到左侧并前进\tAlt+Ctrl+Left"

#, c-format
msgid "Copy &All to Right"
msgstr "全部复制到右侧(&A)"

#, c-format
msgid "Cop&y All to Left"
msgstr "全部复制到左侧(&Y)"

#, c-format
msgid "A&uto Merge\tAlt+Ctrl+M"
msgstr "自动合并(&U)"

#, c-format
msgid "Add &Synchronization Point\tAlt+S"
msgstr "添加同步点(&S)\tAlt+S"

#, c-format
msgid "Clear Sync&hronization Points"
msgstr "清空同步点(&H)"

#, c-format
msgid "&Prediffer"
msgstr "预处理(&P)"

#, c-format
msgid "&Scripts"
msgstr "脚本(&S)"

#, c-format
msgid "Sp&lit"
msgstr "分隔(&L)"

#, c-format
msgid "Comp&are"
msgstr "比较(&A)"

#, c-format
msgid "Compare Non-hor&izontally"
msgstr "非横向比较(&I)"

#, c-format
msgid "First &left item with second left item"
msgstr "第一个的左侧项目与第二个的左侧项目(&L)"

#, c-format
msgid "First &right item with second right item"
msgstr "第一个的右侧项目与第二个的右侧项目(&R)"

#, c-format
msgid "&First left item with second right item"
msgstr "第一个的左侧项目与第二个的右侧项目(&F)"

#, c-format
msgid "&Second left item with first right item"
msgstr "第二个的左侧项目与第一个的右侧项目(&S)"

#, c-format
msgid "Co&mpare As"
msgstr "重新比较(&M)"

#, c-format
msgid "Left to Middle (%1 of %2)"
msgstr "左侧到中间 (%1 共 %2)"

#, c-format
msgid "Left to Right (%1 of %2)"
msgstr "左侧到右侧 (%1 共 %2)"

#, c-format
msgid "Left to... (%1 of %2)"
msgstr "左侧到... (%1 共 %2)"

#, c-format
msgid "Middle to Left (%1 of %2)"
msgstr "中间到左侧 (%1 共 %2)"

#, c-format
msgid "Middle to Right (%1 of %2)"
msgstr "中间到右侧 (%1 共 %2)"

#, c-format
msgid "Middle to... (%1 of %2)"
msgstr "中间到... (%1 共 %2)"

#, c-format
msgid "Right to Middle (%1 of %2)"
msgstr "右侧到中间 (%1 共 %2)"

#, c-format
msgid "Right to Left (%1 of %2)"
msgstr "右侧到左侧 (%1 共 %2)"

#, c-format
msgid "Right to... (%1 of %2)"
msgstr "右侧到... (%1 共 %2)"

#, c-format
msgid "&Delete"
msgstr "删除(&D)"

#, c-format
msgid "&Left"
msgstr "左侧(&L)"

#, c-format
msgid "&Middle"
msgstr "中间(&M)"

#, c-format
msgid "&Right"
msgstr "右侧(&R)"

#, c-format
msgid "&Both"
msgstr "两侧(&B)"

#, c-format
msgid "&All"
msgstr "全部(&A)"

#, c-format
msgid "Re&name"
msgstr "改名(&N)"

#, c-format
msgid "&Hide Items"
msgstr "隐藏(&H)"

#, c-format
msgid "&Open Left"
msgstr "打开左侧(&O)"

#, c-format
msgid "with &External Editor"
msgstr "用外部编辑器(&E)"

#, c-format
msgid "&Parent Folder"
msgstr "上一级文件夹(&P)"

#, c-format
msgid "Open Midd&le"
msgstr "打开中间(&L)"

#, c-format
msgid "O&pen Right"
msgstr "打开右侧(&P)"

#, c-format
msgid "Cop&y Pathnames"
msgstr "复制全名(&Y)"

#, c-format
msgid "Left (%1 of %2)"
msgstr "左侧 (%1 共 %2)"

#, c-format
msgid "Middle (%1 of %2)"
msgstr "中间 (%1 共 %2)"

#, c-format
msgid "Right (%1 of %2)"
msgstr "右侧 (%1 共 %2)"

#, c-format
msgid "Both (%1 of %2)"
msgstr "两侧 (%1 共 %2)"

#, c-format
msgid "All (%1 of %2)"
msgstr "全部 (%1 共 %2)"

#, c-format
msgid "Copy &Filenames"
msgstr "复制文件名(&F)"

#, c-format
msgid "Copy Items To Clip&board"
msgstr "复制项目到剪贴板(&B)"

#, c-format
msgid "&Zip"
msgstr "Zip (&Z)"

#, c-format
msgid "Both to... (%1 of %2)"
msgstr "两者到... (%1 共 %2)"

#, c-format
msgid "All to... (%1 of %2)"
msgstr "全部到... (%1 共 %2)"

#, c-format
msgid "Differences to... (%1 of %2)"
msgstr "差异到... (%1 共 %2)"

#, c-format
msgid "&Refresh"
msgstr "刷新(&R)"

#, c-format
msgid "Left Shell menu"
msgstr "左侧系统外壳菜单"

#, c-format
msgid "Middle Shell menu"
msgstr "中间系统外壳菜单"

#, c-format
msgid "Right Shell menu"
msgstr "右侧系统外壳菜单"

#, c-format
msgid "Copy"
msgstr "复制"

#, c-format
msgid "&Copy Full Path"
msgstr "复制全名(&C)"

#, c-format
msgid "Copy &Filename"
msgstr "复制文件名(&F)"

#, c-format
msgid "Prediffer Settings"
msgstr "设置预处理器"

#, c-format
msgid "&No prediffer"
msgstr "不使用预处理器(&N)"

#, c-format
msgid "Auto prediffer"
msgstr "自动预处理"

#, c-format
msgid "G&oto Diff"
msgstr "转到差异(&O)"

#, c-format
msgid "&No Moved Blocks"
msgstr "不显示移动的区块(&N)"

#, c-format
msgid "&All Moved Blocks"
msgstr "所有移动的区块(&A)"

#, c-format
msgid "Moved Block for &Current Diff"
msgstr "当前差异处的移动的区块(&C)"

#, c-format
msgid "W&hitespaces"
msgstr "空白字符(&H)"

#, c-format
msgid "Com&pare"
msgstr "比较空白字符(&P)"

#, c-format
msgid "I&gnore changes"
msgstr "忽略空白字符的变化(G)"

#, c-format
msgid "Ig&nore all"
msgstr "忽略所有空白字符(&N)"

#, c-format
msgid "Case sensi&tive"
msgstr "区分大小写(&T)"

#, c-format
msgid "Igno&re carriage return differences (Windows/Unix/Mac)"
msgstr "忽略换行符差异 (Windows/Unix/Mac)(&R)"

#, c-format
msgid "&Include Subfolders"
msgstr "包含子目录(&I)"

#, c-format
msgid "&Compare method:"
msgstr "比较方法(&C):"

#, c-format
msgid "Full Contents"
msgstr "全部内容"

#, c-format
msgid "Quick Contents"
msgstr "快速内容"

#, c-format
msgid "Binary Contents"
msgstr "二进制内容"

#, c-format
msgid "Modified Date"
msgstr "修改日期"

#, c-format
msgid "Modified Date and Size"
msgstr "修改日期和文件大小"

#, c-format
msgid "Size"
msgstr "文件大小"

#, c-format
msgid "&Load Project..."
msgstr "加载工程(&L)"

#, c-format
msgid "About WinMerge"
msgstr "关于 WinMerge"

#, c-format
msgid "Visit the WinMerge HomePage!"
msgstr "访问 WinMerge 首页!"

#, c-format
msgid "OK"
msgstr "确定"

#, c-format
msgid "Contributors"
msgstr "贡献者"

#, c-format
msgid "Select Files or Folders"
msgstr "选择文件或文件夹"

#, c-format
msgid "&1st File or Folder"
msgstr "第1个文件或文件夹 (&1)"

#, c-format
msgid "Re&ad-only"
msgstr "只读(&A)"

#, c-format
msgid "Swap 1st | 2nd"
msgstr "交换 第1个 | 第2个"

#, c-format
msgid "&Browse..."
msgstr "浏览(&B)..."

#, c-format
msgid "&2nd File or Folder"
msgstr "第2个文件或文件夹 (&2)"

#, c-format
msgid "Rea&d-only"
msgstr "只读(&D)"

#, c-format
msgid "Swap 2nd | 3rd"
msgstr "交换 第2个 | 第3个"

#, c-format
msgid "B&rowse..."
msgstr "浏览(&R)..."

#, c-format
msgid "&3rd File or Folder (Optional)"
msgstr "第3个文件或文件夹 (可选) (&3)"

#, c-format
msgid "Read-o&nly"
msgstr "只读(&N)"

#, c-format
msgid "Swap 1st | 3rd"
msgstr "交换 第1个 | 第3个"

#, c-format
msgid "Browse..."
msgstr "浏览..."

#, c-format
msgid " Folder: Filter"
msgstr " 文件夹: 过滤器"

#, c-format
msgid "&Select..."
msgstr "选择(&S)..."

#, c-format
msgid " File: Unpacker Plugin"
msgstr " 文件: 解包插件"

#, c-format
msgid "Se&lect..."
msgstr "选择(&L)"

msgid "Co&mpare"
msgstr "比较(&M)"

#, c-format
msgid "Cancel"
msgstr "取消"

#, c-format
msgid "Status:"
msgstr "状态:"

#, c-format
msgid "Help"
msgstr "帮助"

#, c-format
msgid "General"
msgstr "常规"

#, c-format
msgid "Automatically &scroll to first difference"
msgstr "自动滚动到第一处差异(&S)"

#, c-format
msgid "Cl&ose windows with ESC"
msgstr "按 ESC 关闭窗口(&O)"

#, c-format
msgid "&Automatically verify paths in Open-dialog"
msgstr "在 \"打开\" 对话框中自动校验路径(&A)"

#, c-format
msgid "All&ow only one instance to run"
msgstr "只允许运行一个实例(&O)"

#, c-format
msgid "As&k when closing multiple windows"
msgstr "当关闭多个窗口时询问我(&K)"

#, c-format
msgid "&Preserve file time in file compare"
msgstr "比较时保持文件时间不变(&P)"

#, c-format
msgid "Show \"Select Files or Folders\" Dialog on Startup"
msgstr "启动时显示 \"选择文件或文件夹\" 对话框"

#, c-format
msgid "Close \"Select Files or Folders\" Dialog on clicking OK button"
msgstr "点击\"确定\"按钮时关闭 \"选择文件或文件夹\" 对话框"

#, c-format
msgid "O&pen-dialog Auto-Completion:"
msgstr "\"打开\" 对话框自动完成(&P):"

#, c-format
msgid "Language:"
msgstr "语言:"

#, c-format
msgid "WinMerge allows hiding some common messageboxes. Press the Reset button to make all messageboxes visible again."
msgstr "WinMerge 允许隐藏一些常见的提示信息, 点击\"重置\"按钮可以重新显示隐藏的信息."

#, c-format
msgid "Reset"
msgstr "重置"

#, c-format
msgid "Find"
msgstr "查找"

#, c-format
msgid "Fi&nd what:"
msgstr "查找内容(&N):"

#, c-format
msgid "Match &whole word only"
msgstr "全字匹配(&W)"

#, c-format
msgid "Match &case"
msgstr "区分大小写(&C)"

#, c-format
msgid "Regular &expression"
msgstr "使用正则表达式(&E)"

#, c-format
msgid "D&on't wrap end of file"
msgstr "至文件末尾不再从头搜索(&O)"

#, c-format
msgid "&Don't close this dialog box"
msgstr "不要关闭对话框(&D)"

#, c-format
msgid "Find &Prev"
msgstr "查找上一个(&P)"

#, c-format
msgid "&Find Next"
msgstr "查找下一个(&F)"

#, c-format
msgid "&Ok"
msgstr "确定(&O)"

#, c-format
msgid "Replace"
msgstr "替换"

#, c-format
msgid "Re&place with:"
msgstr "替换为(&P):"

#, c-format
msgid "&Don't wrap end of file"
msgstr "至文件末尾不再从头搜索(&D)"

#, c-format
msgid "Replace in"
msgstr "替换范围"

#, c-format
msgid "&Selection"
msgstr "选中内容(&S)"

#, c-format
msgid "Wh&ole file"
msgstr "整个文件(&O)"

#, c-format
msgid "&Replace"
msgstr "替换(&R)"

#, c-format
msgid "Replace &All"
msgstr "全部替换(&A)"

#, c-format
msgid "Markers"
msgstr "标记"

#, c-format
msgid "Enable &Markers"
msgstr "启用标记(&M)"

#, c-format
msgid "New"
msgstr "新建"

<<<<<<< HEAD
#: Merge.rc:3938FFC5
=======
>>>>>>> 730d141b
#, c-format
msgid "&Background color:"
msgstr "背景颜色(&B)"

#, c-format
msgid "&Apply"
msgstr "应用(&A)"

#, c-format
msgid "Linefilters"
msgstr "行过滤器"

#, c-format
msgid "Enable Line Filters"
msgstr "忽略符合下列样式的行"

#, c-format
msgid "Regular Expressions (one per line):"
msgstr "正则表达式 (每行一个):"

#, c-format
msgid "Edit"
msgstr "编辑"

#, c-format
msgid "Remove"
msgstr "删除"

#, c-format
msgid "Colors"
msgstr "颜色"

#, c-format
msgid "Background"
msgstr "背景"

#, c-format
msgid "Deleted"
msgstr "已删除"

#, c-format
msgid "Text"
msgstr "文字"

#, c-format
msgid "Difference:"
msgstr "差异:"

#, c-format
msgid "Selected Difference:"
msgstr "选中的差异:"

#, c-format
msgid "Ignored Difference:"
msgstr "忽略的差异:"

#, c-format
msgid "Moved:"
msgstr "移动的区块:"

#, c-format
msgid "Selected Moved:"
msgstr "选中的移动的区块:"

#, c-format
msgid "Same As The Next (3 panes):"
msgstr "与临近的相同 (三路合并):"

#, c-format
msgid "Same As The Next (Selected):"
msgstr "与临近的相同 (已选中):"

#, c-format
msgid "Word Difference:"
msgstr "单词差异:"

#, c-format
msgid "Selected Word Diff:"
msgstr "选中的单词差异:"

#, c-format
msgid "Defaults"
msgstr "默认"

#, c-format
msgid "System"
msgstr "系统"

#, c-format
msgid "&Send deleted files to Recycle Bin"
msgstr "将删除的文件移至回收站(&S)"

#, c-format
msgid "&External editor:"
msgstr "外部编辑器(&E)"

#, c-format
msgid "&Filter folder:"
msgstr "过滤器路径(&F):"

#, c-format
msgid "Temporary files folder"
msgstr "临时文件夹"

#, c-format
msgid "S&ystem's temp folder"
msgstr "系统临时文件夹(&Y)"

#, c-format
msgid "C&ustom folder:"
msgstr "自定义文件夹(&U):"

#, c-format
msgid "Br&owse..."
msgstr "浏览(&O)..."

#, c-format
msgid "Patch Generator"
msgstr "补丁生成器"

#, c-format
msgid "File&1:"
msgstr "文件&1:"

#, c-format
msgid "File&2:"
msgstr "文件&2:"

#, c-format
msgid "&Swap"
msgstr "上下交换(&S)"

#, c-format
msgid "&Append to existing file"
msgstr "添加到已有文件的末尾(&A)"

#, c-format
msgid "&Result:"
msgstr "结果(&R):"

#, c-format
msgid "Bro&wse..."
msgstr "浏览(&W)..."

#, c-format
msgid "&Format"
msgstr "格式(&F)"

#, c-format
msgid "St&yle:"
msgstr "样式(&Y):"

#, c-format
msgid "&Context:"
msgstr "内容(&C):"

#, c-format
msgid "Ignor&e blank lines"
msgstr "忽略空行(&E)"

#, c-format
msgid "Inclu&de command line"
msgstr "包含命令行(&D)"

#, c-format
msgid "Open to e&xternal editor"
msgstr "用外部编辑器打开(&X)"

#, c-format
msgid "Display Columns"
msgstr "选择显示列"

#, c-format
msgid "Move &Up"
msgstr "上移(&U)"

#, c-format
msgid "Move &Down"
msgstr "下移(&D)"

#, c-format
msgid "Select Unpacker"
msgstr "选择解包程序"

#, c-format
msgid "File unpacker:"
msgstr "文件解包程序:"

#, c-format
msgid "Display all unpackers, don't check the extension"
msgstr "不检查扩展名, 显示所有解包程序"

#, c-format
msgid "Extensions list:"
msgstr "扩展名:"

#, c-format
msgid "Description:"
msgstr "描述:"

#, c-format
msgid "Stop"
msgstr "停止"

#, c-format
msgid "Pause"
msgstr "暂停"

#, c-format
msgid "Continue"
msgstr "继续"

#, c-format
msgid "Comparing items..."
msgstr "正在比较..."

#, c-format
msgid "Items compared:"
msgstr "已比较:"

#, c-format
msgid "Items total:"
msgstr "总数:"

#, c-format
msgid "Go To"
msgstr "转到"

#, c-format
msgid "G&oto:"
msgstr "转到(&O):"

#, c-format
msgid "File"
msgstr "文件"

#, c-format
msgid "Goto what"
msgstr "转到类别"

#, c-format
msgid "Li&ne"
msgstr "行(&N)"

#, c-format
msgid "&Difference"
msgstr "差异(&D)"

#, c-format
msgid "&Go To"
msgstr "转到(&G)"

#, c-format
msgid "Compare"
msgstr "比较"

#, c-format
msgid "Whitespace"
msgstr "空白"

#, c-format
msgid "&Compare"
msgstr "比较空白字符(&C)"

#, c-format
msgid "&Ignore change"
msgstr "忽略空白字符的变化(&I)"

#, c-format
msgid "I&gnore all"
msgstr "忽略所有空白字符(&G)"

#, c-format
msgid "Ignore blan&k lines"
msgstr "忽略空行(&K)"

#, c-format
msgid "Ignore &case"
msgstr "忽略大小写(&C)"

#, c-format
msgid "Ignore codepage &differences"
msgstr "忽略代码页差异(&D)"

#, c-format
msgid "E&nable moved block detection"
msgstr "启用检测移动的区块(&N)"

#, c-format
msgid "&Match similar lines"
msgstr "匹配相似的行(&M)"

msgid "Diff &algorithm (Experimental):"
msgstr ""

msgid "Enable indent &heuristic"
msgstr ""

#, c-format
msgid "Comments"
msgstr "备注"

#, c-format
msgid "Filter Comments"
msgstr "过滤注释"

#, c-format
msgid "Editor"
msgstr "编辑器"

#, c-format
msgid "&Highlight syntax"
msgstr "语法高亮(&H)"

#, c-format
msgid "&Automatic rescan"
msgstr "自动重新扫描(&A)"

#, c-format
msgid "&Preserve original EOL chars"
msgstr "保持换行符不变(&P)"

#, c-format
msgid "Tabs"
msgstr "制表符"

#, c-format
msgid "&Tab size:"
msgstr "宽度(&T)"

#, c-format
msgid "&Insert Tabs"
msgstr "插入制表符(&I)"

#, c-format
msgid "Insert &Spaces"
msgstr "插入空格(&S)"

#, c-format
msgid "Line Difference Coloring"
msgstr "行内差异着色"

#, c-format
msgid "View line differences"
msgstr "显示行内差异"

#, c-format
msgid "&Character level"
msgstr "字符级别(&C)"

#, c-format
msgid "&Word-level:"
msgstr "单词级别(&W):"

#, c-format
msgid "W&ord break characters:"
msgstr "单词分隔字符:"

#, c-format
msgid "Filefilters"
msgstr "文件过滤器"

#, c-format
msgid "Test"
msgstr "测试"

#, c-format
msgid "Install..."
msgstr "安装..."

#, c-format
msgid "New..."
msgstr "新建..."

#, c-format
msgid "Edit..."
msgstr "编辑..."

#, c-format
msgid "Delete..."
msgstr "删除..."

#, c-format
msgid "Save modified files?"
msgstr "保存修改后的文件吗?"

#, c-format
msgid "Left side file"
msgstr "左侧文件"

#, c-format
msgid "&Save changes"
msgstr "保存修改(&S)"

#, c-format
msgid "&Discard changes"
msgstr "放弃修改(&D)"

#, c-format
msgid "Middle side file"
msgstr "中间文件"

#, c-format
msgid "Sa&ve changes"
msgstr "保存修改(&V)"

#, c-format
msgid "Disca&rd changes"
msgstr "放弃修改(&R)"

#, c-format
msgid "Right side file"
msgstr "右侧文件"

#, c-format
msgid "S&ave changes"
msgstr "保存修改(&A)"

#, c-format
msgid "Dis&card changes"
msgstr "放弃修改(&C)"

#, c-format
msgid "Disca&rd All"
msgstr "放弃全部(&R)"

#, c-format
msgid "Codepage"
msgstr "代码页"

#, c-format
msgid "Default Codepage"
msgstr "默认代码页"

#, c-format
msgid "Select the default codepage assumed when loading non-Unicode files:"
msgstr "请选择打开 非Unicode 文件时默认的代码页:"

#, c-format
msgid "Detect codepage info for these files: .html, .rc, .xml \nneed to restart session"
msgstr "检查下列文件的代码页: .html, .rc, .xml \n需要重启会话"

#, c-format
msgid "Detect codepage for text files using mlang.dll\nneed to restart session"
msgstr "使用 mlang.dll 检查文本文件的代码页\n需要重启会话"

#, c-format
msgid "System codepage"
msgstr "系统代码页"

#, c-format
msgid "According to WinMerge User Interface"
msgstr "与 WinMerge 用户界面一致"

#, c-format
msgid "Custom codepage:"
msgstr "自定义代码页:"

#, c-format
msgid "Options"
msgstr "选项"

#, c-format
msgid " Categories"
msgstr " 分类"

#, c-format
msgid "Import..."
msgstr "导入..."

#, c-format
msgid "Export..."
msgstr "导出..."

#, c-format
msgid "Dialog"
msgstr "对话框"

#, c-format
msgid "Keywords:"
msgstr "关键字:"

#, c-format
msgid "Function names:"
msgstr "函数名:"

#, c-format
msgid "Comments:"
msgstr "注释:"

#, c-format
msgid "Numbers:"
msgstr "数字:"

#, c-format
msgid "Operators:"
msgstr "操作符:"

#, c-format
msgid "Strings:"
msgstr "字符串:"

#, c-format
msgid "Preprocessor:"
msgstr "预处理指令:"

#, c-format
msgid "User 1:"
msgstr "用户定义 1:"

#, c-format
msgid "User 2:"
msgstr "用户定义 2:"

#, c-format
msgid "Bold"
msgstr "加粗"

#, c-format
msgid "Marker colors"
msgstr "标记颜色"

#, c-format
msgid "Search Marker:"
msgstr "搜索标记:"

#, c-format
msgid "User Defined Marker1:"
msgstr "用户定义的标记1:"

#, c-format
msgid "User Defined Marker2:"
msgstr "用户定义的标记2:"

#, c-format
msgid "User Defined Marker3:"
msgstr "用户定义的标记3:"

#, c-format
msgid "Folder Compare Report"
msgstr "文件夹比较报告"

#, c-format
msgid "Report &File:"
msgstr "报告文件(&F):"

#, c-format
msgid "&Style:"
msgstr "样式(&S):"

#, c-format
msgid "&Include File Compare Report"
msgstr "导入文件比较报告(&I)"

<<<<<<< HEAD
#: Merge.rc:3938FFC6
=======
>>>>>>> 730d141b
#, c-format
msgid "&Copy to Clipboard"
msgstr "复制到剪贴板(&C)"

#, c-format
msgid "Shared or Private Filter"
msgstr "共享或私有过滤器"

#, c-format
msgid "Which type of filter do you want to create?"
msgstr "您要创建哪种过滤器?"

#, c-format
msgid "Shared Filter (for all users on this machine)"
msgstr "共享过滤器 (为本机的所有用户)"

#, c-format
msgid "Private Filter (only for current user)"
msgstr "私有过滤器 (只为当前用户)"

#, c-format
msgid "Archive Support"
msgstr "压缩包支持"

#, c-format
msgid "&Enable archive file support"
msgstr "启用压缩文件支持(&E)"

#, c-format
msgid "&Detect archive type from file signature"
msgstr "根据内容检测文件类型(&D)"

#, c-format
msgid "Compare Statistics"
msgstr "比较结果统计"

#, c-format
msgid "Folders:"
msgstr "文件夹:"

#, c-format
msgid "Files:"
msgstr "文件:"

#, c-format
msgid "Different"
msgstr "不同"

#, c-format
msgid "Text:"
msgstr "文本:"

#, c-format
msgid "Binary:"
msgstr "二进制:"

#, c-format
msgid "Unique"
msgstr "仅在单侧"

#, c-format
msgid "Left:"
msgstr "左侧:"

#, c-format
msgid "Right:"
msgstr "右侧:"

#, c-format
msgid "Identical"
msgstr "完全相同"

#, c-format
msgid "Total:"
msgstr "总计:"

#, c-format
msgid "Close"
msgstr "关闭"

#, c-format
msgid "Middle:"
msgstr "中间:"

#, c-format
msgid "Missing Left:"
msgstr "左侧缺失:"

#, c-format
msgid "Missing Middle:"
msgstr "中间缺失:"

#, c-format
msgid "Missing Right:"
msgstr "右侧缺失:"

#, c-format
msgid "Affects"
msgstr "影响范围"

#, c-format
msgid "(Affects)"
msgstr "(影响)"

#, c-format
msgid "Select Codepage for"
msgstr "选择要使用的代码页"

#, c-format
msgid "&File Loading:"
msgstr "打开文件(&F):"

#, c-format
msgid "File &Saving:"
msgstr "保存文件(&S):"

#, c-format
msgid "&Use same codepage for both"
msgstr "两边使用相同的代码页(&U)"

#, c-format
msgid "&Cancel"
msgstr "取消(&C)"

#, c-format
msgid "Test Filter"
msgstr "测试过滤器"

#, c-format
msgid "Testing filter ..."
msgstr "正在测试 ..."

#, c-format
msgid "&Enter text to test:"
msgstr "键入文字用以测试(&E):"

#, c-format
msgid "&Folder Name"
msgstr "文件夹名(&F)"

#, c-format
msgid "Result:"
msgstr "结果:"

#, c-format
msgid "&Test"
msgstr "测试(&T)"

#, c-format
msgid "&Close"
msgstr "关闭(&C)"

#, c-format
msgid "&Use customized text colors"
msgstr "使用自定义的文字颜色(&U)"

#, c-format
msgid "Custom text colors"
msgstr "自定义文字颜色"

#, c-format
msgid "Whitespace:"
msgstr "空白:"

#, c-format
msgid "Regular text:"
msgstr "普通文字:"

#, c-format
msgid "Selection:"
msgstr "选中区域:"

#, c-format
msgid "Margin:"
msgstr "边缘:"

#, c-format
msgid "Backup Files"
msgstr "备份文件"

#, c-format
msgid "Create backup files in:"
msgstr "进行以下操作时创建备份文件:"

#, c-format
msgid "&Folder compare"
msgstr "文件夹比较(&F)"

#, c-format
msgid "Fil&e compare"
msgstr "文件比较(&E)"

#, c-format
msgid "Create backup files into:"
msgstr "将备份文件创建至:"

#, c-format
msgid "&Original file's folder"
msgstr "原文件所在文件夹(&O)"

#, c-format
msgid "&Global backup folder:"
msgstr "全局备份文件夹(&G):"

#, c-format
msgid "Backup filename:"
msgstr "备份文件名:"

#, c-format
msgid "&Append .bak -extension"
msgstr "添加 .bak 扩展名(&A)"

#, c-format
msgid "A&ppend timestamp"
msgstr "添加时间戳(&P)"

#, c-format
msgid "Confirm Copy"
msgstr "确认复制"

#, c-format
msgid "Are you sure you want to copy XXX items?"
msgstr "您确定要复制 XXX 个项目么?"

#, c-format
msgid "From left"
msgstr "从左侧"

#, c-format
msgid "To right"
msgstr "到右侧"

#, c-format
msgid "Yes"
msgstr "是"

#, c-format
msgid "No"
msgstr "否"

#, c-format
msgid "Plugins"
msgstr "插件"

#, c-format
msgid "&Enable plugins"
msgstr "启用插件(&E)"

#, c-format
msgid "Shell Integration"
msgstr "外壳集成"

#, c-format
msgid "Explorer"
msgstr "资源管理器"

#, c-format
msgid "E&nable advanced menu"
msgstr "启用高级菜单(&N)"

#, c-format
msgid "&Add to context menu"
msgstr "添加到上下文菜单(&A)"

#, c-format
msgid "&Register shell extension"
msgstr "注册到外壳扩展(&R)"

#, c-format
msgid "&Unregister shell extension"
msgstr "取消注册到外壳扩展(&U)"

msgid "Register shell extension for current user &only"
msgstr ""

msgid "Unregister shell extension for current user on&ly"
msgstr ""

msgctxt "Options dialog|Categories"
msgid "Folder"
msgstr "文件夹"

#, c-format
msgid "S&top after first difference"
msgstr "遇到首处差异后停止(&T)"

#, c-format
msgid "Ign&ore time differences less than 3 seconds"
msgstr "忽略小于3秒的时间差异(&O)"

#, c-format
msgid "&Include unique subfolders contents"
msgstr "包含仅在单侧的子文件夹内容(&I)"

#, c-format
msgid "&Automatically expand all subfolders"
msgstr "自动展开所有子文件夹(&A)"

#, c-format
msgid "Ignore &Reparse Points"
msgstr "忽略重新解析点(&R)"

#, c-format
msgid "&Quick compare limit (MB):"
msgstr "快速比较限制 (MB) (&Q):"

msgid "&Binary compare limit (MB):"
msgstr ""

#, c-format
msgid "&Number of compare threads (a negative value implies addition of the number of available CPU cores):"
msgstr "比较使用的线程数 (负数表示使用所有可用的 CPU 核心数) (&N):"

msgctxt "Options dialog|Categories"
msgid "Binary"
msgstr "二进制"

#, c-format
msgid "Binary File &Patterns:"
msgstr "二进制文件扩展名 (&P):"

#, c-format
msgid "Frhed settings"
msgstr "Frhed 设置"

#, c-format
msgid "View &Settings..."
msgstr "查看设置 (&S)"

#, c-format
msgid "&Binary Mode..."
msgstr "二进制模式(&B)"

#, c-format
msgid "&Character Set..."
msgstr "字符集(&C)"

msgid "Image"
msgstr "图片"

#, c-format
msgid "Image File &Patterns:"
msgstr "图片文件扩展名 (&P):"

#, c-format
msgid "&Hex View"
msgstr "十六进制查看(&H)"

#, c-format
msgid "EXT"
msgstr "EXT"

#, c-format
msgid "CAP"
msgstr "CAP"

#, c-format
msgid "NUM"
msgstr "NUM"

#, c-format
msgid "SCRL"
msgstr "SCRL"

#, c-format
msgid "OVR"
msgstr "OVR"

#, c-format
msgid "REC"
msgstr "REC"

#, c-format
msgid "\nNew Documents (Ctrl+N)"
msgstr "\n新建文档 (Ctrl+N)"

#, c-format
msgid "\nOpen (Ctrl+O)"
msgstr "\n打开 (Ctrl+O)"

#, c-format
msgid "\nSave (Ctrl+S)"
msgstr "\n保存 (Ctrl+S)"

#, c-format
msgid "Unknown error attempting to open project file"
msgstr "打开工程文件时发生未知错误"

#, c-format
msgid "Unknown error attempting to save project file"
msgstr "保存工程文件时发生未知错误"

#, c-format
msgid "Project file successfully loaded."
msgstr "成功打开工程文件."

#, c-format
msgid "Project file successfully saved."
msgstr "成功保存工程文件."

#, c-format
msgid "\nUndo (Ctrl+Z)"
msgstr "\n撤销 (Ctrl+Z)"

#, c-format
msgid "\nRedo (Ctrl+Y)"
msgstr "\n重复 (Ctrl+Y)"

#, c-format
msgid "\nFileCompare\n\n\n\nWinMerge.FileCompare\nWinMerge File Compare"
msgstr "\nFileCompare\n\n\n\nWinMerge.FileCompare\nWinMerge 文件比较"

#, c-format
msgid "\nFolderCompare\n\n\n\nWinMerge.FolderCompare\nWinMerge Folder Compare"
msgstr "\nFolderCompare\n\n\n\nWinMerge.FolderCompare\nWinMerge 文件夹比较"

msgid "Developers:\nDean Grimm, Christian List, Kimmo Varis, Jochen Tucht, Tim Gerundt, Takashi Sawanaka, Gal Hammer, Alexander Skinner"
msgstr "开发者:\nDean Grimm, Christian List, Kimmo Varis, Jochen Tucht, Tim Gerundt, Takashi Sawanaka, Gal Hammer, Alexander Skinner"

#, c-format
msgid "WinMerge comes with ABSOLUTELY NO WARRANTY. This is free software and you are welcome to redistribute it under certain circumstances; see the GNU General Public License in the Help menu for details."
msgstr "WinMerge comes with ABSOLUTELY NO WARRANTY. This is free software and you are welcome to redistribute it under certain circumstances; see the GNU General Public License in the Help menu for details."

#, c-format
msgid "&Abort"
msgstr "中止(&A)"

#, c-format
msgid "&Retry"
msgstr "重试(&R)"

#, c-format
msgid "&Ignore"
msgstr "忽略(&I)"

#, c-format
msgid "Ignore &all"
msgstr "忽略所有(&A)"

#, c-format
msgid "&Yes"
msgstr "是(&Y)"

#, c-format
msgid "Yes to &all"
msgstr "全部都是(&A)"

#, c-format
msgid "&No"
msgstr "否(&N)"

#, c-format
msgid "No to a&ll"
msgstr "全部都否(&L)"

#, c-format
msgid "&Continue"
msgstr "继续(&C)"

#, c-format
msgid "&Skip"
msgstr "跳过(&S)"

#, c-format
msgid "Skip &all"
msgstr "全部跳过(&A)"

#, c-format
msgid "Don't display this &message again."
msgstr "不再提示此消息(&M)."

#, c-format
msgid "Don't ask this &question again."
msgstr "不再询问此问题(&Q)."

#, c-format
msgid "To make this messagebox visible again, press the Reset button on the General page of the Options dialog."
msgstr "如需重新显示这些提示消息, 请在\"选项\"对话框中\"常规\"选项卡中点击\"重置\"按钮."

#, c-format
msgid "Syntax"
msgstr "语法"

#, c-format
msgid "Differences"
msgstr "差异"

#, c-format
msgid "To:"
msgstr "到:"

#, c-format
msgid "From left:"
msgstr "从左侧:"

#, c-format
msgid "To left:"
msgstr "到左侧:"

#, c-format
msgid "From right:"
msgstr "从右侧:"

#, c-format
msgid "To right:"
msgstr "到右侧:"

#, c-format
msgid "Version %1"
msgstr "版本 %1"

#, c-format
msgid "Unicode"
msgstr "Unicode"

#, c-format
msgid "X64"
msgstr "X64"

#, c-format
msgid "Options (%1)"
msgstr "选项 (%1)"

#, c-format
msgid "All message boxes are now displayed again."
msgstr "所有提示信息已经重设为显示."

#, c-format
msgid ""
"Value in Tab size -field is not in range WinMerge accepts.\n"
"\n"
"Please use values 1 - %1."
msgstr ""
"制表符宽度超出 WinMerge 的允许范围.\n"
"\n"
"请使用 1 - %1 之间的值."

#, c-format
msgid "Open"
msgstr "打开"

#, c-format
msgid "Programs|*.exe;*.bat;*.cmd|All Files (*.*)|*.*||"
msgstr "程序|*.exe;*.bat;*.cmd|所有文件 (*.*)|*.*||"

#, c-format
msgid "All Files (*.*)|*.*||"
msgstr "所有文件 (*.*)|*.*||"

#, c-format
msgid "WinMerge Project Files (*.WinMerge)|*.WinMerge||"
msgstr "WinMerge 工程文件 (*.WinMerge)|*.WinMerge||"

#, c-format
msgid "Options files (*.ini)|*.ini|All Files (*.*)|*.*||"
msgstr "配置文件 (*.ini)|*.ini|所有文件 (*.*)|*.*||"

#, c-format
msgid "Text Files (*.csv;*.asc;*.rpt;*.txt)|*.csv;*.asc;*.rpt;*.txt|All Files (*.*)|*.*||"
msgstr "文本文件 (*.csv;*.asc;*.rpt;*.txt)|*.csv;*.asc;*.rpt;*.txt|所有文件 (*.*)|*.*||"

#, c-format
msgid "HTML Files (*.htm,*.html)|*.htm;*.html|All Files (*.*)|*.*||"
msgstr "HTML 文件 (*.htm,*.html)|*.htm;*.html|所有文件 (*.*)|*.*||"

#, c-format
msgid "XML Files (*.xml)|*.xml|All Files (*.*)|*.*||"
msgstr "XML 文件 (*.xml)|*.xml|所有文件 (*.*)|*.*||"

#, c-format
msgid "Name"
msgstr "名称"

#, c-format
msgid "Location"
msgstr "位置"

#, c-format
msgid "Filters"
msgstr "过滤器"

#, c-format
msgid "[F] "
msgstr "[F] "

#, c-format
msgid "Description"
msgstr "描述"

#, c-format
msgid "Select filename for new filter"
msgstr "选择新过滤器的文件名"

#, c-format
msgid "File Filters (*.flt)|*.flt|All Files (*.*)|*.*||"
msgstr "过滤器文件 (*.flt)|*.flt|所有文件 (*.*)|*.*||"

#, c-format
msgid ""
"Cannot find file filter template file!\n"
"\n"
"Please copy file %1 to WinMerge/Filters -folder:\n"
"%2."
msgstr ""
"文件过滤器模板未找到!\n"
"\n"
"请把文件 %1 复制到 WinMerge/Filters 文件夹下."

#, c-format
msgid ""
"Cannot copy filter template file to filter folder:\n"
"%1\n"
"\n"
"Please make sure the folder exists and is writable."
msgstr ""
"无法将过滤器模板复制到以下文件夹:\n"
"%1\n"
"\n"
"请确认此文件夹存在并可以写入."

#, c-format
msgid ""
"User's filter file folder is not defined!\n"
"\n"
"Please select filter folder in Options/System."
msgstr ""
"自定义过滤器路径未设置!\n"
"\n"
"请在选项/系统中选择一个路径."

#, c-format
msgid ""
"Failed to delete the filter file:\n"
"%1\n"
"\n"
"Maybe the file is read-only?"
msgstr ""
"以下过滤器删除失败:\n"
"%1\n"
"\n"
"该文件是否为只读?"

#, c-format
msgid "Locate filter file to install"
msgstr "选择要安装的过滤器文件"

#, c-format
msgid ""
"Installing filter file failed.\n"
"\n"
"Could not copy new filter file to filter folder."
msgstr ""
"过滤器文件安装失败.\n"
"\n"
"可能无法将新过滤器文件复制到过滤器目录."

#, c-format
msgid "Filter file already exists. Overwrite existing filter?"
msgstr "过滤器文件已经存在. 是否覆盖原有过滤器?"

#, c-format
msgid "Regular expression"
msgstr "正则表达式"

#, c-format
msgid "Filters were updated. Do you want to refresh all open folder compares?\n\nIf you do not want to refresh all compares now you can select No and refresh compares later."
msgstr "过滤器已经更新. 您是否要刷新所有打开的文件夹比较?\n\n如果您不想现在刷新所有比较, 您可以选择 \"否\" 然后之后刷新比较."

#, c-format
msgid "Folder Comparison Results"
msgstr "文件夹比较结果"

#, c-format
msgid "File Comparison"
msgstr "文件比较"

#, c-format
msgid "Untitled left"
msgstr "未命名 左"

#, c-format
msgid "Untitled middle"
msgstr "未命名 中"

#, c-format
msgid "Untitled right"
msgstr "未命名 右"

#, c-format
msgid "Theirs File"
msgstr "他们的文件"

#, c-format
msgid "Mine File"
msgstr "我的文件"

#, c-format
msgid "Ln: %s  Col: %d/%d  Ch: %d/%d  EOL: %s"
msgstr "行: %s  列: %d/%d  字符: %d/%d  换行符: %s"

#, c-format
msgid "Line: %s"
msgstr "行: %s"

#, c-format
msgid "Ln: %s  Col: %d/%d  Ch: %d/%d"
msgstr "行: %s  列: %d/%d  字符: %d/%d"

#, c-format
msgid "Merge"
msgstr "合并"

#, c-format
msgid "Difference %1 of %2"
msgstr "第 %1 处差异(共 %2 处)"

#, c-format
msgid "%1 Differences Found"
msgstr "共找到 %1 处差异"

#, c-format
msgid "1 Difference Found"
msgstr "找到 1 处差异"

#. Abbreviation from "Read Only"
#, c-format
msgid "RO"
msgstr "只读"

#, c-format
msgid "Item %1 of %2"
msgstr "第 %1 项目, 共 %2"

#, c-format
msgid "Items: %1"
msgstr "项目: %1"

#, c-format
msgid "Select two existing folders or files to compare"
msgstr "选择两个已存在的文件夹或文件进行比较"

#, c-format
msgid "Folder Selection"
msgstr "选择文件夹"

#, c-format
msgid "Select two (or three) folders or two (or three) files to compare."
msgstr "选择两个(或三个)文件夹或两个(或三个)文件进行比较."

#, c-format
msgid "Left (1st) path is invalid!"
msgstr "左侧 (第1个) 路径无效!"

#, c-format
msgid "Middle (2nd) path is invalid!"
msgstr "中间 (第2个) 路径无效!"

#, c-format
msgid "Right (2nd) path is invalid!"
msgstr "右侧 (第2个) 路径无效!"

#, c-format
msgid "Right (3rd) path is invalid!"
msgstr "右侧 (第3个) 路径无效!"

#, c-format
msgid "Both paths are invalid!"
msgstr "两个路径都无效!"

#, c-format
msgid "Left (1st) and Middle (2nd) paths are invalid!"
msgstr "左侧 (第1个) 和中间 (第2个) 路径无效!"

#, c-format
msgid "Left (1st) and Right (3rd) paths are invalid!"
msgstr "左侧 (第1个) 和右侧 (第3个) 路径无效!"

#, c-format
msgid "Middle (2nd) and Right (3rd) paths are invalid!"
msgstr "中间 (第2个) 和右侧 (第3个) 路径无效!"

#, c-format
msgid "All paths are invalid!"
msgstr "所有路径都无效!"

#, c-format
msgid "Only enabled for File comparisons"
msgstr "仅文件比较启用"

#, c-format
msgid "Cannot compare file and folder!"
msgstr "不能在文件和文件夹之间进行比较!"

#, c-format
msgid "File not found: %1"
msgstr "找不到文件: %1"

#, c-format
msgid "File not unpacked: %1"
msgstr "文件未解包: %1"

#, c-format
msgid ""
"Cannot open file\n"
"%1\n"
"\n"
"%2"
msgstr ""
"无法打开文件\n"
"%1\n"
"\n"
"%2"

#, c-format
msgid "Failed to parse conflict file."
msgstr "解析冲突文件时失败."

#, c-format
msgid "The file\n%1\nis not a conflict file."
msgstr "文件\n%1\n不是一个冲突文件."

#, c-format
msgid "Save As"
msgstr "另存为"

#, c-format
msgid "Save changes to %1?"
msgstr "保存更改到 %1?"

#, c-format
msgid "%1 is marked read-only. Would you like to override the read-only file ? (No to save as new filename.)"
msgstr "%1 标记为只读. 您希望覆盖只读文件吗? (选\"否\"使用其它文件名保存.)"

#, c-format
msgid "Error backing up file"
msgstr "备份文件时出错"

#, c-format
msgid ""
"Unable to backup original file:\n"
"%1\n"
"\n"
"Continue anyway?"
msgstr ""
"无法备份原文件:\n"
"%1\n"
"\n"
"仍然继续吗?"

#, c-format
msgid ""
"Saving file failed.\n"
"%1\n"
"%2\n"
"Do you want to:\n"
"\t-use a different filename (Press Ok)\n"
"\t-abort the current operation (Press Cancel)?"
msgstr ""
"保存文件失败.\n"
"%1\n"
"%2\n"
"请选择:\n"
"\t-使用其它文件名保存 (点击\"确定\")\n"
"\t-中止当前操作 (点击\"取消\")?"

#, c-format
msgid ""
"Plugin '%2' cannot pack your changes to the left file back into '%1'.\n"
"\n"
"The original file will not be changed.\n"
"\n"
"Do you want to save the unpacked version to another file?"
msgstr ""
"插件 '%2' 无法将您对左侧文件的修改打包到 '%1' 中.\n"
"\n"
"原文件不会改变.\n"
"\n"
"您是否要将未打包的版本保存为其它文件?"

#, c-format
msgid ""
"Plugin '%2' cannot pack your changes to the right file back into '%1'.\n"
"\n"
"The original file will not be changed.\n"
"\n"
"Do you want to save the unpacked version to another file?"
msgstr ""
"插件 '%2' 无法将您对右侧文件的修改打包到 '%1' 中.\n"
"\n"
"原文件不会改变.\n"
"\n"
"您是否要将未打包的版本保存为其它文件?"

#, c-format
msgid ""
"Another application has updated file\n"
"%1\n"
"since WinMerge loaded it.\n"
"\n"
"Overwrite changed file?"
msgstr ""
"%1\n"
"在 WinMerge 打开此文件后,\n"
"其它程序又对它进行了修改.\n"
"\n"
"要覆盖已被修改的文件吗?"

#, c-format
msgid ""
"%1\n"
"is marked read-only. Would you like to override the read-only item?"
msgstr ""
"%1\n"
"文件标记为只读. 您要覆盖只读的文件吗?"

#, c-format
msgid "Another application has updated file\n%1\nsince WinMerge scanned it last time.\n\nDo you want to reload the file?"
msgstr "其他应用程序已经更新了文件\n%1\nWinMerge 已经扫描了该文件的最后时间.\n\n您是否要重新加载该文件?"

#, c-format
msgid "Save Left File As"
msgstr "左侧文件另存为"

#, c-format
msgid "Save Middle File As"
msgstr "中间文件另存为"

#, c-format
msgid "Save Right File As"
msgstr "右侧文件另存为"

#, c-format
msgid "The file\n%1\nhas disappeared. Please save a copy of the file to continue."
msgstr "文件\n%1\n已经不存在. 请保存文件的副本继续."

#, c-format
msgid ""
"Cannot merge differences when documents are not in synch.\n"
"\n"
"Refresh documents before continuing."
msgstr ""
"文档不同步, 无法进行合并.\n"
"\n"
"请刷新文档后再继续."

msgid "Break at whitespace"
msgstr "以空白分隔"

msgid "Break at whitespace or punctuation"
msgstr "以空白或标点分隔"

#, c-format
msgid "Right to Left (%1)"
msgstr "右侧到左侧 (%1)"

#, c-format
msgid "Right to Middle (%1)"
msgstr "右侧到中间 (%1)"

#, c-format
msgid "Middle to Left (%1)"
msgstr "中间到左侧 (%1)"

#, c-format
msgid "Middle to Right (%1)"
msgstr "中间到右侧 (%1)"

#, c-format
msgid "Left to Right (%1)"
msgstr "左侧到右侧 (%1)"

#, c-format
msgid "Left to Middle (%1)"
msgstr "左侧到中间 (%1)"

#, c-format
msgid "Left to... (%1)"
msgstr "左侧到... (%1)"

#, c-format
msgid "Middle to... (%1)"
msgstr "中间到... (%1)"

#, c-format
msgid "Right to... (%1)"
msgstr "右侧到... (%1)"

#, c-format
msgid "Both to... (%1)"
msgstr "两者到... (%1)"

#, c-format
msgid "All to... (%1)"
msgstr "全部到... (%1)"

#, c-format
msgid "Differences to... (%1)"
msgstr "差异到... (%1)"

#, c-format
msgid "Left (%1)"
msgstr "左侧 (%1)"

#, c-format
msgid "Middle (%1)"
msgstr "中间 (%1)"

#, c-format
msgid "Right (%1)"
msgstr "右侧 (%1)"

#, c-format
msgid "Both (%1)"
msgstr "两侧 (%1)"

#, c-format
msgid "All (%1)"
msgstr "全部 (%1)"

#, c-format
msgid "Left side - select destination folder:"
msgstr "左侧 - 请选择目标文件夹:"

#, c-format
msgid "Middle side - select destination folder:"
msgstr "中间 - 请选择目标文件夹:"

#, c-format
msgid "Right side - select destination folder:"
msgstr "右侧 - 请选择目标文件夹:"

#, c-format
msgid "(%1 Files Affected)"
msgstr "(影响 %1 个文件)"

#, c-format
msgid "(%1 of %2 Files Affected)"
msgstr "(影响 %2 文件中的 %1 个)"

#, c-format
msgid ""
"Are you sure you want to delete\n"
"\n"
"%1 ?"
msgstr ""
"您确定要删除\n"
"\n"
"%1\n"
"吗?"

#, c-format
msgid "Are you sure you want to copy:"
msgstr "您确定要复制:"

#, c-format
msgid "Are you sure you want to copy %d items:"
msgstr "您确定要复制 %d 个项目:"

#, c-format
msgid ""
"Operation aborted!\n"
"\n"
"Folder contents at disks has changed, path\n"
"%1\n"
"was not found.\n"
"\n"
"Please refresh the compare."
msgstr ""
"操作中止!\n"
"\n"
"磁盘上的文件夹内容已经改变, 路径\n"
"%1\n"
"未找到.\n"
"\n"
"请刷新比较窗口."

#, c-format
msgid "Are you sure you want to move:"
msgstr "您确定要移动:"

#, c-format
msgid "Are you sure you want to move %d items:"
msgstr "您确定要移动 %d 个项目:"

#, c-format
msgid "Confirm Move"
msgstr "确认移动"

#, c-format
msgid "You are about to close the window that is comparing folders. Are you sure you want to close the window?"
msgstr "您正要关闭正在比较文件夹的窗口. 您确定要关闭这些窗口吗?"

#, c-format
msgid "Failed to execute external editor: %1"
msgstr "外部编辑器运行失败: %1"

#, c-format
msgid "Unknown archive format"
msgstr "未知的压缩包格式"

#, c-format
msgid "Filename"
msgstr "文件名称"

msgctxt "DirView|ColumnHeader"
msgid "Folder"
msgstr "文件夹"

#, c-format
msgid "Comparison result"
msgstr "比较结果"

#, c-format
msgid "Left Date"
msgstr "左侧日期"

#, c-format
msgid "Right Date"
msgstr "右侧日期"

#, c-format
msgid "Middle Date"
msgstr "中间日期"

#, c-format
msgid "Extension"
msgstr "扩展名"

#, c-format
msgid "Left Size"
msgstr "左侧文件大小"

#, c-format
msgid "Right Size"
msgstr "右侧文件大小"

#, c-format
msgid "Middle Size"
msgstr "中间文件大小"

#, c-format
msgid "Right Size (Short)"
msgstr "右侧文件大小 (简短)"

#, c-format
msgid "Left Size (Short)"
msgstr "左侧文件大小 (简短)"

#, c-format
msgid "Middle Size (Short)"
msgstr "中间文件大小 (简短)"

#, c-format
msgid "Left Creation Time"
msgstr "左侧建立时间"

#, c-format
msgid "Right Creation Time"
msgstr "右侧建立时间"

#, c-format
msgid "Middle Creation Time"
msgstr "中间创建时间"

#, c-format
msgid "Newer File"
msgstr "较新的文件"

#, c-format
msgid "Left File Version"
msgstr "左侧文件版本"

#, c-format
msgid "Right File Version"
msgstr "右侧文件版本"

#, c-format
msgid "Middle File Version"
msgstr "中间文件版本"

#, c-format
msgid "Short Result"
msgstr "简短的结果"

#, c-format
msgid "Left Attributes"
msgstr "左侧属性"

#, c-format
msgid "Right Attributes"
msgstr "右侧属性"

#, c-format
msgid "Middle Attributes"
msgstr "中间属性"

#, c-format
msgid "Left EOL"
msgstr "左侧换行符"

#, c-format
msgid "Middle EOL"
msgstr "中间换行符"

#, c-format
msgid "Right EOL"
msgstr "右侧换行符"

#, c-format
msgid "Left Encoding"
msgstr "左侧文件编码"

#, c-format
msgid "Right Encoding"
msgstr "右侧文件编码"

#, c-format
msgid "Middle Encoding"
msgstr "中间文件编码"

#, c-format
msgid "Ignored Diff."
msgstr "忽略的差异."

msgctxt "DirView|ColumnHeader"
msgid "Binary"
msgstr "二进制"

#, c-format
msgid "Unable to compare files"
msgstr "无法比较文件"

#, c-format
msgid "Item aborted"
msgstr "项目取消"

#, c-format
msgid "File skipped"
msgstr "文件已跳过"

#, c-format
msgid "Folder skipped"
msgstr "文件夹已跳过"

#, c-format
msgid "Left only: %1"
msgstr "仅在左侧: %1"

#, c-format
msgid "Middle only: %1"
msgstr "仅在中间: %1"

#, c-format
msgid "Right only: %1"
msgstr "仅在右侧: %1"

#, c-format
msgid "Does not exist in %1"
msgstr "%1 中不存在"

#, c-format
msgid "Binary files are identical"
msgstr "二进制文件完全相同"

#, c-format
msgid "Binary files are different"
msgstr "二进制文件不同"

#, c-format
msgid "Files are different"
msgstr "文件不同"

#, c-format
msgid "Folders are different"
msgstr "文件夹不同"

#, c-format
msgid "Left Only"
msgstr "只存在左侧"

#, c-format
msgid "Right Only"
msgstr "只存在右侧"

#, c-format
msgid "Middle Only"
msgstr "只存在中间"

#, c-format
msgid "No item in left"
msgstr "左侧无项目"

#, c-format
msgid "No item in right"
msgstr "右侧无项目"

#, c-format
msgid "No item in middle"
msgstr "中间无项目"

#, c-format
msgid "Error"
msgstr "错误"

#, c-format
msgid "Text files are identical"
msgstr "文本文件完全相同"

#, c-format
msgid "(Middle and right are identical)"
msgstr "(中间和右侧完全相同)"

#, c-format
msgid "(Left and right are identical)"
msgstr "(左侧和右侧完全相同)"

#, c-format
msgid "(Left and middle are identical)"
msgstr "(左侧和中间完全相同)"

#, c-format
msgid "Text files are different"
msgstr "文本文件不同"

#, c-format
msgid "Elapsed time: %ld ms"
msgstr "执行时间: %ld 毫秒"

#, c-format
msgid "1 item selected"
msgstr "选择了 1 个项目"

#, c-format
msgid "%1 items selected"
msgstr "选择了 %1 个项目"

#, c-format
msgid "Filename or folder name."
msgstr "文件名或文件夹名."

#, c-format
msgid "Subfolder name when subfolders are included."
msgstr "所处的子文件夹名."

#, c-format
msgid "Comparison result, long form."
msgstr "比较结果, 较长的格式."

#, c-format
msgid "Left side modification date."
msgstr "左侧的最后修改日期."

#, c-format
msgid "Right side modification date."
msgstr "右侧的最后修改日期."

#, c-format
msgid "Middle side modification date."
msgstr "中间的最后修改日期."

#, c-format
msgid "File's extension."
msgstr "文件的扩展名."

#, c-format
msgid "Left file size in bytes."
msgstr "左侧文件大小字节数."

#, c-format
msgid "Right file size in bytes."
msgstr "右侧文件大小字节数."

#, c-format
msgid "Middle file size in bytes."
msgstr "中间文件大小字节数."

#, c-format
msgid "Left file size abbreviated."
msgstr "左侧文件大小的简短表示."

#, c-format
msgid "Right file size abbreviated."
msgstr "右侧文件大小的简短表示."

#, c-format
msgid "Middle file size abbreviated."
msgstr "中间文件大小的简短表示."

#, c-format
msgid "Left side creation time."
msgstr "左侧的创建时间."

#, c-format
msgid "Right side creation time."
msgstr "右侧的创建时间."

#, c-format
msgid "Middle side creation time."
msgstr "中间的创建时间."

#, c-format
msgid "Tells which side has newer modification date."
msgstr "显示哪边是较晚修改过的."

#, c-format
msgid "Left side file version, only for some filetypes."
msgstr "左侧文件的版本, 只对一些文件类型有效."

#, c-format
msgid "Right side file version, only for some filetypes."
msgstr "右侧文件的版本, 只对一些文件类型有效."

#, c-format
msgid "Middle side file version, only for some filetypes."
msgstr "中间文件的版本, 只对一些文件类型有效."

#, c-format
msgid "Short comparison result."
msgstr "简短格式的比较结果."

#, c-format
msgid "Left side attributes."
msgstr "左侧的属性."

#, c-format
msgid "Right side attributes."
msgstr "右侧的属性."

#, c-format
msgid "Middle side attributes."
msgstr "中间的属性."

#, c-format
msgid "Left side file EOL type"
msgstr "左侧文件的换行符类型"

#, c-format
msgid "Right side file EOL type"
msgstr "右侧文件的换行符类型"

#, c-format
msgid "Middle side file EOL type"
msgstr "中间文件的换行符类型"

#, c-format
msgid "Left side encoding."
msgstr "左侧文件的字符编码."

#, c-format
msgid "Right side encoding."
msgstr "右侧文件的字符编码."

#, c-format
msgid "Middle side encoding."
msgstr "中间文件的字符编码."

#, c-format
msgid "Number of ignored differences in file. These differences are ignored by WinMerge and cannot be merged."
msgstr "文件中已忽略的差异数. 由 WinMerge 忽略的差异, 无法对它们进行合并."

#, c-format
msgid "Number of differences in file. This number does not include ignored differences."
msgstr "文件中的差异数. 不包括忽略的差异."

#, c-format
msgid "Shows an asterisk (*) if the file is binary."
msgstr "在二进制文件处显示星号(*)."

#, c-format
msgid "Compare %1 with %2"
msgstr "比较 %1 和 %2"

#, c-format
msgid "Comma-separated list"
msgstr "逗号分隔的列表"

#, c-format
msgid "Tab-separated list"
msgstr "制表符分隔的列表"

#, c-format
msgid "Simple HTML"
msgstr "简单 HTML"

#, c-format
msgid "Simple XML"
msgstr "简单 XML"

#, c-format
msgid "The report file already exists. Do you want to overwrite existing file?"
msgstr "报告文件已经存在, 您是否要覆盖已经存在的文件?"

#, c-format
msgid ""
"Error creating the report:\n"
"%1"
msgstr ""
"创建报告时出错:\n"
"%1"

#, c-format
msgid "The report has been created successfully."
msgstr "报告创建成功."

#, c-format
msgid "The same file is opened in both panels."
msgstr "两侧打开的是同一个文件."

#, c-format
msgid "The selected files are identical."
msgstr "选择的文件完全相同."

#, c-format
msgid "An error occurred while comparing the files."
msgstr "比较文件时发生错误."

#, c-format
msgid "Temporary files could not be created. Check your temporary path settings."
msgstr "无法创建临时文件. 请检查您的临时路径设置."

#, c-format
msgid ""
"These files use different carriage return types.\n"
"\n"
"Do you want to treat all carriage return types as equivalent for this comparison?\n"
"\n"
"Note: If you always want to treat all carriage return types as equivalent, set the option 'Ignore carriage return differences..' in the Compare tab of the options dialog (available under Edit/Options)."
msgstr ""
"文件含有不同的换行符\n"
"\n"
"您要在此次比较中忽略换行符的差别吗?\n"
"\n"
"提示: 如果您想总是忽略换行符的不同, 请在\"编辑/选项\"的\"比较\"选项卡中勾选\"忽略换行符差异\"."

#, c-format
msgid "The selected folder is invalid."
msgstr "选中的文件夹无效."

#, c-format
msgid "Cannot open a binary file to editor."
msgstr "无法用编辑器打开二进制文件."

#, c-format
msgid "The folder exists only in other side and cannot be opened.\n\nDo you want to create a matching folder:\n%1\nto the other side and open these folders?"
msgstr "这个文件夹只存在于一侧所以无法打开.\n\n是否要在另一侧创建一个对应的文件夹:\n%1\n并且打开这两个文件夹?"

#, c-format
msgid "Do you want to move to the next file?"
msgstr "您是否要移动到下一个文件?"

#, c-format
msgid "Do you want to move to the previous file?"
msgstr "您是否要移动到上一个文件?"

#, c-format
msgid "Do you want to move to the next page?"
msgstr "您是否要移动到下一页?"

#, c-format
msgid "Do you want to move to the previous page?"
msgstr "您是否要移动到上一页?"

#, c-format
msgid ""
"Different codepages found in left (cp%d) and right (cp%d) files. \n"
"Displaying each file in its codepage will give a better display but merging/copying will be dangerous.\n"
"Would you like to treat both files as being in the default Windows codepage (recommended)?"
msgstr ""
"左右两侧为不同代码页的文件 (左侧为 cp%d, 右侧为 cp%d).\n"
"分别以不同代码页显示将会有较好的效果, 但是合并/复制会有风险.\n"
"您是否要以 Windows 默认的代码页显示两个文件吗 (推荐)?"

#, c-format
msgid "Information lost due to encoding errors: both files"
msgstr "由于文件的字符编码错误导致两个文件信息丢失"

#, c-format
msgid "Information lost due to encoding errors: first file"
msgstr "由于文件的字符编码错误导致第一个文件信息丢失"

#, c-format
msgid "Information lost due to encoding errors: second file"
msgstr "由于文件的字符编码错误导致第二个文件信息丢失"

#, c-format
msgid "Information lost due to encoding errors: third file"
msgstr "由于文件的字符编码错误导致第三个文件信息丢失"

#, c-format
msgid "No difference"
msgstr "没有差异"

#, c-format
msgid "Line difference"
msgstr "行内差异"

#, c-format
msgid "Replaced %1 string(s)."
msgstr "已替换 %1 个字符串."

#, c-format
msgid "Cannot find string \"%s\""
msgstr "找不到字符串 \"%s\""

#, c-format
msgid "You are now entering Merge Mode. If you want to turn off Merge Mode, press F9 key"
msgstr "您正在进入合并模式. 如果您想关闭合并模式, 请按 F9"

#, c-format
msgid "The number of automatically merged changes: %1\nThe number of unresolved conflicts: %2"
msgstr "自动合并的变更数: %1\n未解决的冲突数: %2"

#, c-format
msgid "The change of codepage has been merged"
msgstr "代码页的变更已经被合并"

#, c-format
msgid "The changes of codepage are conflicting"
msgstr "代码页的变更存在冲突"

#, c-format
msgid "The change of EOL has been merged"
msgstr "换行符的变更已经被合并"

#, c-format
msgid "The changes of EOL are conflicting"
msgstr "换行符的变更存在冲突"

#, c-format
msgid "Location Pane"
msgstr "定位窗格"

#, c-format
msgid "Diff Pane"
msgstr "差异窗格"

#, c-format
msgid "Patch file successfully written."
msgstr "补丁文件写入成功."

#, c-format
msgid "1. item is not found or is directory!"
msgstr "1. 项目未找到或者它是一个文件夹!"

#, c-format
msgid "2. item is not found or is directory!"
msgstr "2. 项目未找到或者它是一个文件夹!"

#, c-format
msgid "The patch file already exists. Do you want to overwrite it?"
msgstr "补丁文件已经存在. 您是否要覆盖它?"

#, c-format
msgid "[%1 files selected]"
msgstr "[选中 %1 个文件]"

#, c-format
msgid "Normal"
msgstr "正常格式 (Normal)"

#, c-format
msgid "Context"
msgstr "上下文格式 (Context)"

#, c-format
msgid "Unified"
msgstr "合并格式 (Unified)"

#, c-format
msgid "Could not write to file %1."
msgstr "无法写入文件 %1."

#, c-format
msgid "The specified output path is not an absolute path: %1"
msgstr "指定的路径不是绝对路径: %1"

#, c-format
msgid "Specify an output file"
msgstr "请指定输出文件"

#, c-format
msgid "Cannot create a patch file from binary files."
msgstr "无法为二进制文件创建补丁."

#, c-format
msgid "Cannot create a patch file from directories."
msgstr "无法为文件夹创建补丁."

#, c-format
msgid ""
"Please save all files first.\n"
"\n"
"Creating a patch requires that there are no unsaved changes in files."
msgstr ""
"请先保存所有文件.\n"
"\n"
"创建补丁时要求文件中没有未保存的变更."

#, c-format
msgid "Folder does not exist."
msgstr "文件夹不存在."

#, c-format
msgid ""
"Archive support is not enabled.\n"
"All needed components (7-zip and/or Merge7z*.dll) for archive support cannot be found.\n"
"See manual for more info about archive support and how to enable it."
msgstr ""
"没有启用压缩包支持.\n"
"没有找到支持压缩包所需要的组件 (7-zip 或 Merge7z*.dll).\n"
"请查看手册获得有关压缩包支持及如何启用的更多信息."

#, c-format
msgid "Select file for export"
msgstr "选择导出文件"

#, c-format
msgid "Select file for import"
msgstr "选择导入文件"

#, c-format
msgid "Options imported from the file."
msgstr "选项已从文件导入."

#, c-format
msgid "Options exported to the file."
msgstr "选项已经导出到文件."

#, c-format
msgid "Failed to import options from the file."
msgstr "选项导入失败."

#, c-format
msgid "Failed to write options to the file."
msgstr "选项导出失败."

#, c-format
msgid ""
"You are about to close several compare windows.\n"
"\n"
"Do you want to continue?"
msgstr "您正要关闭多个比较窗口.\n是否继续?"

#, c-format
msgid "Mixed"
msgstr "混合"

msgctxt "EOL Type"
msgid "Binary"
msgstr "二进制"

#, c-format
msgid "None"
msgstr "无"

#, c-format
msgid "Type"
msgstr "类型"

#, c-format
msgid "Unpacker"
msgstr "解包器"

#, c-format
msgid "Prediffer"
msgstr "预处理器"

#, c-format
msgid "Editor script"
msgstr "编辑器脚本"

#, c-format
msgid "\nDifference in the Current Line"
msgstr "\n当前行中差异"

#, c-format
msgid "\nOptions"
msgstr "\n选项"

#, c-format
msgid "\nRefresh (F5)"
msgstr "\n刷新 (F5)"

#, c-format
msgid "\nPrevious Difference (Alt+Up)"
msgstr "\n上一处差异 (Alt+Up)"

#, c-format
msgid "\nNext Difference (Alt+Down)"
msgstr "\n下一处差异 (Alt+Down)"

#, c-format
msgid "\nPrevious Conflict (Alt+Shift+Up)"
msgstr "\n上一处冲突 (Alt+Shift+Up)"

#, c-format
msgid "\nNext Conflict (Alt+Shift+Down)"
msgstr "\n下一处冲突 (Alt+Shift+Down)"

#, c-format
msgid "\nFirst Difference (Alt+Home)"
msgstr "\n第一处差异 (Alt+Home)"

#, c-format
msgid "\nCurrent Difference (Alt+Enter)"
msgstr "\n当前差异 (Alt+Enter)"

#, c-format
msgid "\nLast Difference (Alt+End)"
msgstr "\n最后一处差异 (Alt+End)"

#, c-format
msgid "\nCopy Right (Alt+Right)"
msgstr "\n复制到右侧 (Alt+Right)"

#, c-format
msgid "\nCopy Left (Alt+Left)"
msgstr "\n复制到左侧 (Alt+Left)"

#, c-format
msgid "\nCopy Right and Advance (Ctrl+Alt+Right)"
msgstr "\n复制到右侧并前进 (Ctrl+Alt+Right)"

#, c-format
msgid "\nCopy Left and Advance (Ctrl+Alt+Left)"
msgstr "\n复制到左侧并前进 (Ctrl+Alt+Left)"

#, c-format
msgid "\nAll Right"
msgstr "\n全部复制到右侧"

#, c-format
msgid "\nAll Left"
msgstr "\n全部复制到左侧"

#, c-format
msgid "\nAuto Merge (Ctrl+Alt+M)"
msgstr "\n自动合并 (Ctrl+Alt+M)"

#, c-format
msgid "The adapted unpacker is applied to both files (one file only needs the extension)"
msgstr "在两个文件上应用适当的解包程序 (文件只需要有适当的扩展名)"

#, c-format
msgid "No prediffer (normal)"
msgstr "不使用预处理器 (正常)"

#, c-format
msgid "Suggested plugins"
msgstr "推荐的插件"

#, c-format
msgid "Other plugins"
msgstr "其它插件"

#, c-format
msgid "Private Build: %1"
msgstr "Private Build: %1"

#, c-format
msgid "Your software is up to date"
msgstr "您的软件是最新的"

#, c-format
msgid "A new version of WinMerge is available.\n%1 is now available (you have %2). Would you like to download it now?"
msgstr "WinMerge 的新版本已经可用.\n当前最新版本为 %1 (您当前使用的为 %2). 您是否要现在下载?"

#, c-format
msgid "Failed to download latest version information"
msgstr "下载最新版本信息失败"

#, c-format
msgid "Plugin Settings"
msgstr "插件设置"

#, c-format
msgid "WSH not found - .sct scripts disabled"
msgstr "WSH 未找到 - .sct 脚本已禁用"

#, c-format
msgid "<None>"
msgstr "<无>"

#, c-format
msgid "<Automatic>"
msgstr "<自动>"

#, c-format
msgid "G&oto Line %1"
msgstr "转到第 %1 行(&O)"

#, c-format
msgid "Disabled"
msgstr "禁用"

#, c-format
msgid "From file system"
msgstr "由文件系统选择"

#, c-format
msgid "From MRU list"
msgstr "由最近使用的文件选择"

#, c-format
msgid "No Highlighting"
msgstr "无高亮"

#, c-format
msgid "Batch"
msgstr "批处理文件"

msgid "Lua"
msgstr "Lua"

#, c-format
msgid "Portable Object"
msgstr "Portable Object"

#, c-format
msgid "Resources"
msgstr "资源文件"

#, c-format
msgid "Shell"
msgstr "Shell"

#, c-format
msgid "VHDL"
msgstr "VHDL"

#, c-format
msgid "Close &Left Tabs"
msgstr "关闭左侧标签页(&L)"

#, c-format
msgid "Close R&ight Tabs"
msgstr "关闭右侧标签页(&R)"

#, c-format
msgid "Close &Other Tabs"
msgstr "关闭其他标签页(&O)"

#, c-format
msgid "Enable &Auto Max Width"
msgstr "启用自动最大宽度(&A)"

#, c-format
msgid "frhed is not installed"
msgstr "frhed 没有安装"

#, c-format
msgid "%1 does not exist. Do you want to create it?"
msgstr "%1 不存在. 是否要创建它?"

#, c-format
msgid "Failed to create folder."
msgstr "创建文件夹失败."

#, c-format
msgid "You can specify the following parameters to the path:\n$file: Path name of the current file\n$linenum: Line number of the current cursor position"
msgstr "您可以在路径中指定下列参数:\n$file: 当前文件的路径名\n$linenum: 当前游标位置的行号"
<|MERGE_RESOLUTION|>--- conflicted
+++ resolved
@@ -347,14 +347,9 @@
 msgid "&Translations"
 msgstr "翻译(&T)"
 
-<<<<<<< HEAD
-#: Merge.rc:3938FFC2
 msgid "&Check For Updates"
 msgstr ""
 
-#: Merge.rc:1C6125F4
-=======
->>>>>>> 730d141b
 #, c-format
 msgid "C&onfiguration"
 msgstr "配置(&O)"
@@ -363,10 +358,6 @@
 msgid "&GNU General Public License"
 msgstr "GNU General Public License(&G)"
 
-<<<<<<< HEAD
-#: Merge.rc:3938FFC3
-=======
->>>>>>> 730d141b
 #, c-format
 msgid "&About WinMerge..."
 msgstr "关于 WinMerge(&A)..."
@@ -662,10 +653,6 @@
 msgid "&Toggle Bookmark\tCtrl+F2"
 msgstr "设置/取消(&T)\tCtrl+F2"
 
-<<<<<<< HEAD
-#: Merge.rc:3938FFC4
-=======
->>>>>>> 730d141b
 #, c-format
 msgid "&Next Bookmark\tF2"
 msgstr "下一个(&N)\tF2"
@@ -1381,10 +1368,6 @@
 msgid "New"
 msgstr "新建"
 
-<<<<<<< HEAD
-#: Merge.rc:3938FFC5
-=======
->>>>>>> 730d141b
 #, c-format
 msgid "&Background color:"
 msgstr "背景颜色(&B)"
@@ -1939,10 +1922,6 @@
 msgid "&Include File Compare Report"
 msgstr "导入文件比较报告(&I)"
 
-<<<<<<< HEAD
-#: Merge.rc:3938FFC6
-=======
->>>>>>> 730d141b
 #, c-format
 msgid "&Copy to Clipboard"
 msgstr "复制到剪贴板(&C)"
