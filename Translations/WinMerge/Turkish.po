# This file is part from WinMerge <https://winmerge.org/>
# Released under the "GNU General Public License"
#
# Translators:
# * Afyonlu <afyonlu@users.sourceforge.net>
# * Ozkan UNVER <turquaz37915 at users.sourceforge.net>
# * Kaya Zeren <translator at zeron.net>
#
msgid ""
msgstr ""
"Project-Id-Version: WinMerge\n"
"Report-Msgid-Bugs-To: https://bugs.winmerge.org/\n"
"POT-Creation-Date: 2021-04-20 22:26+0000\n"
"PO-Revision-Date: 2021-05-24 08:39+0300\n"
"Last-Translator: Kaya Zeren <translator@zeron.net>\n"
"Language-Team: Turkish <winmerge-translate@lists.sourceforge.net>\n"
"Language: tr\n"
"MIME-Version: 1.0\n"
"Content-Type: text/plain; charset=UTF-8\n"
"Content-Transfer-Encoding: 8bit\n"
"X-Poedit-SourceCharset: UTF-8\n"
"X-Poedit-Basepath: ..\n"
"X-Generator: Poedit 2.4.3\n"

#. LANGUAGE, SUBLANGUAGE
msgid "LANG_ENGLISH, SUBLANG_ENGLISH_US"
msgstr "LANG_TURKISH, SUBLANG_DEFAULT"

msgid "C&opy to Right"
msgstr "Sağa k&opyala"

msgid "Cop&y to Left"
msgstr "Sola kop&yala"

msgid "Copy &from Left"
msgstr "So&ldan kopyala"

msgid "Copy fro&m Right"
msgstr "Sağ&dan kopyala"

msgid "Copy Selected Line(s) to Right"
msgstr "Seçilmiş satır(lar)ı sağa kopyala"

msgid "Copy Selected Line(s) to Left"
msgstr "Seçilmiş satır(lar)ı sola kopyala"

msgid "Copy Selected Line(s) from Left"
msgstr "Seçilmiş satır(lar)ı soldan kopyala"

msgid "Copy Selected Line(s) from Right"
msgstr "Seçilmiş satır(lar)ı sağdan kopyala"

msgid "&Select Line Difference\tF4"
msgstr "Satır &farkını seç\tF4"

msgid "Add this change to Substitution &Filters"
msgstr "&Bu değişikliği Değişiklik Süzgeçlerine ekle"

msgid "&Undo"
msgstr "Geri a&l"

msgid "&Redo"
msgstr "&Yinele"

msgid "Cu&t"
msgstr "&Kes"

msgid "&Copy"
msgstr "K&opyala"

msgid "&Paste"
msgstr "Ya&pıştır"

msgid "&Go to...\tCtrl+G"
msgstr "&Git...\tCtrl+G"

msgid "Go to Moved Line Between Left and Middle\tCtrl+Shift+G"
msgstr "Sol ve orta arasındaki taşınmış satıra git\tCtrl+Shift+G"

msgid "Go to Moved Line Between Middle and Right\tCtrl+Alt+G"
msgstr "Orta ve sağ arasındaki taşınmış satıra git\tCtrl+Alt+G"

msgid "Op&en"
msgstr "&Aç"

msgid "With &Registered Application"
msgstr "Kayıtlı &uygulama ile"

msgid "With &External Editor\tCtrl+Alt+E"
msgstr "Dış düz&enleyici ile\tCtrl+Alt+E"

msgid "&With..."
msgstr "&Birlikte aç..."

msgid "Open &Parent Folder..."
msgstr "Üs&t klasörü aç..."

msgid "S&hell Menu"
msgstr "&Sağ tık menüsü"

msgid "View &Differences"
msgstr "&Farklılıkları görüntüle"

msgid "Diff &Block Size"
msgstr "Farklılık &bloğu boyutu"

msgid "&Ignore Color Difference (Color Distance Threshold)"
msgstr "&Renk farkı yok sayılsın (renk farkı eşiği)"

msgid "Ins&ertion/Deletion Detection"
msgstr "&Ekleme/silme algılansın"

msgid "&None"
msgstr "&Yok"

msgid "&Vertical"
msgstr "&Dikey"

msgid "&Horizontal"
msgstr "&Yatay"

msgid "&Previous Page"
msgstr "Ö&nceki sayfa"

msgid "&Next Page"
msgstr "So&nraki sayfa"

msgid "&Active Pane"
msgstr "Etkin s&ayfa"

msgid "&Zoom"
msgstr "&Yakınlaştır"

#, c-format
msgid "25%"
msgstr "%25"

msgid "Zoom &In\tCtrl++"
msgstr "&Yakınlaştır\tCtrl++"

msgid "Zoom &Out\tCtrl+-"
msgstr "&Uzaklaştır\tCtrl+-"

#. Zoom to normal
msgid "&Normal\tCtrl+*"
msgstr "&Normal\tCtrl+*"

msgid "&Overlay"
msgstr "&Kaplama"

msgid "&Alpha Blend"
msgstr "&Alfa karıştırma"

msgid "Alpha &Blend Animation"
msgstr "Alfa karıştırma &canlandırması"

msgid "Dragging &Mode"
msgstr "Sürükle&me kipi"

msgid "&Move"
msgstr "&Taşı"

msgid "&Adjust Offset"
msgstr "Sapmayı &ayarla"

msgid "&Vertical Wipe"
msgstr "&Dikey temizlik"

msgid "&Horizontal Wipe"
msgstr "&Yatay temizlik"

msgid "&Rectangle Select"
msgstr "&Dikdörtgen seçim"

msgid "&Set Background Color"
msgstr "Ar&ka plan rengini ayarla"

msgid "&Vector Image Scaling"
msgstr "&Vektör görsel ölçekleme"

msgid "Compare Extracted &Text From Image"
msgstr "Görselden &ayıklanan metni karşılaştır"

msgid "&File"
msgstr "&Dosya"

msgid "&New"
msgstr "&Yeni"

msgid "&Text"
msgstr "Me&tin"

msgid "T&able"
msgstr "T&ablo"

msgid "&Binary"
msgstr "&Binary"

msgid "&Image"
msgstr "&Görsel"

msgid "New (&3 panes)"
msgstr "Yeni (&3 pano)"

msgid "&Open...\tCtrl+O"
msgstr "&Aç...\tCtrl+O"

msgid "Open Conflic&t File..."
msgstr "&Fark dosyası aç..."

msgid "Open Pro&ject...\tCtrl+J"
msgstr "Pro&je dosyası aç...\tCtrl+J"

msgid "Sa&ve Project..."
msgstr "&Proje dosyası kaydet..."

msgid "Recent Projects"
msgstr "Son kullanılan projeler"

msgid "Recent F&iles Or Folders"
msgstr "Son dosya ya da k&lasörler"

msgid "< Empty >"
msgstr "< Boş >"

msgid "E&xit\tCtrl+Q"
msgstr "Çı&kış\tCtrl+Q"

msgid "&Edit"
msgstr "Düz&enle"

msgid "&Options..."
msgstr "&Ayarlar..."

msgid "&View"
msgstr "&Görünüm"

msgid "&Toolbar"
msgstr "&Araç çubuğu"

msgid "&Small"
msgstr "Küçük"

msgid "&Big"
msgstr "&Büyük"

msgid "&Huge"
msgstr "Çok &büyük"

msgid "&Status Bar"
msgstr "&Durum çubuğu"

msgid "Ta&b Bar"
msgstr "&Sekme çubuğu"

msgid "&Tools"
msgstr "&Araçlar"

msgid "&Filters..."
msgstr "&Süzgeçler..."

msgid "&Generate Patch..."
msgstr "Ya&ma oluştur..."

msgid "&Plugins"
msgstr "E&klentiler"

msgid "P&lugin Settings..."
msgstr "Ek&lenti ayarları..."

msgid "Ma&nual Prediffer"
msgstr "El ile ö&n farklılaştırma"

msgid "A&utomatic Prediffer"
msgstr "&Otomatik ön farklılaştırma"

msgid "&Manual Unpacking"
msgstr "El ile ayıkla&ma"

msgid "&Automatic Unpacking"
msgstr "Otomatik &ayıklama"

msgid "&Reload plugins"
msgstr "Eklentile&ri yeniden yükle"

msgid "&Window"
msgstr "&Pencere"

#| msgid "&Paste\tCtrl+V"
msgid "Cl&ose\tCtrl+W"
msgstr "Ka&pat\tCtrl+W"

msgid "Clo&se All"
msgstr "&Tümünü kapat"

msgid "Change &Pane\tF6"
msgstr "&Pano değiştir\tF6"

msgid "Tile &Horizontally"
msgstr "&Yatay döşe"

msgid "Tile &Vertically"
msgstr "&Dikey döşe"

msgid "&Cascade"
msgstr "&Basamakla"

msgid "&Help"
msgstr "Ya&rdım"

msgid "&WinMerge Help\tF1"
msgstr "&WinMerge yardımı\tF1"

msgid "R&elease Notes"
msgstr "Sürüm &notları"

msgid "&Translations"
msgstr "Çe&viriler"

msgid "C&onfiguration"
msgstr "&Yapılandırma"

msgid "&GNU General Public License"
msgstr "&GNU Genel Kamu Lisansı"

msgid "&About WinMerge..."
msgstr "WinMerge &hakkında..."

msgid "&Read-only"
msgstr "Salt okunu&r"

msgid "L&eft Read-only"
msgstr "So&l salt okunur olsun"

msgid "M&iddle Read-only"
msgstr "&Orta salt okunur olsun"

msgid "Ri&ght Read-only"
msgstr "S&ağ salt okunur olsun"

msgid "&File Encoding..."
msgstr "&Dosya kodlaması..."

msgid "Select &All\tCtrl+A"
msgstr "&Tümünü seç\tCtrl+A"

msgid "Show &Identical Items"
msgstr "Aynı ögeleri &görüntüle"

msgid "Show &Different Items"
msgstr "&Farklı ögeleri görüntüle"

msgid "Show L&eft Unique Items"
msgstr "Soldaki &eşsiz ögeleri görüntüle"

msgid "Show Midd&le Unique Items"
msgstr "Ortadaki eşsiz öge&leri görüntüle"

msgid "Show Ri&ght Unique Items"
msgstr "Sağdaki eşsiz ö&geleri görüntüle"

msgid "Show S&kipped Items"
msgstr "A&tlanan ögeleri görüntüle"

msgid "S&how Binary Files"
msgstr "&Binary dosyaları görüntüle"

msgid "&3-way Compare"
msgstr "&3 panolu karşılaştırma"

msgid "Show &Left Only Different Items"
msgstr "Yalnız so&ldaki farklı ögeleri görüntüle"

msgid "Show &Middle Only Different Items"
msgstr "Yalnız &ortadaki farklı ögeleri görüntüle"

msgid "Show &Right Only Different Items"
msgstr "Yalnız sağdaki fa&rklı ögeleri görüntüle"

msgid "Show L&eft Only Missing Items"
msgstr "Yalnız soldaki &eksik ögeleri görüntüle"

msgid "Show Mi&ddle Only Missing Items"
msgstr "Yalnız orta&daki eksik ögeleri görüntüle"

msgid "Show Rig&ht Only Missing Items"
msgstr "&Yalnız sağdaki eksik ögeleri görüntüle"

msgid "Show Hidd&en Items"
msgstr "Gizli ög&eleri görüntüle"

msgid "Tree &Mode"
msgstr "Ağaç görünü&mü"

msgid "E&xpand All Subfolders"
msgstr "Tüm alt klasörleri &genişlet"

msgid "&Collapse All Subfolders"
msgstr "Tüm alt klasörleri &daralt"

msgid "Select &Font..."
msgstr "Ya&zı türünü değiştir..."

msgid "Use Default Font"
msgstr "Varsayılan yazı türü kullanılsın"

msgid "Sw&ap Panes"
msgstr "&Panoların yerini değiştir"

msgid "Swap &1st | 2nd"
msgstr "1. ile 2. ögeyi değiştir"

msgid "Swap &2nd | 3rd"
msgstr "2. ile 3. ögeyi değiştir"

msgid "Swap 1st | &3rd"
msgstr "1. ile 3. ögeyi değiştir"

msgid "Com&pare Statistics..."
msgstr "Karşılaştırma istatistikleri..."

msgid "Refresh\tF5"
msgstr "Yenile\tF5"

msgid "&Refresh Selected\tCtrl+F5"
msgstr "Seçilmişi &yenile\tCtrl+F5"

msgid "&Merge"
msgstr "&Birleştir"

msgid "Co&mpare\tEnter"
msgstr "&Karşılaştır\tEnter"

msgid "&Next Difference\tAlt+Down"
msgstr "So&nraki fark\tAlt+Down"

msgid "&Previous Difference\tAlt+Up"
msgstr "Ön&ceki fark\tAlt+Up"

msgid "&First Difference\tAlt+Home"
msgstr "İlk &fark\tAlt+Home"

msgid "&Current Difference\tAlt+Enter"
msgstr "İmleçtek&i fark\tAlt+Enter"

msgid "&Last Difference\tAlt+End"
msgstr "&Son fark\tAlt+End"

msgid "Copy to &Right\tAlt+Right"
msgstr "S&ağa kopyala\tAlt+Right"

msgid "Copy to L&eft\tAlt+Left"
msgstr "So&la kopyala\tAlt+Left"

msgid "&Delete\tDel"
msgstr "&Sil\tDel"

msgid "&Customize Columns..."
msgstr "&Sütunları ayarla..."

msgid "Generate &Report..."
msgstr "&Rapor hazırla..."

msgid "&Edit with Unpacker..."
msgstr "Ayıklayıcı ile düz&enle..."

msgid "&Save\tCtrl+S"
msgstr "&Kaydet\tCtrl+S"

msgid "Sav&e"
msgstr "Panoyu kayd&et"

msgid "Save &Left"
msgstr "So&lu kaydet"

msgid "Save &Middle"
msgstr "&Ortayı kaydet"

msgid "Save &Right"
msgstr "&Sağı kaydet"

msgid "Save &As"
msgstr "F&arklı kaydet"

msgid "Save &Left As..."
msgstr "So&lu farklı kaydet..."

msgid "Save &Middle As..."
msgstr "&Ortayı farklı kaydet..."

msgid "Save &Right As..."
msgstr "Sağı fa&rklı kaydet..."

msgid "&Print...\tCtrl+P"
msgstr "&Yazdır...\tCtrl+P"

msgid "Page Set&up..."
msgstr "&Sayfa ayarları..."

msgid "Print Previe&w..."
msgstr "&Yazdırma ön izleme..."

msgid "&Convert Line Endings to"
msgstr "Sa&tır sonlarını dönüştür"

msgid "Mer&ge Mode\tF9"
msgstr "Birleştir&me kipi\tF9"

msgid "Re&load\tCtrl+F5"
msgstr "Yeniden yük&le\tCtrl+F5"

msgid "Reco&mpare As"
msgstr "&Farklı karşılaştır"

msgid "&Undo\tCtrl+Z"
msgstr "Geri a&l\tCtrl+Z"

msgid "&Redo\tCtrl+Y"
msgstr "Yi&nele\tCtrl+Y"

msgid "Cu&t\tCtrl+X"
msgstr "K&es\tCtrl+X"

msgid "&Copy\tCtrl+C"
msgstr "&Kopyala\tCtrl+C"

msgid "&Paste\tCtrl+V"
msgstr "Ya&pıştır\tCtrl+V"

msgid "Select Line &Difference\tF4"
msgstr "Satır &farkını seç\tF4"

msgid "F&ind...\tCtrl+F"
msgstr "&Bul...\tCtrl+F"

msgid "Repla&ce...\tCtrl+H"
msgstr "&Değiştir...\tCtrl+H"

msgid "&Marker...\tCtrl+Shift+M"
msgstr "İşa&retleyici...\tCtrl+Shift+M"

msgid "Advanced"
msgstr "Gelişmiş"

msgid "&Copy With Line Numbers\tCtrl+Shift+C"
msgstr "Satır numaraları ile &kopyala\tCtrl+Shift+C"

msgid "&Bookmarks"
msgstr "&Yer imleri"

msgid "&Toggle Bookmark\tCtrl+F2"
msgstr "&Yer imi ekle/sil\tCtrl+F2"

msgid "&Next Bookmark\tF2"
msgstr "So&nraki yer imi\tF2"

msgid "&Previous bookmark\tShift+F2"
msgstr "Ön&ceki yer imi\tShift+F2"

msgid "&Clear All Bookmarks"
msgstr "&Tüm yer imlerini sil"

msgid "Syntax Highlight"
msgstr "Söz dizimi &vurgulaması"

msgid "&Diff Context"
msgstr "Fark &bağlamı"

msgid "&All Lines"
msgstr "Tüm s&atırlar"

msgid "&0 Lines"
msgstr "&0 satır"

msgid "&1 Line"
msgstr "&1 satır"

msgid "&3 Lines"
msgstr "&3 satır"

msgid "&5 Lines"
msgstr "&5 satır"

msgid "&7 Lines"
msgstr "&7 satır"

msgid "&9 Lines"
msgstr "&9 satır"

msgid "&Toggle All and 0-9 Lines\tCtrl+D"
msgstr "&Tümünü ve 0-9 satırları değiştir\tCtrl+D"

msgid "&Invert (Hide Different Lines)"
msgstr "&Tersine çevir (Farklı satırları gizle)"

msgid "&Lock Panes"
msgstr "Pano&lar kilitlensin"

msgid "&View Whitespace"
msgstr "Beyaz b&oşluklar görüntülensin"

msgid "View E&OL"
msgstr "&Satır sonları görüntülensin"

msgid "Vie&w Line Differences"
msgstr "Satır &farklılıkları görüntülensin"

msgid "View Line &Numbers"
msgstr "Satır nu&maraları görüntülensin"

msgid "View &Margins"
msgstr "Kenar boşlukları &görüntülensin"

msgid "W&rap Lines"
msgstr "Satı&rlar kaydırılsın"

msgid "Split V&ertically"
msgstr "Dik&ey bölünsün"

msgid "Diff &Pane"
msgstr "Fark panos&u"

msgid "Lo&cation Pane"
msgstr "&Konum panosu"

msgid "Ne&xt Conflict\tAlt+Shift+Down"
msgstr "S&onraki çelişki\tAlt+Shift+Aşağı"

msgid "Pre&vious Conflict\tAlt+Shift+Up"
msgstr "Önc&eki çelişki\tAlt+Shift+Up"

msgid "A&dvanced"
msgstr "&Gelişmiş"

msgid "Next Difference Between Left and Middle\tAlt+1"
msgstr "Sonraki sol ve orta farkı\tAlt+1"

msgid "Previous Difference Between Left And Middle\tAlt+Shift+1"
msgstr "Önceki sol ve orta farkı\tAlt+Shift+1"

msgid "Next Difference Between Left and Right\tAlt+2"
msgstr "Sonraki sol ve sağ farkı\tAlt+2"

msgid "Previous Difference Between Left And Right\tAlt+Shift+2"
msgstr "Önceki sol ve sağ farkı\tAlt+Shift+2"

msgid "Next Difference Between Middle and Right\tAlt+3"
msgstr "Sonraki orta ve sağ farkı\tAlt+3"

msgid "Previous Difference Between Middle And Right\tAlt+Shift+3"
msgstr "Önceki orta ve sağ farkı\tAlt+Shift+3"

msgid "Next Left Only Difference\tAlt+7"
msgstr "Sonraki yalnız solda farkı\tAlt+7"

msgid "Previous Left Only Difference\tAlt+Shift+7"
msgstr "Önceki yalnız solda farkı\tAlt+Shift+7"

msgid "Next Middle Only Difference\tAlt+8"
msgstr "Sonraki yalnız ortada farkı\tAlt+8"

msgid "Previous Middle Only Difference\tAlt+Shift+8"
msgstr "Önceki yalnız ortada farkı\tAlt+Shift+8"

msgid "Next Right Only Difference\tAlt+9"
msgstr "Sonraki yalnız sağda farkı\tAlt+9"

msgid "Previous Right Only Difference\tAlt+Shift+9"
msgstr "Önceki yalnız sağda farkı\tAlt+Shift+9"

msgid "Copy from Left\tAlt+Shift+Right"
msgstr "Sol&dan kopyala\tAlt+Shift+Sağ"

msgid "Copy from Right\tAlt+Shift+Left"
msgstr "Sağdan &kopyala\tAlt+Shift+Sol"

msgid "C&opy to Right and Advance\tCtrl+Alt+Right"
msgstr "Sağa kopyala &ve ilerle\tCtrl+Alt+Sağ"

msgid "Copy &to Left and Advance\tCtrl+Alt+Left"
msgstr "Sola kopyala ve ile&rle\tCtrl+Alt+Sol"

msgid "Copy &All to Right"
msgstr "Tü&münü sağa kopyala"

msgid "Cop&y All to Left"
msgstr "&Tümünü sola kopyala"

msgid "A&uto Merge\tCtrl+Alt+M"
msgstr "Otomatik &birleştir\tCtrl+Alt+M"

msgid "Add &Synchronization Point\tAlt+S"
msgstr "Eşitleme noktası &ekle\tAlt+S"

msgid "Clear Sync&hronization Points"
msgstr "Eşitleme noktalarını &sil"

msgid "&Prediffer"
msgstr "Ön &farklılaştırıcı"

msgid "&Scripts"
msgstr "&Betikler"

msgid "Sp&lit"
msgstr "Bö&l"

msgid "Comp&are"
msgstr "K&arşılaştır"

msgid "Compare Non-hor&izontally..."
msgstr "&Yatay olmayan karşılaştırma..."

msgid "Compare Non-hor&izontally"
msgstr "&Yatay olmayan karşılaştırma"

msgid "First &left item with second left item"
msgstr "Birinci so&l öge ile ikinci sol öge"

msgid "First &right item with second right item"
msgstr "Bi&rinci sağ öge ile ikinci sağ öge"

msgid "&First left item with second right item"
msgstr "Birinci s&ol öge ile ikinci sağ öge"

msgid "&Second left item with first right item"
msgstr "Birinci &sağ öge ile ikinci sol öge"

msgid "Co&mpare As"
msgstr "&Farklı karşılaştır"

#, c-format
msgid "Left to Middle (%1 of %2)"
msgstr "Soldakini ortaya (%1 / %2)"

#, c-format
msgid "Left to Right (%1 of %2)"
msgstr "Soldakini sağa (%1 / %2)"

#, c-format
msgid "Left to... (%1 of %2)"
msgstr "Soldakini şuraya... (%1 / %2)"

#, c-format
msgid "Middle to Left (%1 of %2)"
msgstr "Ortadakini sola (%1 / %2)"

#, c-format
msgid "Middle to Right (%1 of %2)"
msgstr "Ortadakini sağa (%1 / %2)"

#, c-format
msgid "Middle to... (%1 of %2)"
msgstr "Ortadakini şuraya... (%1 / %2)"

#, c-format
msgid "Right to Middle (%1 of %2)"
msgstr "Sağdakini ortaya (%1 / %2)"

#, c-format
msgid "Right to Left (%1 of %2)"
msgstr "Sağdakini sola (%1 / %2)"

#, c-format
msgid "Right to... (%1 of %2)"
msgstr "Sağdakini şuraya... (%1 / %2)"

msgid "&Delete"
msgstr "&Sil"

msgid "&Left"
msgstr "So&l"

msgid "&Middle"
msgstr "&Orta"

msgid "&Right"
msgstr "&Sağ"

msgid "&Both"
msgstr "İ&kisi de"

msgid "&All"
msgstr "&Tümü"

msgid "Re&name"
msgstr "Ye&niden adlandır"

msgid "&Hide Items"
msgstr "Ögeleri &gizle"

msgid "&Open Left"
msgstr "S&olda aç"

msgid "With &External Editor"
msgstr "Dış düz&enleyici ile"

msgid "Open Midd&le"
msgstr "O&rtada aç"

msgid "O&pen Right"
msgstr "&Sağda aç"

msgid "Cop&y Pathnames"
msgstr "&Yol adlarını kopyala"

#, c-format
msgid "Left (%1 of %2)"
msgstr "Soldakini (%1 / %2)"

#, c-format
msgid "Middle (%1 of %2)"
msgstr "Ortadakini (%1 / %2)"

#, c-format
msgid "Right (%1 of %2)"
msgstr "Sağdakini (%1 / %2)"

#, c-format
msgid "Both (%1 of %2)"
msgstr "İkisini de (%1 / %2)"

#, c-format
msgid "All (%1 of %2)"
msgstr "Tümü (%1 / %2)"

msgid "Copy &Filenames"
msgstr "&Dosya adlarını kopyala"

msgid "Copy Items To Clip&board"
msgstr "Ö&geleri panoya kopyala"

msgid "&Zip"
msgstr "&Sıkıştır"

#, c-format
msgid "Both to... (%1 of %2)"
msgstr "İkisini de... (%1 / %2)"

#, c-format
msgid "All to... (%1 of %2)"
msgstr "Tümünü... (%1 / %2)"

#, c-format
msgid "Differences to... (%1 of %2)"
msgstr "&Farklı olanları... (%1 / %2)"

msgid "Left Shell menu"
msgstr "Sol pano sağ tık menüsü"

msgid "Middle Shell menu"
msgstr "Orta pano sağ tık menüsü"

msgid "Right Shell menu"
msgstr "Sağ pano sağ tık menüsü"

msgid "Copy"
msgstr "Kopyala"

msgid "&Copy Full Path"
msgstr "Tam yolu &kopyala"

msgid "Copy &Filename"
msgstr "&Dosya adını kopyala"

msgid "Prediffer Settings"
msgstr "Ön farklılaştırıcı ayarları"

msgid "&No prediffer"
msgstr "Ö&n farklılaştırıcı yok"

msgid "Auto prediffer"
msgstr "Otomatik ön farklılaştırıcı"

msgid "G&o to Diff"
msgstr "Fa&rka git"

msgid "&No Moved Blocks"
msgstr "&Taşınmış blok yok"

msgid "&All Moved Blocks"
msgstr "T&aşınmış blokların tümü"

msgid "W&hitespaces"
msgstr "Beyaz boşl&uklar"

msgid "Com&pare"
msgstr "&Karşılaştırılsın"

msgid "I&gnore changes"
msgstr "Değişiklikler &yok sayılsın"

msgid "Ig&nore all"
msgstr "Tümü y&ok sayılsın"

msgid "Ignore &case"
msgstr "BÜYÜK-küçük &harf ayrımı yapılmasın"

msgid "Igno&re carriage return differences (Windows/Unix/Mac)"
msgstr "Satı&r sonu farklılıkları yok sayılsın (Windows/Unix/Mac)"

msgid "Ignore codepage &differences"
msgstr "Ko&d sayfası farklılıkları yok sayılsın"

msgid "&Include Subfolders"
msgstr "A&lt klasörler katılsın"

msgid "&Compare method:"
msgstr "&Karşılaştırma yöntemi:"

msgid "Full Contents"
msgstr "Tüm içerik"

msgid "Quick Contents"
msgstr "Hızlı içerik"

msgid "Binary Contents"
msgstr "Binary içerik"

msgid "Modified Date"
msgstr "Değiştirilme tarihi"

msgid "Modified Date and Size"
msgstr "Değiştirilme tarihi ve boyut"

msgid "Size"
msgstr "Boyut"

msgid "&Load Project..."
msgstr "Proje yük&le..."

msgid "About WinMerge"
msgstr "WinMerge hakkında"

msgid "Visit the WinMerge Homepage!"
msgstr "WinMerge sitesini ziyaret edin!"

msgid "OK"
msgstr "Tamam"

msgid "Contributors"
msgstr "Emeği Geçenler"

msgid "Select Files or Folders"
msgstr "Dosya ya da klasör seçin"

msgid "&1st File or Folder"
msgstr "&1. dosya ya da dlasör"

msgid "Re&ad-only"
msgstr "S&alt okunur"

msgid "Swap 1st | 2nd"
msgstr "1. ile 2. ögeyi değiştir"

msgid "&Browse..."
msgstr "&Göz at..."

msgid "&2nd File or Folder"
msgstr "&2. dosya ya da klasör"

msgid "Rea&d-only"
msgstr "Salt &okunur"

msgid "Swap 2nd | 3rd"
msgstr "2. ile 3. ögeyi değiştir"

msgid "B&rowse..."
msgstr "Gö&z at..."

msgid "&3rd File or Folder (Optional)"
msgstr "&3. dosya ya da klasör (isteğe bağlı)"

msgid "Read-o&nly"
msgstr "Salt oku&nur"

msgid "Swap 1st | 3rd"
msgstr "1. ile 3. ögeyi değiştir"

msgid "Browse..."
msgstr "Göz at..."

msgid " Folder: Filter"
msgstr " Klasör: Süzgeç"

msgid "&Select..."
msgstr "Seçi&n..."

msgid " File: Unpacker Plugin"
msgstr " Dosya: Ayıklayıcı eklentisi"

msgid "Se&lect..."
msgstr "&Seçin..."

msgid "Co&mpare"
msgstr "&Karşılaştır"

msgid "Cancel"
msgstr "İptal"

msgid "Status:"
msgstr "Durum:"

msgid "Help"
msgstr "Yardım"

msgid "General"
msgstr "Genel"

msgid "Automatically &scroll to first difference"
msgstr "Otomatik olarak ilk &farka gidilsin"

msgid "Automatically s&croll to first inline difference"
msgstr "Otomatik olarak ilk satır arası &farka gidilsin"

msgid "Cl&ose windows with 'Esc':"
msgstr "'ESC' tuşu pencereleri &kapatsın:"

msgid "&Automatically verify paths in Open-dialog"
msgstr "'&Aç' penceresindeki yollar doğrulansın"

msgid "Single instance mode:"
msgstr "Tek kopya kipi:"

msgid "As&k when closing multiple windows"
msgstr "&Birden fazla pencere kapatılıyorsa onay istensin"

msgid "&Preserve file time in file compare"
msgstr "Karşılaştırmada &dosya zamanı korunsun"

msgid "Show \"Select Files or Folders\" Dialog on Startup"
msgstr "\"Dosya ya da klasör seçin\" &penceresi açılışta görüntülensin"

msgid "Close \"Select Files or Folders\" Dialog on clicking OK button"
msgstr "\"Dosya ya da klasör seçin\" penceresi &Tamam ile kapatılsın"

msgid "Op&en-dialog Auto-Completion:"
msgstr "Aç &penceresi otomatik olarak doldurulsun:"

msgid "Language:"
msgstr "Dil:"

msgid ""
"WinMerge allows hiding some common message boxes. Press the Reset button to "
"make all message boxes visible again."
msgstr ""
"WinMerge sık karşılaşın iletilerin gizlenmesine izin verir. Tüm iletileri "
"yeniden görünür yapmak için Sıfırla düğmesine tıklayın."

msgid "Reset"
msgstr "Sıfırla"

msgid "Find"
msgstr "Bul"

msgid "Fi&nd what:"
msgstr "&Aranacak:"

msgid "Match &whole word only"
msgstr "Sözcükler &tam olarak eşleştirilsin"

msgid "Match &case"
msgstr "BÜYÜK-küçük &harfler eşleştirilsin"

msgid "Regular &expression"
msgstr "Kurallı ifad&e"

msgid "D&on't wrap end of file"
msgstr "D&osya sonundan başa dönülmesin"

msgid "&Don't close this dialog box"
msgstr "Bu &pencere kapatılmasın"

msgid "&Find Next"
msgstr "S&onrakini bul"

msgid "Find &Prev"
msgstr "Ö&ncekini bul"

msgid "&Ok"
msgstr "&Tamam"

msgid "Replace"
msgstr "Değiştir"

msgid "Re&place with:"
msgstr "Şununla &değiştir:"

msgid "&Don't wrap end of file"
msgstr "Dosya &sonundan başa dönülmesin"

msgid "Replace in"
msgstr "Şurada değiştir"

msgid "&Selection"
msgstr "&Seçilmiş bölümde"

msgid "Wh&ole file"
msgstr "D&osyanın tümünde"

msgid "Find Pre&v"
msgstr "Ö&ncekini bul"

msgid "&Replace"
msgstr "Değişti&r"

msgid "Replace &All"
msgstr "&Tümünü değiştir"

msgid "Markers"
msgstr "İşaretleyiciler"

msgid "Enable &Markers"
msgstr "İşaretleyiciler &kullanılsın"

msgid "New"
msgstr "Yeni"

msgid "&Background color:"
msgstr "A&rka plan rengi:"

msgid "&Apply"
msgstr "&Uygula"

msgid "Line Filters"
msgstr "Satır süzgeçleri"

msgid "Enable Line Filters"
msgstr "Satır süzgeçleri kullanılsın"

msgid "Regular Expressions (one per line):"
msgstr "Kurallı ifadeler (her satıra bir tane):"

msgid "Edit"
msgstr "Düzenle"

msgid "Remove"
msgstr "Sil"

msgid "Substitution Filters"
msgstr "Değişiklik süzgeçleri"

msgid ""
"The changes that appear on the panels as the listed pairs below will be "
"ignored or marked as insignificant. Patches are unaffected."
msgstr ""
"Panolarda görünen, aşağıda çiftler olarak listelenmiş değişiklikler yok "
"sayılacak veya önemsiz olarak işaretlenecek. Yamalar etkilenmez."

msgid "Enable"
msgstr "Etkinleştir"

msgid "Add"
msgstr "Ekle"

msgid "Clear"
msgstr "Temizle"

msgid "Colors"
msgstr "Renkler"

msgid "Color Scheme:"
msgstr "Renk teması:"

msgid "Background"
msgstr "Arka plan"

msgid "Deleted"
msgstr "Silinmiş"

msgid "Text"
msgstr "Metin"

msgid "Difference:"
msgstr "Farklılık:"

msgid "Selected Difference:"
msgstr "Seçilmiş farklılık:"

msgid "Ignored Difference:"
msgstr "Yok sayılmış farklılık:"

msgid "Moved:"
msgstr "Taşınmış:"

msgid "Selected Moved:"
msgstr "Seçilmiş taşınmış:"

msgid "Same As The Next (3 panes):"
msgstr "Sonraki ile aynı (3 pano):"

msgid "Same As The Next (Selected):"
msgstr "Sonraki ile aynı (seçilmiş):"

msgid "Word Difference:"
msgstr "Sözcük farklılığı:"

msgid "Selected Word Diff:"
msgstr "Seçilmiş sözcük farklılığı:"

msgid "&Use folder compare colors"
msgstr "Klasör karşılaştırma renkleri k&ullanılsın"

msgid "Items equal:"
msgstr "Aynı ögeler:"

msgid "Items different:"
msgstr "Farklı ögeler:"

msgid "Items not exists all:"
msgstr "Artık var olmayan ögeler:"

msgid "Items filtered:"
msgstr "Süzülmüş ögeler:"

msgid "Margin:"
msgstr "Kenar boşluğu:"

msgid "System"
msgstr "Sistem"

msgid "&Send deleted files to Recycle Bin"
msgstr "&Silinen dosyalar geri dönüşüm kutusuna atılsın"

msgid "&External editor:"
msgstr "Dış düz&enleyici:"

msgid "&Filter folder:"
msgstr "Süzgeç &klasörü:"

msgid "Temporary files folder"
msgstr "Geçici dosya klasörü"

msgid "S&ystem's temp folder"
msgstr "&Sistemin geçici klasörü"

msgid "C&ustom folder:"
msgstr "Ö&zel klasör:"

msgid "Br&owse..."
msgstr "Göz a&t..."

msgid "Patch Generator"
msgstr "Yama oluşturucu"

msgid "File&1:"
msgstr "&1. dosya:"

msgid "File&2:"
msgstr "&2. dosya:"

msgid "&Swap"
msgstr "&Değiştir"

msgid "&Append to existing file"
msgstr "&Var olan bir dosyaya eklensin"

msgid "&Result:"
msgstr "&Sonuç:"

msgid "Bro&wse..."
msgstr "Gö&z at..."

msgid "&Format"
msgstr "&Biçim"

msgid "St&yle:"
msgstr "Biç&em:"

msgid "&Context:"
msgstr "B&ağlam:"

msgid "Ignor&e blank lines"
msgstr "Boş satırlar yok sayılsı&n"

msgid "Inclu&de command line"
msgstr "Ko&mut satırı katılsın"

msgid "Open to e&xternal editor"
msgstr "Dış düzen&leyici ile açılsın"

msgid "Defaults"
msgstr "Varsayılanlar"

msgid "Display Columns"
msgstr "Sütunlar görüntülensin"

msgid "Move &Up"
msgstr "Y&ukarı taşı"

msgid "Move &Down"
msgstr "Aşağı &taşı"

msgid "Select Unpacker"
msgstr "Ayıklayıcı seçin"

msgid "File unpacker:"
msgstr "Dosya ayıklayıcı:"

msgid "Display all unpackers, don't check the extension."
msgstr "Uzantıya bakılmadan tüm ayıklayıcılar görüntülensin."

msgid "Extensions list:"
msgstr "Uzantı Listesi:"

msgid "Description:"
msgstr "Açıklama:"

msgid "Stop"
msgstr "Durdur"

msgid "Pause"
msgstr "Duraklat"

msgid "Continue"
msgstr "Sürdür"

msgid "Comparing items..."
msgstr "Ögeler karşılaştırılıyor..."

msgid "Items compared:"
msgstr "Karşılaştırılan öge:"

msgid "Items total:"
msgstr "Toplam öge:"

msgid "Go to"
msgstr "Git"

msgid "G&o to:"
msgstr "&Git:"

msgid "File"
msgstr "Dosya"

msgid "Go to what"
msgstr "Şuna git"

msgid "Li&ne"
msgstr "&Satır"

msgid "&Difference"
msgstr "&Farklılık"

msgid "&Go to"
msgstr "&Git"

msgid "Compare"
msgstr "Karşılaştırma"

msgid "Whitespaces"
msgstr "Beyaz boşluklar"

msgid "&Compare"
msgstr "&Karşılaştırılsın"

msgid "&Ignore change"
msgstr "&Değişiklik yok sayılsın"

msgid "I&gnore all"
msgstr "Tümü &yok sayılsın"

msgid "Ignore blan&k lines"
msgstr "Boş satırlar yo&k sayılsın"

msgid "Ignore c&omment differences"
msgstr "Yo&rum farklılıkları yok sayılsın"

msgid "E&nable moved block detection"
msgstr "Taşı&nmış blok algılaması kullanılsın"

msgid "&Match similar lines"
msgstr "&Benzer satırlar eşleştirilsin"

msgid "Diff &algorithm (Experimental):"
msgstr "&Fark algortiması (Deneysel):"

msgid "Enable indent &heuristic"
msgstr "&Sezgisel girinti kullanılsın"

msgid "Completely unhighlight the ignored differences"
msgstr "Yok sayılan farkların vurguları tamamen kaldırılsın"

msgid "Editor"
msgstr "Düzenleyici"

msgid "&Highlight syntax"
msgstr "Söz dizimi &vurgulansın"

msgid "&Automatic rescan"
msgstr "Otomatik olarak yeniden t&aransın"

msgid "&Preserve original EOL chars"
msgstr "Ö&zgün satır sonu karakterleri korunsun"

msgid "Tabs"
msgstr "Sekmeler"

msgid "&Tab size:"
msgstr "&Sekme aralığı:"

msgid "&Insert Tabs"
msgstr "Sekme &olarak"

msgid "Insert &Spaces"
msgstr "&Boşluk olarak"

msgid "Line Difference Coloring"
msgstr "Satır farklılıkları renklendirilsin"

msgid "View line differences"
msgstr "Satır farklılıkları görüntüleme düzeyi"

msgid "&Character level"
msgstr "&Karakter düzeyinde"

msgid "&Word-level:"
msgstr "&Sözcük düzeyinde:"

msgid "W&ord break characters:"
msgstr "&Sözcük kesme karakterleri:"

msgid "&Rendering Mode:"
msgstr "Gö&rüntüleme Kipi:"

msgid "File Filters"
msgstr "Dosya süzgeçleri"

msgid "Test..."
msgstr "Sına..."

msgid "Install..."
msgstr "Kur..."

msgid "New..."
msgstr "Yeni..."

msgid "Edit..."
msgstr "Düzenle..."

msgid "Delete..."
msgstr "Sil..."

msgid "Save modified files?"
msgstr "Dosya değişiklikleri kaydedilsin mi?"

msgid "Left side file"
msgstr "Sol panodaki dosya"

msgid "&Save changes"
msgstr "Değişiklikleri &kaydet"

msgid "&Discard changes"
msgstr "&Değişiklikleri yok say"

msgid "Middle side file"
msgstr "Orta panodaki dosya"

msgid "Sa&ve changes"
msgstr "D&eğişiklikleri kaydet"

msgid "Discard c&hanges"
msgstr "Değişi&klikleri yok say"

msgid "Right side file"
msgstr "Sağ panodaki dosya"

msgid "S&ave changes"
msgstr "Değişiklikleri k&aydet"

msgid "Dis&card changes"
msgstr "Değişiklikleri &yok say"

msgid "Disca&rd All"
msgstr "&Tümünü yok say"

msgid "Codepage"
msgstr "Kod sayfası"

msgid "Default Codepage"
msgstr "Varsayılan kod sayfası"

msgid "Select the default codepage assumed when loading non-Unicode files:"
msgstr "Unikod olmayan dosyalar için kullanılacak kod sayfası:"

msgid ""
"Detect codepage info for these type of files: .html, .rc, .xml\n"
"Need to restart session."
msgstr ""
".html, .rc, .xml dosyalarının kod sayfası bilgisi algılansın \n"
"Uygulamanın yeniden başlatılması gerekir."

msgid ""
"Detect codepage for text files with mlang.dll\n"
"Need to restart session."
msgstr ""
"Metin dosyalarının kod sayfası mlang.dll ile algılansın\n"
"Uygulamanın yeniden başlatılması gerekir."

msgid "System codepage"
msgstr "Sistem kod sayfası"

msgid "According to WinMerge User Interface"
msgstr "WinMerge kullanıcı arayüzü kod sayfası"

msgid "Custom codepage:"
msgstr "Özel kod sayfası:"

msgid "Options"
msgstr "Ayarlar"

msgid "Import..."
msgstr "İçe aktar..."

msgid "Export..."
msgstr "Dışa aktar..."

msgid "Dialog"
msgstr "Pencere"

msgid "Keywords:"
msgstr "Anahtar sözcükler:"

msgid "Function names:"
msgstr "İşlev adları:"

msgid "Comments:"
msgstr "Açıklamalar:"

msgid "Numbers:"
msgstr "Rakamlar:"

msgid "Operators:"
msgstr "İşlemler:"

msgid "Strings:"
msgstr "Dizgeler:"

msgid "Preprocessor:"
msgstr "Ön işleyici:"

msgid "User 1:"
msgstr "1. kullanıcı:"

msgid "User 2:"
msgstr "2. kullanıcı:"

msgid "Bold"
msgstr "Koyu"

msgid "Search Marker:"
msgstr "Arama işaretleyicisi:"

msgid "User Defined Marker1:"
msgstr "1. kullanıcı işaretleyicisi:"

msgid "User Defined Marker2:"
msgstr "2. kullanıcı işaretleyicisi:"

msgid "User Defined Marker3:"
msgstr "3. kullanıcı işaretleyicisi:"

msgid "Folder Compare Report"
msgstr "Klasör Karşılaştırma Raporu"

msgid "Report &File:"
msgstr "Rapor &dosyası:"

msgid "&Style:"
msgstr "&Biçem:"

msgid "&Include File Compare Report"
msgstr "K&lasör karşılaştırma raporu eklensin"

msgid "&Copy to Clipboard"
msgstr "Panoya &kopyala"

msgid "Shared or Private Filter"
msgstr "Ortak ya da özel süzgeç"

msgid "Which type of filter do you want to create?"
msgstr "Oluşturmak istediğiniz süzgeç türü nedir?"

msgid "Shared Filter (for all users on this machine)"
msgstr "Ortak süzgeç (bilgisayardaki tüm kullanıcılar için)"

msgid "Private Filter (only for current user)"
msgstr "Özel süzgeç (yalnız geçerli kullanıcı için)"

msgid "Archive Support"
msgstr "Sıkıştırma desteği"

msgid "&Enable archive file support"
msgstr "&Sıkıştırılmış dosya desteği kullanılsın"

msgid "&Detect archive type from file signature"
msgstr "&Arşiv türü dosya imzasından belirlensin"

msgid "Compare Statistics"
msgstr "Karşılaştırma istatistikleri"

msgid "Folders:"
msgstr "Klasörler:"

msgid "Files:"
msgstr "Dosyalar:"

msgid "Different"
msgstr "Farklılık"

msgid "Binary:"
msgstr "Binary:"

msgid "Unique"
msgstr "Eşsiz"

msgid "Left:"
msgstr "Sol:"

msgid "Right:"
msgstr "Sağ:"

msgid "Identical"
msgstr "Aynı"

msgid "Total:"
msgstr "Toplam:"

msgid "Close"
msgstr "Kapat"

msgid "Middle:"
msgstr "Orta:"

msgid "Missing Left:"
msgstr "Solda eksik:"

msgid "Missing Middle:"
msgstr "Ortada eksik:"

msgid "Missing Right:"
msgstr "Sağda eksik:"

msgid "Affects"
msgstr "Etkilenecek pano"

msgid "(Affects)"
msgstr "(Etkilenecek pano)"

msgid "Select Codepage for"
msgstr "İşlemlerde kullanılacak kod sayfası"

msgid "&File Loading:"
msgstr "Dosya &yükleme:"

msgid "File &Saving:"
msgstr "Dosya &kaydetme:"

msgid "&Use same codepage for both"
msgstr "İkisinde de aynı kod sayfası k&ullanılsın"

msgid "&Cancel"
msgstr "İ&ptal"

msgid "Test Filter"
msgstr "Süzgeci sına"

msgid "Testing filter:"
msgstr "Süzgeç sınanıyor:"

msgid "&Enter text to test:"
msgstr "Sınanacak m&etni yazın:"

msgid "&Folder Name"
msgstr "&Klasör adı"

msgid "Result:"
msgstr "Sonuç:"

msgid "&Test"
msgstr "&Sına"

msgid "&Close"
msgstr "&Kapat"

msgid "Table"
msgstr "Tablo"

msgid "File type"
msgstr "Dosya türü"

msgid "&CSV"
msgstr "&CSV"

msgid "&TSV"
msgstr "&TSV"

msgid "Custom &Delimiter-Separated Values"
msgstr "Özel &sınırlama-ayırma karakterleri"

msgid "D&elimiter character:"
msgstr "Sınırlama &karakteri:"

msgid "&Allow newlines in quotes"
msgstr "Tırnak içinde &yeni satır olabilsin"

msgid "&Quote character:"
msgstr "&Tırnak karakteri:"

msgid "&Use customized text colors"
msgstr "Özel metin renkleri k&ullanılsın"

msgid "Whitespace:"
msgstr "Beyaz boşluk:"

msgid "Regular text:"
msgstr "Normal metin:"

msgid "Selection:"
msgstr "Seçim:"

msgid "Backup Files"
msgstr "Yedekleme dosyaları"

msgid "Create backup files in:"
msgstr "Şunların yedeği alınsın:"

msgid "&Folder compare"
msgstr "&Klasör karşılaştırma"

msgid "Fil&e compare"
msgstr "Dosya karşı&laştırma"

msgid "Create backup files into:"
msgstr "Yedek dosyalarının konumu:"

msgid "&Original file's folder"
msgstr "Ö&zgün dosya konumu"

msgid "&Global backup folder:"
msgstr "&Genel yedekleme klasörü:"

msgid "Backup filename:"
msgstr "Yedek dosyası adının:"

msgid "&Append .bak extension"
msgstr "Sonun&a '.bak' uzantısı eklensin"

msgid "A&ppend timestamp"
msgstr "Sonuna tarih da&mgası eklensin"

msgid "Confirm Copy"
msgstr "Kopya doğrulansın"

msgid "Are you sure you want to copy XXX items?"
msgstr "XXX ögeyi kopyalamak istediğinize emin misiniz?"

msgid "From left"
msgstr "Soldan"

msgid "To right"
msgstr "Sağa"

msgid "Don't ask this &question again."
msgstr "Bu soru &yeniden sorulmasın."

msgid "Yes"
msgstr "Evet"

msgid "No"
msgstr "Hayır"

msgid "Plugins"
msgstr "Eklentiler"

msgid "&Enable plugins"
msgstr "&Eklentiler kullanılsın"

msgid "File filters:"
msgstr "Dosya süzgeçleri:"

msgid "Enable &automatic unpacking/prediffer for the plugin"
msgstr ""

msgid "Shell Integration"
msgstr "Sağ tık menüsü"

msgid "Explorer"
msgstr "WinMerge sağ tık menüsünde görüntülensin"

msgid "E&nable advanced menu"
msgstr "Gelişmiş me&nü kullanılsın"

msgid "&Add to context menu"
msgstr "S&ağ tık menüsüne eklensin"

msgid "&Register shell extension"
msgstr "Kabuk &eklentisi kaydını ekle"

msgid "&Unregister shell extension"
msgstr "Kab&uk eklentisi kaydını sil"

msgid "Register shell extension for current user &only"
msgstr "&Yalnız geçerli kullanıcı için kabuk eklentisi kaydını ekle"

msgid "Unregister shell extension for current user on&ly"
msgstr "Yalnız geçerli kullanıcı için kabuk ek&lentisi kaydını sil"

msgctxt "Options dialog|Categories"
msgid "Folder"
msgstr "Klasör"

msgid "S&top after first difference"
msgstr "İlk fark&tan sonra durulsun"

msgid "Ign&ore time differences less than 3 seconds"
msgstr "3 saniyeden az zaman farkları y&ok sayılsın"

msgid "Include &unique subfolders contents"
msgstr "Eşsiz a&lt klasör içerikleri katılsın"

msgid "&Automatically expand all subfolders"
msgstr "Tüm alt klasörler genişletilsin"

msgid "Ignore &Reparse Points"
msgstr "Yeniden işleme noktala&rı yok sayılsın"

msgid "&Quick compare limit (MB):"
msgstr "&Hızlı karşılaştırma sınırı (MB):"

msgid "&Binary compare limit (MB):"
msgstr "&Binary karşılaştırma sınırı (MB):"

msgid ""
"\n"
"&Number of compare threads (a negative value implies addition of the number "
"of available CPU cores):"
msgstr ""
"\n"
"Karşılaştırma işlemleri&nin sayısı (eksi değerler kullanılabilecek işlemci "
"çekirdeklerine eklenir):"

msgid "&CSV File Patterns:"
msgstr "&CSV dosya örnekleri:"

msgid "&TSV File Patterns:"
msgstr "&TSV dosya örnekleri:"

msgid "Custom Delimiter-Separated Values"
msgstr "Özel sınırlama-ayırma karakterleri"

msgid "File Patterns:"
msgstr "Dosya örnekleri:"

msgctxt "Options dialog|Categories"
msgid "Binary"
msgstr "Binary"

msgid "Binary File &Patterns:"
msgstr "Binary dosya &uzantıları:"

msgid "Frhed settings"
msgstr "Frhed ayarları"

msgid "View &Settings..."
msgstr "&Görünüm ayarları..."

msgid "&Binary Mode..."
msgstr "&Binary kipi..."

msgid "&Character Set..."
msgstr "&Karakter kümesi..."

msgid "Image"
msgstr "Görsel"

msgid "Image File &Patterns:"
msgstr "Görsel dosya &uzantıları:"

msgid "&Enable image compare in folder compare"
msgstr "Klasör karşılaştırmasında görs&el karşılaştırması yapılsın"

msgid "OCR result:"
msgstr "Karakter tanıma sonucu:"

msgid "&Hex View"
msgstr "Onaltılık &görünüm"

msgid "EXT"
msgstr "EXT"

msgid "CAP"
msgstr "CAP"

msgid "NUM"
msgstr "NUM"

msgid "SCRL"
msgstr "SCRL"

msgid "OVR"
msgstr "OVR"

msgid "REC"
msgstr "REC"

msgid ""
"\n"
"New Documents (Ctrl+N)"
msgstr ""
"\n"
"Yeni belgeler (Ctrl+N)"

msgid ""
"\n"
"Open (Ctrl+O)"
msgstr ""
"\n"
"Aç (Ctrl+O)"

msgid ""
"\n"
"Save (Ctrl+S)"
msgstr ""
"\n"
"Kaydet (Ctrl+S)"

msgid "Unknown error attempting to open project file."
msgstr "Proje dosyası açılırken bilinmeyen bir sorun çıktı."

msgid "Unknown error attempting to save project file."
msgstr "Proje dosyası kaydedilirken bilinmeyen bir sorun çıktı."

msgid "Project file successfully loaded."
msgstr "Proje dosyası yüklendi."

msgid "Project file successfully saved."
msgstr "Proje dosyası kaydedildi."

msgid ""
"\n"
"Undo (Ctrl+Z)"
msgstr ""
"\n"
"Geri Al (Ctrl+Z)"

msgid ""
"\n"
"Redo (Ctrl+Y)"
msgstr ""
"\n"
"Yinele (Ctrl+Y)"

msgid ""
"\n"
"FileCompare\n"
"\n"
"\n"
"\n"
"WinMerge.FileCompare\n"
"WinMerge File Compare"
msgstr ""
"\n"
"DosyaKarşılaştır\n"
"\n"
"\n"
"\n"
"WinMerge.DosyaKarşılaştır\n"
"WinMerge Dosya Karşılaştır"

msgid ""
"\n"
"FolderCompare\n"
"\n"
"\n"
"\n"
"WinMerge.FolderCompare\n"
"WinMerge Folder Compare"
msgstr ""
"\n"
"KlasörKarşılaştır\n"
"\n"
"\n"
"\n"
"WinMerge.KlasörKarşılaştır\n"
"WinMerge Klasör Karşılaştır"

msgid ""
"WinMerge comes with ABSOLUTELY NO WARRANTY. This is free software and you "
"are welcome to redistribute it under certain circumstances; see the GNU "
"General Public License in the Help menu for details."
msgstr ""
"WinMerge size kesinlikle BİR GARANTİ VERMEZ. Bu uygulama, belirli şartlar "
"altında serbestçe çoğaltıp dağıtabileceğiniz özgür bir yazılımdır. Ayrıntılı "
"bilgi almak için yardım menüsündeki GNU Genel Kamu Lisansı bölümüne "
"bakabilirsiniz."

msgid "&Abort"
msgstr "&Durdur"

msgid "&Retry"
msgstr "&Yeniden dene"

msgid "&Ignore"
msgstr "&Yok say"

msgid "Ignore &all"
msgstr "Tümünü yok s&ay"

msgid "&Yes"
msgstr "&Evet"

msgid "Yes to &all"
msgstr "&Tümüne evet"

msgid "&No"
msgstr "&Hayır"

msgid "No to a&ll"
msgstr "Tü&müne hayır"

msgid "&Continue"
msgstr "&Devam"

msgid "&Skip"
msgstr "&Atla"

msgid "Skip &all"
msgstr "&Tümünü atla"

msgid "Don't display this &message again."
msgstr "Bu ileti &yeniden görüntülenmesin."

msgid ""
"To make this message box visible again, press the Reset button on the "
"General page of the Options dialog."
msgstr ""
"Bu ileti kutusunun yeniden görüntülenmesi için Ayarlar bölümünde Genel grubu "
"altındaki Sıfırla düğmesine tıklayın."

msgid "Syntax"
msgstr "Söz dizimi"

msgid "Color Schemes"
msgstr "Renk temaları"

msgid "Folder Compare"
msgstr "Klasör karşılaştırma"

msgid "Differences"
msgstr "Farklar"

msgid "To:"
msgstr "Kime:"

msgid "From left:"
msgstr "Soldan:"

msgid "To left:"
msgstr "Sola:"

msgid "From right:"
msgstr "Sağdan:"

msgid "To right:"
msgstr "Sağa:"

msgid "From middle:"
msgstr "Ortadan:"

msgid "To middle:"
msgstr "Ortaya:"

#, c-format
msgid "Version %1"
msgstr "Sürüm %1"

msgid "X64"
msgstr "X64"

#, c-format
msgid "Options (%1)"
msgstr "Ayarlar (%1)"

msgid "All message boxes are now displayed again."
msgstr "Tüm iletiler yeniden görünür oldu."

#, c-format
msgid ""
"Value in Tab size -field is not in range WinMerge accepts.\n"
"\n"
"Please use values 1 - %1."
msgstr ""
"Sekme genişliği WinMerge tarafından kabul edilen aralıkta değil.\n"
"\n"
"Lütfen 1 - %1 arasında bir değer yazın."

msgid "Open"
msgstr "Aç"

msgid "Programs|*.exe;*.bat;*.cmd|All Files (*.*)|*.*||"
msgstr "Uygulamalar|*.exe;*.bat;*.cmd|Tüm Dosyalar (*.*)|*.*||"

msgid "All Files (*.*)|*.*||"
msgstr "Tüm dosyalar (*.*)|*.*||"

msgid "WinMerge Project Files (*.WinMerge)|*.WinMerge||"
msgstr "WinMerge proje dosyaları (*.WinMerge)|*.WinMerge||"

msgid "Options files (*.ini)|*.ini|All Files (*.*)|*.*||"
msgstr "Ayar dosyaları (*.ini)|*.ini|Tüm dosyalar (*.*)|*.*||"

msgid ""
"Text Files (*.csv;*.asc;*.rpt;*.txt)|*.csv;*.asc;*.rpt;*.txt|All Files (*.*)|"
"*.*||"
msgstr ""
"Metin dosyaları (*.csv;*.asc;*.rpt;*.txt)|*.csv;*.asc;*.rpt;*.txt|Tüm "
"dosyalar (*.*)|*.*||"

msgid "HTML Files (*.htm,*.html)|*.htm;*.html|All Files (*.*)|*.*||"
msgstr "HTML dosyaları (*.htm,*.html)|*.htm;*.html|Tüm dosyalar (*.*)|*.*||"

msgid "XML Files (*.xml)|*.xml|All Files (*.*)|*.*||"
msgstr "XML dosyaları (*.xml)|*.xml|Tüm dosyalar (*.*)|*.*||"

msgid "File Type"
msgstr "Dosya türü"

msgid "Extension"
msgstr "Uzantı"

msgid "Name"
msgstr "Ad"

msgid "Location"
msgstr "Konum"

msgid "Filters"
msgstr "Süzgeçler"

msgid "[F] "
msgstr "[F] "

msgid "Description"
msgstr "Açıklama"

msgid "Select filename for new filter"
msgstr "Yeni süzgeç için bir dosya adı yazın"

msgid "File Filters (*.flt)|*.flt|All Files (*.*)|*.*||"
msgstr "Dosya süzgeçleri (*.flt)|*.flt|Tüm dosyalar (*.*)|*.*||"

#, c-format
msgid ""
"Cannot find file filter template file!\n"
"\n"
"Please copy file %1 to WinMerge/Filters -folder:\n"
"%2."
msgstr ""
"Dosya süzgeci kalıp dosyası bulunamıyor!\n"
"\n"
"Lütfen %1 dosyasını, WinMerge/Filters klasörüne kopyalayın:\n"
"%2."

#, c-format
msgid ""
"Cannot copy filter template file to filter folder:\n"
"%1\n"
"\n"
"Please make sure the folder exists and is writable."
msgstr ""
"Süzgeç kalıbı dosyası süzgeç klasörüne kopyalanamıyor:\n"
"%1\n"
"\n"
"Klasörün var ve yazılabilir olduğundan emin olun."

msgid ""
"User's filter file folder is not defined!\n"
"\n"
"Please select filter folder in Options/System."
msgstr ""
"Kullanıcı süzgeç dosyası klasörü belirtilmemiş!\n"
"\n"
"Lütfen 'Ayarlar/Sistem' bölümünden süzgeç klasörünü belirtin."

#, c-format
msgid ""
"Failed to delete the filter file:\n"
"%1\n"
"\n"
"Maybe the file is read-only?"
msgstr ""
"Süzgeç dosyası silinemedi:\n"
"%1\n"
"\n"
"Dosya salt okunur olabilir mi?"

msgid "Locate filter file to install"
msgstr "Kurulacak süzgeç dosyasını seçin"

msgid ""
"Installing filter file failed.\n"
"\n"
"Could not copy new filter file to filter folder."
msgstr ""
"Süzgeç dosyası kurulamadı.\n"
"\n"
"Yeni süzgeç dosyası süzgeç klasörüne kopyalanamadı."

msgid "Filter file already exists. Overwrite existing filter?"
msgstr "Bu süzgeç dosyası zaten var. Üzerine yazılsın mı?"

msgid "Regular expression"
msgstr "Kurallı ifade"

msgid ""
"Filters were updated. Do you want to refresh all open folder compares?\n"
"\n"
"If you do not want to refresh all compares now you can select 'No' and "
"refresh compares later."
msgstr ""
"Süzgeçler güncellendi. Tüm açık klasör karşılaştırmalarını yenilemek ister "
"misiniz?\n"
"\n"
"Şimdi yenilemek istemezseniz 'Hayır' üzerine tıklayabilir ve "
"karşılaştırmaları daha sonra yenileyebilirsiniz."

msgid "Folder Comparison Results"
msgstr "Klasör karşılaştırma sonuçları"

msgid "File Comparison"
msgstr "Dosya karşılaştırma"

msgid "Untitled left"
msgstr "Sol adsız"

msgid "Untitled middle"
msgstr "Orta adsız"

msgid "Untitled right"
msgstr "Sağ adsız"

msgid "Base File"
msgstr "Temel dosya"

msgid "Theirs File"
msgstr "Başkalarının dosyası"

msgid "Mine File"
msgstr "Benim dosyam"

msgid "Original File"
msgstr "Özgün dosya"

#, c-format
msgid "Ln: %s  Col: %d/%d  Ch: %d/%d  EOL: %s"
msgstr "Satır: %s  Sütun: %d/%d  Karakter: %d/%d  Satır Sonu: %s"

#, c-format
msgid "Line: %s"
msgstr "Satır: %s"

#, c-format
msgid "Ln: %s  Col: %d/%d  Ch: %d/%d"
msgstr "Satır: %s  Sütun: %d/%d  Karakter: %d/%d"

#, c-format
msgid "  Sel: %d | %d"
msgstr "  Seç: %d | %d"

msgid "Merge"
msgstr "Birleştir"

#, c-format
msgid "Difference %1 of %2"
msgstr "Fark %1 / %2"

#, c-format
msgid "%1 Differences Found"
msgstr "%1 fark bulundu"

msgid "1 Difference Found"
msgstr "1 fark bulundu"

#. Abbreviation from "Read Only"
msgid "RO"
msgstr "SO"

#, c-format
msgid "Item %1 of %2"
msgstr "Öge %1 / %2"

#, c-format
msgid "Items: %1"
msgstr "Ögeler: %1"

msgid "Select two existing folders or files to compare."
msgstr "Karşılaştırmak için var olan iki klasör ya da dosya seçin."

msgid "Folder Selection"
msgstr "Klasör seçimi"

msgid "Select two (or three) folders or two (or three) files to compare."
msgstr ""
"Karşılaştırılacak iki (ya da üç) klasör ya da iki (ya da üç) dosya seçin."

msgid "Left (1st) path is invalid!"
msgstr "Sol (1.) yol geçersiz!"

msgid "Middle (2nd) path is invalid!"
msgstr "Orta (2.) yol geçersiz!"

msgid "Right (2nd) path is invalid!"
msgstr "Sağ (2.) yol geçersiz!"

msgid "Right (3rd) path is invalid!"
msgstr "Sağ (3.) yol geçersiz!"

msgid "Both paths are invalid!"
msgstr "Yolların ikisi de geçersiz!"

msgid "Left (1st) and Middle (2nd) paths are invalid!"
msgstr "Sol (1.) ve Orta (2.) yollar geçersiz!"

msgid "Left (1st) and Right (3rd) paths are invalid!"
msgstr "Sol (1.) ve Sağ (3.) yollar geçersiz!"

msgid "Middle (2nd) and Right (3rd) paths are invalid!"
msgstr "Orta (2.) ve Sağ (3.) yollar geçersiz!"

msgid "All paths are invalid!"
msgstr "Yolların tümü geçersiz!"

msgid "Only enabled for file comparisons"
msgstr "Yalnız dosya karşılaştırması için kullanılabilir"

msgid "Cannot compare file and folder!"
msgstr "Dosya ile klasör karşılaştırılamaz!"

#, c-format
msgid "File not found: %1"
msgstr "%1 dosyası bulunamadı"

#, c-format
msgid "File not unpacked: %1"
msgstr "%1 dosyası ayıklanamadı"

#, c-format
msgid ""
"Cannot open file\n"
"%1\n"
"\n"
"%2"
msgstr ""
"Dosya açılamadı\n"
"%1\n"
"\n"
"%2"

msgid "Failed to parse conflict file."
msgstr "Çelişki dosyası işlenemedi."

#, c-format
msgid ""
"The file\n"
"%1\n"
"is not a conflict file."
msgstr ""
"%1\n"
"dosyası\n"
"bir çelişki dosyası değil."

msgid ""
"You are about to compare very large files.\n"
"Showing the contents of the files requires a very large amount of memory.\n"
"Do you want to show only the comparison results, not the contents of the "
"files?\n"
"\n"
msgstr ""
"Çok büyük dosyaları karşılaştırmak üzeresiniz.\n"
"Bu dosyalarının içeriğinin görüntülenmesi için çok fazla bellek gerekiyor.\n"
"Dosyaların içeriği yerine yalnızca karşılaştırma sonuçlarının "
"görüntülenmesini ister misiniz?\n"
"\n"

msgid "Save As"
msgstr "Farklı Kaydet"

#, c-format
msgid "Save changes to %1?"
msgstr "%1 içindeki değişiklikler kaydedilsin mi?"

#, c-format
msgid ""
"%1 is marked read-only. Would you like to override the read-only file? (No "
"to save as new filename.)"
msgstr ""
"%1 salt okunur olarak işaretli. Salt okunur dosyanın üzerine yazılmasını "
"ister misiniz ? (Hayır seçerseniz, yeni bir adla kaydedebilirsiniz.)"

msgid "Error backing up file"
msgstr "Dosya yedekleme sorunu"

#, c-format
msgid ""
"Unable to backup original file:\n"
"%1\n"
"\n"
"Continue anyway?"
msgstr ""
"Özgün dosya yedeklenemedi:\n"
"%1\n"
"\n"
"Gene de devam edilsin mi?"

#, c-format
msgid ""
"Saving file failed.\n"
"%1\n"
"%2\n"
"Do you want to:\n"
"\t- use a different filename (Press OK)\n"
"\t- abort the current operation (Press Cancel)?"
msgstr ""
"Dosya kaydedilemedi.\n"
"%1\n"
"%2\n"
"Ne yapmak istersiniz:\n"
"\t- Farklı bir ad kullanılsın (Tamam üzerine tıklayın)\n"
"\t- Bu işlem iptal edilsin (İptal üzerine tıklayın)"

#, c-format
msgid ""
"Plugin '%2' cannot pack your changes to the left file back into '%1'.\n"
"\n"
"The original file will not be changed.\n"
"\n"
"Do you want to save the unpacked version to another file?"
msgstr ""
"'%2' eklentisi, sol dosyada yapılmış değişiklikleri yeniden '%1' içine "
"sıkıştıramadı.\n"
"\n"
"Özgün dosya değiştirilmeyecek.\n"
"\n"
"Ayıklanmış sürümü başka bir dosyaya kaydetmek ister misiniz?"

#, c-format
msgid ""
"Plugin '%2' cannot pack your changes to the middle file back into '%1'.\n"
"\n"
"The original file will not be changed.\n"
"\n"
"Do you want to save the unpacked version to another file?"
msgstr ""
"'%2' eklentisi, orta dosyada yapılmış değişiklikleri yeniden '%1' içine "
"sıkıştıramadı.\n"
"\n"
"Özgün dosya değiştirilmeyecek.\n"
"\n"
"Ayıklanmış sürümü başka bir dosyaya kaydetmek ister misiniz?"

#, c-format
msgid ""
"Plugin '%2' cannot pack your changes to the right file back into '%1'.\n"
"\n"
"The original file will not be changed.\n"
"\n"
"Do you want to save the unpacked version to another file?"
msgstr ""
"'%2' uygulama eki, sağ dosyada yapılmış değişiklikleri yeniden '%1' içine "
"sıkıştıramadı.\n"
"\n"
"Özgün dosya değiştirilmeyecek.\n"
"\n"
"Ayıklanmış sürümü başka bir dosyaya kaydetmek ister misiniz?"

#, c-format
msgid ""
"Another application has updated file\n"
"%1\n"
"since WinMerge loaded it.\n"
"\n"
"Overwrite changed file?"
msgstr ""
"WinMerge tarafından yüklendikten sonra\n"
"%1\n"
"dosyası başka bir uygulama tarafından değiştirilmiş.\n"
"\n"
"Değiştirilmiş dosyanın üzerine yazılsın mı?"

#, c-format
msgid ""
"%1\n"
"is marked read-only. Would you like to override the read-only item?"
msgstr ""
"%1\n"
"salt okunur olarak işaretli. Üzerine yazılmasını istediğinize emin misiniz?"

#, c-format
msgid ""
"Another application has updated file\n"
"%1\n"
"since WinMerge scanned it last time.\n"
"\n"
"Do you want to reload the file?"
msgstr ""
"WinMerge tarafından tarandıktan sonra\n"
"%1\n"
"dosyası başka bir uygulama tarafından değiştirilmiş.\n"
"\n"
"Dosyanın yeniden yüklenmesini ister misiniz?"

msgid "Save Left File As"
msgstr "Sol dosyayı farklı kaydet"

msgid "Save Middle File As"
msgstr "Orta dosyayı farklı kaydet"

msgid "Save Right File As"
msgstr "Sağ dosyayı farklı kaydet"

#, c-format
msgid ""
"The file\n"
"%1\n"
"has disappeared. Please save a copy of the file to continue."
msgstr ""
"%1\n"
"dosyası\n"
"yok oldu. Devam etmek için dosyanın bir kopyasını kaydedin."

msgid ""
"Cannot merge differences when documents are not in synch.\n"
"\n"
"Refresh documents before continuing."
msgstr ""
"Belgeler eşleştirilmeden, farklılıklar birleştirilemez.\n"
"\n"
"Devam etmeden önce belgeleri yenileyin."

msgid "Break at whitespace"
msgstr "Beyaz boşlukta kesilsin"

msgid "Break at whitespace or punctuation"
msgstr "Beyaz boşlukta ya da noktalamada kesilsin"

#, c-format
msgid "Right to Left (%1)"
msgstr "Sağdakini sola (%1)"

#, c-format
msgid "Right to Middle (%1)"
msgstr "Sağdakini ortaya (%1)"

#, c-format
msgid "Middle to Left (%1)"
msgstr "Ortadakini sola (%1)"

#, c-format
msgid "Middle to Right (%1)"
msgstr "Ortadakini sağa (%1)"

#, c-format
msgid "Left to Right (%1)"
msgstr "Soldakini sağa (%1)"

#, c-format
msgid "Left to Middle (%1)"
msgstr "Soldakini ortaya (%1)"

#, c-format
msgid "Left to... (%1)"
msgstr "Soldakini... (%1)"

#, c-format
msgid "Middle to... (%1)"
msgstr "Ortadakini... (%1)"

#, c-format
msgid "Right to... (%1)"
msgstr "Sağdakini... (%1)"

#, c-format
msgid "Both to... (%1)"
msgstr "İkisini de... (%1)"

#, c-format
msgid "All to... (%1)"
msgstr "Tümünü... (%1)"

#, c-format
msgid "Differences to... (%1)"
msgstr "Farklı olanları... (%1)"

#, c-format
msgid "Left (%1)"
msgstr "Soldakini (%1)"

#, c-format
msgid "Middle (%1)"
msgstr "Ortadakini (%1)"

#, c-format
msgid "Right (%1)"
msgstr "Sağdakini (%1)"

#, c-format
msgid "Both (%1)"
msgstr "İkisini de (%1)"

#, c-format
msgid "All (%1)"
msgstr "Tümünü (%1)"

msgid "Left side - select destination folder:"
msgstr "Sol panonun hedef klasörünü seçin:"

msgid "Middle side - select destination folder:"
msgstr "Orta panonun hedef klasörünü seçin:"

msgid "Right side - select destination folder:"
msgstr "Sağ panonun hedef klasörünü seçin:"

#, c-format
msgid "(%1 Files Affected)"
msgstr "(%1 dosya etkilendi)"

#, c-format
msgid "(%1 of %2 Files Affected)"
msgstr "(%1 / %2 dosya etkilendi)"

#, c-format
msgid ""
"Are you sure you want to delete\n"
"\n"
"%1 ?"
msgstr ""
"Şunu silmek istediğinize emin misiniz:\n"
"\n"
"%1 ?"

msgid "Are you sure you want to copy?"
msgstr "Kopyalamak istediğinize emin misiniz?"

#, c-format
msgid "Are you sure you want to copy %d items?"
msgstr "%d ögeyi kopyalamak istediğinize emin misiniz?"

#, c-format
msgid ""
"Operation aborted!\n"
"\n"
"Folder contents at disks has changed, path\n"
"%1\n"
"was not found.\n"
"\n"
"Please refresh the compare."
msgstr ""
"İşlem iptal edildi!\n"
"\n"
"Diskteki klasör içerikleri değişmiş\n"
"%1\n"
"yolu bulunamadı.\n"
"\n"
"Lütfen karşılaştırmayı yenileyin."

msgid "Are you sure you want to move?"
msgstr "Taşımak istediğinize emin misiniz?"

#, c-format
msgid "Are you sure you want to move %d items?"
msgstr "%d ögeyi taşımak istediğinize emin misiniz?"

msgid "Confirm Move"
msgstr "Taşımayı onayla"

msgid ""
"You are about to close the window that is comparing folders. Are you sure "
"you want to close the window?"
msgstr ""
"Klasör karşılaştırma penceresini kapatmak üzeresiniz. Bunu yapmak "
"istediğinize emin misiniz?"

#, c-format
msgid "Failed to execute external editor: %1"
msgstr "%1 dış düzenleyicisi çalıştırılamadı"

msgid "Unknown archive format"
msgstr "Sıkıştırma biçimi bilinmiyor"

msgid "Filename"
msgstr "Dosya adı"

msgctxt "DirView|ColumnHeader"
msgid "Folder"
msgstr "Klasör"

msgid "Comparison result"
msgstr "Karşılaştırma sonucu"

msgid "Left Date"
msgstr "Sol dosya tarihi"

msgid "Right Date"
msgstr "Sağ dosya tarihi"

msgid "Middle Date"
msgstr "Orta dosya tarihi"

msgid "Left Size"
msgstr "Sol dosya boyutu"

msgid "Right Size"
msgstr "Sağ dosya boyutu"

msgid "Middle Size"
msgstr "Orta dosya boyutu"

msgid "Right Size (Short)"
msgstr "Sağ dosya boyutu (kısa)"

msgid "Left Size (Short)"
msgstr "Sol dosya boyutu (kısa)"

msgid "Middle Size (Short)"
msgstr "Orta dosya boyutu (kısa)"

msgid "Left Creation Time"
msgstr "Sol dosya oluşturulma zamanı"

msgid "Right Creation Time"
msgstr "Sağ dosya oluşturulma zamanı"

msgid "Middle Creation Time"
msgstr "Orta dosya oluşturulma zamanı"

msgid "Newer File"
msgstr "Daha yeni dosya"

msgid "Left File Version"
msgstr "Sol dosya sürümü"

msgid "Right File Version"
msgstr "Sağ dosya sürümü"

msgid "Middle File Version"
msgstr "Orta dosya sürümü"

msgid "Short Result"
msgstr "Sonuç özeti"

msgid "Left Attributes"
msgstr "Sol dosya önitelikleri"

msgid "Right Attributes"
msgstr "Sağ dosya önitelikleri"

msgid "Middle Attributes"
msgstr "Orta dosya önitelikleri"

msgid "Left EOL"
msgstr "Sol dosya satır sonu"

msgid "Middle EOL"
msgstr "Orta dosya satır sonu"

msgid "Right EOL"
msgstr "Sağ dosya satır sonu"

msgid "Left Encoding"
msgstr "Sol dosya kodlaması"

msgid "Right Encoding"
msgstr "Sağ dosya kodlaması"

msgid "Middle Encoding"
msgstr "Orta dosya kodlaması"

msgid "Ignored Diff"
msgstr "Yok sayılan farklılıklar"

msgctxt "DirView|ColumnHeader"
msgid "Binary"
msgstr "Binary"

msgid "Unable to compare files"
msgstr "Dosyalar karşılaştırılamıyor"

msgid "Item aborted"
msgstr "Ögeden vazgeçildi"

msgid "File skipped"
msgstr "Dosya atlandı"

msgid "Folder skipped"
msgstr "Klasör atlandı"

#, c-format
msgid "Left only: %1"
msgstr "Yalnız solda: %1"

#, c-format
msgid "Middle only: %1"
msgstr "Yalnız ortada: %1"

#, c-format
msgid "Right only: %1"
msgstr "Yalnız sağda: %1"

#, c-format
msgid "Does not exist in %1"
msgstr "%1 içinde bulunamadı"

msgid "Binary files are identical"
msgstr "Binary dosyaları aynı"

msgid "Binary files are different"
msgstr "Binary dosyaları farklı"

msgid "Files are different"
msgstr "Dosyalar farklı"

msgid "Folders are different"
msgstr "Klasörler farklı"

msgid "Left Only"
msgstr "Yalnız soldaki"

msgid "Right Only"
msgstr "Yalnız sağdaki"

msgid "Middle Only"
msgstr "Yalnız ortadaki"

msgid "No item in left"
msgstr "Solda herhangi bir öge yok"

msgid "No item in right"
msgstr "Sağda herhangi bir öge yok"

msgid "No item in middle"
msgstr "Ortada herhangi bir öge yok"

msgid "Error"
msgstr "Sorun"

msgid "Text files are identical"
msgstr "Metin dosyaları aynı"

msgid "(Middle and right are identical)"
msgstr "(Orta ve sağ dosya aynı)"

msgid "(Left and right are identical)"
msgstr "(Sol ve sağ dosya aynı)"

msgid "(Left and middle are identical)"
msgstr "(Sol ve orta dosya aynı)"

msgid "Text files are different"
msgstr "Metin dosyaları farklı"

msgid "Image files are identical"
msgstr "Görsel dosyaları aynı"

msgid "Image files are different"
msgstr "Görsel dosyaları farklı"

#, c-format
msgid "Elapsed time: %ld ms"
msgstr "Geçen süre: %ld ms"

msgid "1 item selected"
msgstr "1 öge seçilmiş"

#, c-format
msgid "%1 items selected"
msgstr "%1 öge seçilmiş"

msgid "Filename or folder name."
msgstr "Dosya ya da klasör adı."

msgid "Subfolder name when subfolders are included."
msgstr "Alt klasörler katıldığında alt klasör adı."

msgid "Comparison result, long form."
msgstr "Karşılaştırma sonucu, uzun biçim."

msgid "Left side modification date."
msgstr "Soldaki dosyanın değiştirilme tarihi."

msgid "Right side modification date."
msgstr "Sağdaki dosyanın değiştirilme tarihi."

msgid "Middle side modification date."
msgstr "Ortadaki dosyanın değiştirilme tarihi."

msgid "File's extension."
msgstr "Dosya uzantısı."

msgid "Left file size in bytes."
msgstr "Soldaki dosyanın bayt olarak boyutu."

msgid "Right file size in bytes."
msgstr "Sağdaki dosyanın bayt olarak boyutu."

msgid "Middle file size in bytes."
msgstr "Ortadaki dosyanın bayt olarak boyutu."

msgid "Left file size abbreviated."
msgstr "Soldaki dosyanın kısaltılmış boyutu."

msgid "Right file size abbreviated."
msgstr "Sağdaki dosyanın kısaltılmış boyutu."

msgid "Middle file size abbreviated."
msgstr "Ortadaki dosyanın kısaltılmış boyutu."

msgid "Left side creation time."
msgstr "Soldaki dosyanın oluşturulma zamanı."

msgid "Right side creation time."
msgstr "Sağdaki dosyanın oluşturulma zamanı."

msgid "Middle side creation time."
msgstr "Ortadaki dosyanın oluşturulma zamanı."

msgid "Tells which side has newer modification date."
msgstr "Hangi panonun en son değişiklik tarihine sahip olduğunu söyler."

msgid "Left side file version, only for some filetypes."
msgstr "Soldaki dosyanın sürümü, yalnız bazı dosya türleri için."

msgid "Right side file version, only for some filetypes."
msgstr "Sağdaki dosyanın sürümü, yalnız bazı dosya türleri için."

msgid "Middle side file version, only for some filetypes."
msgstr "Ortadaki dosyanın sürümü, yalnız bazı dosya türleri için."

msgid "Short comparison result."
msgstr "Kısa karşılaştırma sonucu."

msgid "Left side attributes."
msgstr "Soldaki dosyanın öznitelikleri."

msgid "Right side attributes."
msgstr "Sağdaki dosyanın öznitelikleri."

msgid "Middle side attributes."
msgstr "Ortadaki dosyanın öznitelikleri."

msgid "Left side file EOL type."
msgstr "Soldaki dosyanın satır sonu türü."

msgid "Right side file EOL type."
msgstr "Sağdaki dosyanın satır sonu türü."

msgid "Middle side file EOL type."
msgstr "Ortadaki dosyanın satır sonu türü."

msgid "Left side encoding."
msgstr "Soldaki dosyanın kodlaması."

msgid "Right side encoding."
msgstr "Sağdaki dosyanın kodlaması."

msgid "Middle side encoding."
msgstr "Ortadaki dosyanın kodlaması."

msgid ""
"Number of ignored differences in file. These differences are ignored by "
"WinMerge and cannot be merged."
msgstr ""
"Dosyada yok sayılan farkların sayısı. Bu farklar WinMerge tarafından yok "
"sayılır ve birleştirilemez."

msgid ""
"Number of differences in file. This number does not include ignored "
"differences."
msgstr "Dosyadaki fark sayısı. Bu sayıya yok sayılan farklar katılmamıştır."

msgid "Shows an asterisk (*) if the file is binary."
msgstr "Dosya binary ise yıldız (*) ile görüntülensin."

#, c-format
msgid "Compare %1 with %2"
msgstr "%1 ile %2 ögesini karşılaştır"

msgid "Comma-separated list"
msgstr "Virgül ile ayrılmış liste"

msgid "Tab-separated list"
msgstr "Sekme ile ayrılmış liste"

msgid "Simple HTML"
msgstr "Basit HTML"

msgid "Simple XML"
msgstr "Basit XML"

msgid "The report file already exists. Do you want to overwrite existing file?"
msgstr "Rapor dosyası zaten var. Üzerine yazılmasını ister misiniz?"

#, c-format
msgid ""
"Error creating the report:\n"
"%1"
msgstr ""
"Rapor hazırlanırken sorun çıktı:\n"
"%1"

msgid "The report has been created successfully."
msgstr "Rapor hazırlandı."

msgid "Cannot add a synchronization point at this line."
msgstr "Bu satıra bir eşitleme noktası eklenemedi."

msgid "The same file is opened in both panels."
msgstr "İki panoda da de aynı dosya açıldı."

msgid "The selected files are identical."
msgstr "Seçilmiş dosyalar aynı."

msgid "An error occurred while comparing the files."
msgstr "Dosyalar karşılaştırılırken bir sorun çıktı."

msgid ""
"Temporary files could not be created. Check your temporary path settings."
msgstr ""
"Geçici klasör oluşturulamadı. Geçici klasör yolu ayarlarınızı denetleyin."

msgid ""
"These files use different carriage return types.\n"
"\n"
"Do you want to treat all carriage return types as equivalent for this "
"comparison?\n"
"\n"
"Note: If you always want to treat all carriage return types as equivalent, "
"set the option 'Ignore carriage return differences (Windows/Unix/Mac)' in "
"the Compare tab of the options dialog (available under Edit/Options)."
msgstr ""
"Bu dosyalar farklı satır sonu türleri kullanıyor.\n"
"\n"
"Bu karşılaştırma için tüm satır sonu türlerinin aynı kabul edilmesini "
"istiyor musunuz?\n"
"\n"
"Not: Genel olarak satır sonu türlerinin aynı kabul edilmesini istiyorsanız, "
"Düzenle/Ayarlar menüsünden Karşılaştırma bölümüne giderek, 'Satır sonu "
"farklılıkları yok sayılsın (Windows/Unix/Mac)' seçeneğini işaretleyin."

msgid "The selected folder is invalid."
msgstr "Seçilmiş klasör geçersiz."

msgid "Cannot open a binary file to editor."
msgstr "Bir binary dosyası düzenleyicide açılamaz."

#, c-format
msgid ""
"The folder exists only in other side and cannot be opened.\n"
"\n"
"Do you want to create a matching folder:\n"
"%1\n"
"to the other side and open these folders?"
msgstr ""
"Klasör yalnız karşı tarafta bulunduğundan açılamaz.\n"
"\n"
"Diğer tarafa aynı klasörü oluşturmak :\n"
"%1\n"
"ve bu klasörleri açmak istiyor musunuz?"

msgid "Do you want to move to the next file?"
msgstr "Sonraki dosyaya geçmek ister misiniz?"

msgid "Do you want to move to the previous file?"
msgstr "Önceki dosyaya geçmek ister misiniz?"

msgid "Do you want to move to the next page?"
msgstr "Sonraki sayfaya geçmek ister misiniz?"

msgid "Do you want to move to the previous page?"
msgstr "Önceki sayfaya geçmek ister misiniz?"

msgid "Do you want to move to the first file?"
msgstr "İlk dosyaya geçmek ister misiniz?"

msgid "Do you want to move to the last file?"
msgstr "Son dosyaya geçmek ister misiniz?"

#, c-format
msgid ""
"Different codepages found in left (cp%d) and right (cp%d) files.\n"
"Displaying each file in its codepage will give a better display but merging/"
"copying will be dangerous.\n"
"Would you like to treat both files as being in the default Windows codepage "
"(recommended)?"
msgstr ""
"Sol panodaki (cp%d) ve sağ panodaki (cp%d) dosyaların kod sayfaları farklı.\n"
"Dosyalar kendi kod sayfalarında daha iyi bir görüntülenir ancak birleştirme/"
"kopyalama işlemleri tehlikeli olur.\n"
"Dosyaların varsayılan Windows kod sayfasını kullanıyormuş gibi işlenmesini "
"ister misiniz (önerilir)?"

msgid "Information lost due to encoding errors: both files"
msgstr "Kodlama sorunları yüzünden iki dosyada da bilgi kaybı oldu"

msgid "Information lost due to encoding errors: first file"
msgstr "Kodlama sorunları yüzünden ilk dosyada bilgi kaybı oldu"

msgid "Information lost due to encoding errors: second file"
msgstr "Kodlama sorunları yüzünden ikinci dosyada bilgi kaybı oldu"

msgid "Information lost due to encoding errors: third file"
msgstr "Kodlama sorunları yüzünden üçüncü dosyada bilgi kaybı oldu"

msgid "No difference"
msgstr "Fark yok"

msgid "Line difference"
msgstr "Satır farkı"

#, c-format
msgid "Replaced %1 string(s)."
msgstr "%1 dizge değiştirildi."

#, c-format
msgid "Cannot find string \"%s\"."
msgstr "Aranan \"%s\" ifadesi bulunamadı."

msgid ""
"You are now entering Merge Mode. If you want to turn off Merge Mode, press "
"F9 key."
msgstr ""
"Birleştirme kipine geçiyorsunuz. Birleştirme kipinden çıkmak için F9 tuşuna "
"basın."

#, c-format
msgid ""
"The number of automatically merged changes: %1\n"
"The number of unresolved conflicts: %2"
msgstr ""
"Otomatik olarak birleştirilen değişiklik sayısı: %1\n"
"Çözümlenmemiş çelişki sayısı: %2"

msgid "The change of codepage has been merged."
msgstr "Kod sayfası değişikliği birleştirildi."

msgid "The changes of codepage are conflicting."
msgstr "Kod sayfası değişiklikleri çelişiyor."

msgid "The change of EOL has been merged."
msgstr "Satır sonu değişikliği birleştirildi."

msgid "The changes of EOL are conflicting."
msgstr "Satır sonu değişiklikleri çelişiyor."

msgid "Location Pane"
msgstr "Konum panosu"

msgid "Diff Pane"
msgstr "Fark panosu"

msgid "Patch file successfully written."
msgstr "Yama dosyası kaydedildi."

msgid "1. item is not found!"
msgstr "1. öge bulunamadı!"

msgid "2. item is not found!"
msgstr "2. öge bulunamadı!"

msgid "The patch file already exists. Do you want to overwrite it?"
msgstr "Yama dosyası zaten var. Üzerine yazılmasını ister misiniz?"

#, c-format
msgid "[%1 files selected]"
msgstr "[%1 dosya seçildi]"

msgid "Normal"
msgstr "Normal"

msgid "Context"
msgstr "Bağlam"

msgid "Unified"
msgstr "Birleşik"

#, c-format
msgid "Could not write to file %1."
msgstr "%1 dosyasına yazılamadı."

#, c-format
msgid "The specified output path is not an absolute path: %1"
msgstr "Belirtilen çıktı klasörü mutlak bir yol değil: %1"

msgid "Specify an output file."
msgstr "Bir çıktı dosyası belirtin."

msgid "Cannot create a patch file from binary files."
msgstr "Binary dosyalarından, yama dosyası hazırlanamaz."

msgid "Cannot create a patch file from directories."
msgstr "Klasörlerden yama dosyası hazırlanamaz."

msgid ""
"Please save all files first.\n"
"\n"
"Creating a patch requires that there are no unsaved changes in files."
msgstr ""
"Lütfen önce tüm dosyaları kaydedin.\n"
"\n"
"Bir yama hazırlamak için dosyalardaki değişikliklerin kaydedilmiş olması "
"gerekir."

msgid "Folder does not exist."
msgstr "Klasör bulunamadı."

msgid ""
"Archive support is not enabled.\n"
"All needed components (7-Zip and/or Merge7z*.dll) for archive support cannot "
"be found.\n"
"See manual for more info about archive support and how to enable it."
msgstr ""
"Sıkıştırılmış dosya desteği etkinleştirilmemiş.\n"
"Sıkıştırılmış dosya desteği için gereken bileşenler bulunamadı (7-Zip ya da "
"Merge7z*.dll).\n"
"Sıkıştırılmış dosya desteği ve nasıl etkinleştirileceği ile ilgili ayrıntılı "
"bilgi almak için kullanım kitabına bakabilirsiniz."

msgid "Select file for export"
msgstr "Dışa aktarılacak dosyayı seçin"

msgid "Select file for import"
msgstr "İçe aktarılacak dosyayı seçin"

msgid "Options imported from the file."
msgstr "Ayarlar dosyadan içe aktarıldı."

msgid "Options exported to the file."
msgstr "Ayarlar dosyaya dışa aktarıldı."

msgid "Failed to import options from the file."
msgstr "Ayarlar dosyadan içe aktarılamadı."

msgid "Failed to write options to the file."
msgstr "Ayarlar dosyaya dışa aktarılamadı."

msgid ""
"You are about to close several compare windows.\n"
"\n"
"Do you want to continue?"
msgstr ""
"Birden fazla karşılaştırma penceresini kapatmak üzeresiniz.\n"
"\n"
"Devam etmek istiyor musunuz?"

msgid "Mixed"
msgstr "Karma"

msgctxt "EOL Type"
msgid "Binary"
msgstr "Binary"

msgid "None"
msgstr "Yok"

#, c-format
msgid "Marker Color %d"
msgstr "İşaretleyici rengi %d"

msgid "New Pattern"
msgstr "Yeni örnek"

msgid "Type"
msgstr "Tür"

msgid "Unpacker"
msgstr "Ayıklayıcı"

msgid "Prediffer"
msgstr "Ön farklılaştırıcı"

msgid "Editor script"
msgstr "Düzenleyici betiği"

msgid ""
"\n"
"Difference in the Current Line"
msgstr ""
"\n"
"Geçerli satırdaki fark"

msgid ""
"\n"
"Options"
msgstr ""
"\n"
"Ayarlar"

msgid ""
"\n"
"Refresh (F5)"
msgstr ""
"\n"
"Yenile (F5)"

msgid ""
"\n"
"Previous Difference (Alt+Up)"
msgstr ""
"\n"
"Önceki fark (Alt+Yukarı)"

msgid ""
"\n"
"Next Difference (Alt+Down)"
msgstr ""
"\n"
"Sonraki fark (Alt+Aşağı)"

msgid ""
"\n"
"Previous Conflict (Alt+Shift+Up)"
msgstr ""
"\n"
"Önceki çelişki (Alt+Shift+Yukarı)"

msgid ""
"\n"
"Next Conflict (Alt+Shift+Down)"
msgstr ""
"\n"
"Sonraki çelişki (Alt+Shift+Aşağı)"

msgid ""
"\n"
"First Difference (Alt+Home)"
msgstr ""
"\n"
"İlk fark (Alt+Home)"

msgid ""
"\n"
"Current Difference (Alt+Enter)"
msgstr ""
"\n"
"İmleçteki fark (Alt+Enter)"

msgid ""
"\n"
"Last Difference (Alt+End)"
msgstr ""
"\n"
"Son fark (Alt+End)"

msgid ""
"\n"
"Copy Right (Alt+Right)"
msgstr ""
"\n"
"Sağa kopyala (Alt+Right)"

msgid ""
"\n"
"Copy Left (Alt+Left)"
msgstr ""
"\n"
"Sola kopyala (Alt+Left)"

msgid ""
"\n"
"Copy Right and Advance (Ctrl+Alt+Right)"
msgstr ""
"\n"
"Sağa kopyala ve ilerle (Ctrl+Alt+Sağ)"

msgid ""
"\n"
"Copy Left and Advance (Ctrl+Alt+Left)"
msgstr ""
"\n"
"Sola kopyala ve ilerle (Ctrl+Alt+Sol)"

msgid ""
"\n"
"All Right"
msgstr ""
"\n"
"Tümünü sağa kopyala"

msgid ""
"\n"
"All Left"
msgstr ""
"\n"
"Tümünü sola kopyala"

msgid ""
"\n"
"Auto Merge (Ctrl+Alt+M)"
msgstr ""
"\n"
"Otomatik karşılaştır (Ctrl+Alt+M)"

msgid ""
"\n"
"First File"
msgstr ""
"\n"
"İlk dosya"

msgid ""
"\n"
"Next File (Ctrl+F8)"
msgstr ""
"\n"
"Sonraki dosya (Ctrl+F8)"

msgid ""
"\n"
"Last File"
msgstr ""
"\n"
"Son dosya"

msgid ""
"\n"
"Previous File (Ctrl+F7)"
msgstr ""
"\n"
"Önceki dosya (Ctrl+F7)"

msgid ""
"The adapted unpacker is applied to both files (one file only needs the "
"extension)."
msgstr ""
"Uyarlanan ayıklayıcı iki dosyaya da uygulandı (yalnız bir dosya bu eklentiye "
"gerek duyuyor)."

msgid "No prediffer (normal)"
msgstr "Ön farklılaştırıcı yok (normal)"

msgid "Suggested plugins"
msgstr "Önerilen eklentiler"

msgid "Other plugins"
msgstr "Diğer eklentiler"

#, c-format
msgid "Private Build: %1"
msgstr "Özel yapım: %1"

msgid "Your software is up to date."
msgstr "Uygulamanız güncel."

#, c-format
msgid ""
"A new version of WinMerge is available.\n"
"%1 is now available (you have %2). Would you like to download it now?"
msgstr ""
"Yeni bir WinMerge sürümü yayınlanmış.\n"
"%1 sürümünü indirmek ister misiniz (%2 sürümünü kullanıyorsunuz)?"

msgid "Failed to download latest version information"
msgstr "Son sürüm bilgisi alınamadı"

msgid "Plugin Settings"
msgstr "Eklenti ayarları"

msgid "WSH not found - .sct scripts disabled"
msgstr "Windows Script Host bulunamadı - .sct betikleri etkisizleştirildi"

msgid "<None>"
msgstr "<Yok>"

msgid "<Automatic>"
msgstr "<Otomatik>"

#, c-format
msgid "G&o to Line %1"
msgstr "%1. &satıra git"

msgid "Go to Moved Line\tCtrl+Shift+G"
msgstr "Taşınmış satıra git\tCtrl+Shift+G"

msgid "Disabled"
msgstr "Etkisizleştirildi"

msgid "From file system"
msgstr "Dosya sisteminden"

msgid "From Most Recently Used list"
msgstr "Sık kullanılanlar listesinden"

msgid "No Highlighting"
msgstr "Vurgulama yok"

msgid "Batch"
msgstr "Toplu işlem"

msgid "Portable Object"
msgstr "Taşınabilir nesne"

msgid "Resources"
msgstr "Kaynaklar"

msgid "Shell"
msgstr "Kabuk"

msgid "Close &Left Tabs"
msgstr "So&ldaki sekmeleri kapat"

msgid "Close R&ight Tabs"
msgstr "&Sağdaki sekmeleri kapat"

msgid "Close &Other Tabs"
msgstr "&Diğer sekmeleri kapat"

msgid "Enable &Auto Max Width"
msgstr "Otom&atik en fazla genişlik"

msgid "Frhed is not installed."
msgstr "Frhed kurulmamış."

#, c-format
msgid "%1 does not exist. Do you want to create it?"
msgstr "%1 bulunamadı. Oluşturmak ister misiniz?"

msgid "Failed to create folder."
msgstr "Klasör oluşturulamadı."

msgid ""
"You can specify the following parameters to the path:\n"
"$file: Path name of the current file\n"
"$linenum: Line number of the current cursor position"
msgstr ""
"Yolda şu parametreler kullanılabilir:\n"
"$file: Geçerli dosyasının yol adı\n"
"$linenum: Geçerli imleç konumunun satır numarası"

msgid "default"
msgstr "Varsayılan"

msgid "minimal"
msgstr "En az"

msgid "patience"
msgstr "Sabırlı"

msgid "histogram"
msgstr "Histogram"

msgid "GDI"
msgstr "GDI"

msgid "DirectWrite Default"
msgstr "DirectWrite varsayılan"

msgid "DirectWrite Aliased"
msgstr "DirectWrite kısaltılmış"

msgid "DirectWrite GDI Classic"
msgstr "DirectWrite GFI klasik"

msgid "DirectWrite GDI Natural"
msgstr "DirectWrite GDI doğal"

msgid "DirectWrite Natural"
msgstr "DirectWrite doğal"

msgid "DirectWrite Natural Symmetric"
msgstr "DirectWrite doğal simetrik"

msgid "MDI child window or main window"
msgstr "MDI alt penceresini ya da ana pencereyi"

msgid "MDI child window only"
msgstr "Yalnız MDI alt penceresini"

msgctxt "ImgMergeFrame|LocationPane"
msgid "Diff"
msgstr "Fark"

msgctxt "ImgMergeFrame|LocationPane"
msgid "Highlight"
msgstr "Vurgula"

msgctxt "ImgMergeFrame|LocationPane"
msgid "Blink"
msgstr "Işıltı"

msgctxt "ImgMergeFrame|LocationPane"
msgid "Block Size"
msgstr "Blok boyutu"

msgctxt "ImgMergeFrame|LocationPane"
msgid "Block Alpha"
msgstr "Blok alfa"

msgctxt "ImgMergeFrame|LocationPane"
msgid "CD Threshold"
msgstr "CD eşiği"

msgctxt "ImgMergeFrame|LocationPane"
msgid "Ins/Del Detection"
msgstr "Ekleme/Silme algılaması"

msgctxt "ImgMergeFrame|LocationPane"
msgid "None"
msgstr "Yok"

msgctxt "ImgMergeFrame|LocationPane"
msgid "Vertical"
msgstr "Dikey"

msgctxt "ImgMergeFrame|LocationPane"
msgid "Horizontal"
msgstr "Yatay"

msgctxt "ImgMergeFrame|LocationPane"
msgid "Overlay"
msgstr "Kaplama"

msgctxt "ImgMergeFrame|LocationPane"
msgid "Alpha"
msgstr "Alfa"

msgctxt "ImgMergeFrame|LocationPane"
msgid "XOR"
msgstr "XOR"

msgctxt "ImgMergeFrame|LocationPane"
msgid "Alpha Blend"
msgstr "Alfa karıştırma"

msgctxt "ImgMergeFrame|LocationPane"
msgid "Alpha Animation"
msgstr "Alfa canlandırma"

msgctxt "ImgMergeFrame|LocationPane"
msgid "Zoom"
msgstr "Yakınlaştırma"

msgctxt "ImgMergeFrame|LocationPane"
msgid "Page:"
msgstr "Sayfa:"

#, c-format
msgid "Pt: (%d, %d)  RGBA: (%d, %d, %d, %d)  "
msgstr "Nokta:(%d, %d)  RGBA : (%d, %d, %d, %d)  "

#, c-format
msgid "Dist: %g  "
msgstr "Uzaklık:%g  "

#, c-format
msgid "Dist: %g, %g  "
msgstr "Uzaklık:%g,%g  "

#, c-format
msgid "Page: %d/%d  Zoom: %d%%  %dx%dpx  %dbpp"
msgstr "Sayfa:%d/%d  Yakınlaştırma:%d%%  %dx%dpiksel  %dbpp"

#, c-format
msgid "Rc: (%d, %d)  "
msgstr "Al: (%d, %d)  "

msgid "<Edit here>"
msgstr "<Burayı düzenleyin>"

msgid "No differences to select found"
msgstr "Seçilebilecek bir fark bulunamadı"

msgid "No differences found to add as substitution filter"
msgstr "Değişiklik süzgeci ekleyecek bir fark bulunamadı"

msgid "The pair is already present in the list of Substitution Filters"
msgstr "Bu çift zaten Değişiklik Süzgeçleri listesinde var"

msgid "Add this change to Substitution Filters?"
msgstr "Bu değişiklik Değişiklik Süzgeçlerine eklensin mi?"

msgid "Text only"
msgstr "Yalnız metin"

msgid "Line-by-line position and text"
msgstr "Satır satır konum ve metin"

msgid "Word-by-word position and text"
msgstr "Sözcük sözcük konum ve metin"

msgid "Allow only one instance to run"
msgstr "Yalnız bir kopya çalışsın"

msgid "Allow only one instance to run and wait for the instance to terminate"
<<<<<<< HEAD
msgstr ""

msgid "Al&l"
msgstr ""

msgid "Prettification"
msgstr ""

msgid "Content Extraction"
msgstr ""

msgid "Visualization"
msgstr ""

msgid "Others"
msgstr ""

msgid "Pretty XML"
msgstr ""

msgid "Pretty JSON"
msgstr ""
=======
msgstr "Yalnız bir kopyanın çalışsın ve kopyanın sonlandırılması beklensin"

#~ msgid "&Goto..."
#~ msgstr "&Git..."

#~ msgid "&New\tCtrl+N"
#~ msgstr "Ye&ni\tCtrl+N"

#~ msgid "E&xit"
#~ msgstr "Çı&kış"

#~ msgid "Cl&ose"
#~ msgstr "&Kapat"

#~ msgid "File En&coding..."
#~ msgstr "&Dosya Kodlaması..."

#~ msgid "&Print..."
#~ msgstr "&Yazdır..."

#~ msgid "Moved Block for &Current Diff"
#~ msgstr "İmleçteki Fark &Yerine Taşınmış Blok"

#~ msgid "Case sensi&tive"
#~ msgstr "BÜYÜK-küçük &harf ayrımı yapılsın"

#~ msgid "Go To"
#~ msgstr "Git"

#~ msgid "G&oto:"
#~ msgstr "&Git:"

#~ msgid "Comments"
#~ msgstr "Açıklamalar"

#~ msgid "Filter Comments"
#~ msgstr "Açıklamalar süzülsün"

#~ msgid "Filefilters"
#~ msgstr "Dosya Süzgeçleri"

#~ msgid ""
#~ "Developers:\n"
#~ "Dean Grimm, Christian List, Kimmo Varis, Jochen Tucht, Tim Gerundt, "
#~ "Takashi Sawanaka, Gal Hammer, Alexander Skinner"
#~ msgstr ""
#~ "Geliştiriciler:\n"
#~ "Dean Grimm, Christian List, Kimmo Varis, Jochen Tucht, Tim Gerundt, "
#~ "Takashi Sawanaka, Gal Hammer, Alexander Skinner"

#~ msgid "Lua"
#~ msgstr "Lua"

#~ msgid "VHDL"
#~ msgstr "VHDL"
>>>>>>> f1d43791
<|MERGE_RESOLUTION|>--- conflicted
+++ resolved
@@ -3690,8 +3690,7 @@
 msgstr "Yalnız bir kopya çalışsın"
 
 msgid "Allow only one instance to run and wait for the instance to terminate"
-<<<<<<< HEAD
-msgstr ""
+msgstr "Yalnız bir kopyanın çalışsın ve kopyanın sonlandırılması beklensin"
 
 msgid "Al&l"
 msgstr ""
@@ -3713,8 +3712,6 @@
 
 msgid "Pretty JSON"
 msgstr ""
-=======
-msgstr "Yalnız bir kopyanın çalışsın ve kopyanın sonlandırılması beklensin"
 
 #~ msgid "&Goto..."
 #~ msgstr "&Git..."
@@ -3768,5 +3765,4 @@
 #~ msgstr "Lua"
 
 #~ msgid "VHDL"
-#~ msgstr "VHDL"
->>>>>>> f1d43791
+#~ msgstr "VHDL"