--- conflicted
+++ resolved
@@ -344,14 +344,9 @@
 msgid "&Translations"
 msgstr ""
 
-<<<<<<< HEAD
-#: Merge.rc:3938FFC2
 msgid "&Check For Updates"
 msgstr ""
 
-#: Merge.rc:1C6125F4
-=======
->>>>>>> 730d141b
 #, c-format
 msgid "C&onfiguration"
 msgstr ""
@@ -360,10 +355,6 @@
 msgid "&GNU General Public License"
 msgstr ""
 
-<<<<<<< HEAD
-#: Merge.rc:3938FFC3
-=======
->>>>>>> 730d141b
 #, c-format
 msgid "&About WinMerge..."
 msgstr "&Quant al WinMerge..."
@@ -659,10 +650,6 @@
 msgid "&Toggle Bookmark\tCtrl+F2"
 msgstr "&Activa/desactiva el punt d'interès\tCtrl+F2"
 
-<<<<<<< HEAD
-#: Merge.rc:3938FFC4
-=======
->>>>>>> 730d141b
 #, c-format
 msgid "&Next Bookmark\tF2"
 msgstr "&Següent punt d'interès\tF2"
@@ -1378,10 +1365,6 @@
 msgid "New"
 msgstr "Nova"
 
-<<<<<<< HEAD
-#: Merge.rc:3938FFC5
-=======
->>>>>>> 730d141b
 #, c-format
 msgid "&Background color:"
 msgstr ""
@@ -1936,10 +1919,6 @@
 msgid "&Include File Compare Report"
 msgstr ""
 
-<<<<<<< HEAD
-#: Merge.rc:3938FFC6
-=======
->>>>>>> 730d141b
 #, c-format
 msgid "&Copy to Clipboard"
 msgstr "&Copia al Porta-retalls"
