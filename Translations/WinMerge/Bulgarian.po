--- conflicted
+++ resolved
@@ -345,14 +345,9 @@
 msgid "&Translations"
 msgstr "&Преводи"
 
-<<<<<<< HEAD
-#: Merge.rc:3938FFC2
 msgid "&Check For Updates"
 msgstr ""
 
-#: Merge.rc:1C6125F4
-=======
->>>>>>> 730d141b
 #, c-format
 msgid "C&onfiguration"
 msgstr "Конфигурация"
@@ -361,10 +356,6 @@
 msgid "&GNU General Public License"
 msgstr "&GNU Публичен лиценз"
 
-<<<<<<< HEAD
-#: Merge.rc:3938FFC3
-=======
->>>>>>> 730d141b
 #, c-format
 msgid "&About WinMerge..."
 msgstr "&За WinMerge..."
@@ -660,10 +651,6 @@
 msgid "&Toggle Bookmark\tCtrl+F2"
 msgstr "&Прикрепи отметка\tCtrl+F2"
 
-<<<<<<< HEAD
-#: Merge.rc:3938FFC4
-=======
->>>>>>> 730d141b
 #, c-format
 msgid "&Next Bookmark\tF2"
 msgstr "&Следваща отметка\tF2"
@@ -1379,10 +1366,6 @@
 msgid "New"
 msgstr "Нов"
 
-<<<<<<< HEAD
-#: Merge.rc:3938FFC5
-=======
->>>>>>> 730d141b
 #, c-format
 msgid "&Background color:"
 msgstr "Цвят на фона:"
@@ -1937,10 +1920,6 @@
 msgid "&Include File Compare Report"
 msgstr ""
 
-<<<<<<< HEAD
-#: Merge.rc:3938FFC6
-=======
->>>>>>> 730d141b
 #, c-format
 msgid "&Copy to Clipboard"
 msgstr "&Копирай в клипборда"
