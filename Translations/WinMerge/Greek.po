--- conflicted
+++ resolved
@@ -344,14 +344,9 @@
 msgid "&Translations"
 msgstr ""
 
-<<<<<<< HEAD
-#: Merge.rc:3938FFC2
 msgid "&Check For Updates"
 msgstr ""
 
-#: Merge.rc:1C6125F4
-=======
->>>>>>> 730d141b
 #, c-format
 msgid "C&onfiguration"
 msgstr "&Ρυθμίσεις"
@@ -360,10 +355,6 @@
 msgid "&GNU General Public License"
 msgstr "Γενική Δημοσία Άδεια &GNU"
 
-<<<<<<< HEAD
-#: Merge.rc:3938FFC3
-=======
->>>>>>> 730d141b
 #, c-format
 msgid "&About WinMerge..."
 msgstr "&Περί του WinMerge..."
@@ -659,10 +650,6 @@
 msgid "&Toggle Bookmark\tCtrl+F2"
 msgstr "Μεταβολή Σημάν&σεως\tCtrl+F2"
 
-<<<<<<< HEAD
-#: Merge.rc:3938FFC4
-=======
->>>>>>> 730d141b
 #, c-format
 msgid "&Next Bookmark\tF2"
 msgstr "Επο&μένη Σήμανση\tF2"
@@ -1378,10 +1365,6 @@
 msgid "New"
 msgstr "Δημιουργία"
 
-<<<<<<< HEAD
-#: Merge.rc:3938FFC5
-=======
->>>>>>> 730d141b
 #, c-format
 msgid "&Background color:"
 msgstr ""
@@ -1936,10 +1919,6 @@
 msgid "&Include File Compare Report"
 msgstr ""
 
-<<<<<<< HEAD
-#: Merge.rc:3938FFC6
-=======
->>>>>>> 730d141b
 #, c-format
 msgid "&Copy to Clipboard"
 msgstr "Αντι&γραφή στο Πρόχειρο"
