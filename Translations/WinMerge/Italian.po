﻿# This file is part from WinMerge <http://winmerge.org/>
# Released under the "GNU General Public License"
#
# Translators:
# * Michele Merega <michele.merega at ifminfomaster.com>
# * Andrea Decorte <deco1985 at hotmail.com>
# * Antonio Angelo <antonio.angelo at gmail.com>
# * Michele Locati <michele at locati.it>
#
# ID line follows -- this is updated by SVN
# $Id: Italian.po 7556 2011-08-19 15:07:03Z sdottaka $
msgid ""
msgstr ""
"Project-Id-Version: Italian\n"
"Report-Msgid-Bugs-To: http://bugs.winmerge.org/\n"
"POT-Creation-Date: 2019-07-09 07:44+0000\n"
"PO-Revision-Date: 2019-07-12 16:35+0200\n"
"Last-Translator: Michele Locati <michele@locati.it>\n"
"Language-Team: Italian\n"
"Language: it\n"
"MIME-Version: 1.0\n"
"Content-Type: text/plain; charset=UTF-8\n"
"Content-Transfer-Encoding: 8bit\n"

#. LANGUAGE, SUBLANGUAGE
msgid "LANG_ENGLISH, SUBLANG_ENGLISH_US"
msgstr "LANG_ITALIAN, SUBLANG_ITALIAN"

msgid "C&opy to Right"
msgstr "&Copia a destra"

msgid "Cop&y to Left"
msgstr "Co&pia a sinistra"

msgid "Copy &from Left"
msgstr "Copia da &sinistra"

msgid "Copy fro&m Right"
msgstr "Copia da &destra"

msgid "&Select Line Difference"
msgstr "&Seleziona differenze nella riga"

msgid "&Undo"
msgstr "Annul&la"

msgid "&Redo"
msgstr "&Ripristina"

msgid "Cu&t"
msgstr "&Taglia"

msgid "&Copy"
msgstr "C&opia"

msgid "&Paste"
msgstr "I&ncolla"

msgid "&Goto..."
msgstr "&Vai a…"

msgid "Op&en"
msgstr "&Apri"

msgid "with &Registered Application"
msgstr "con l'applicazione &registrata"

msgid "with &External Editor\tCtrl+Alt+E"
msgstr "con l'&editor esterno\tCtrl+Alt+E"

msgid "&with..."
msgstr "&con…"

msgid "S&hell Menu"
msgstr "Men&u di sistema"

msgid "View &Differences"
msgstr "Vedi &differenze"

msgid "Diff &Block Size"
msgstr "Dimensione &blocco per diff."

msgid "&Ignore Color Difference (Color Distance Threshold)"
msgstr "&Ignora differenza di colore (soglia distanza colori)"

msgid "Ins&ertion/Deletion Detection"
msgstr "Rilevamento ins&erzione/rimozione"

msgid "&None"
msgstr "&Nessuna"

msgid "&Vertical"
msgstr "&Verticale"

msgid "&Horizontal"
msgstr "&Orizzontale"

msgid "&Previous Page"
msgstr "Pagina &precedente"

msgid "&Next Page"
msgstr "Pagina &successiva"

msgid "&Active Pane"
msgstr "Pannello &attivo"

msgid "&Zoom"
msgstr "&Zoom"

msgid "Zoom &In\tCtrl++"
msgstr "&Ingrandisci\tCtrl++"

msgid "Zoom &Out\tCtrl+-"
msgstr "Rid&uci\tCtrl+-"

#. Zoom to normal
msgid "&Normal\tCtrl+*"
msgstr "&Normale\tCtrl+*"

msgid "&Overlay"
msgstr "&Sovrimpressione"

msgid "&Alpha Blend"
msgstr "&Opacità"

msgid "Alpha &Blend Animation"
msgstr "Anima&zione &opacità"

msgid "Dragging &Mode"
msgstr "&Modalità trascinamento"

msgid "&Move"
msgstr "&Sposta"

msgid "&Adjust Offset"
msgstr "Correggi s&costamento"

msgid "&Set Background Color"
msgstr "Imposta colore di s&fondo"

msgid "&File"
msgstr "&File"

msgid "&New\tCtrl+N"
msgstr "&Nuovo\tCtrl+N"

msgid "New (&3 panes)"
msgstr "Nuovo (&3 pannelli)"

msgid "&Open...\tCtrl+O"
msgstr "&Apri…\tCtrl+A"

msgid "Open Conflic&t File..."
msgstr "Apr&i file conflittuale…"

msgid "Open Pro&ject...\tCtrl+J"
msgstr "Apri pro&getto…\tCtrl+J"

msgid "Sa&ve Project..."
msgstr "Sal&va progetto…"

msgid "Recent Projects"
msgstr "Progetti recenti"

msgid "Recent F&iles Or Folders"
msgstr "F&ile o cartelle recenti"

msgid "< Empty >"
msgstr "< Vuoto >"

msgid "E&xit"
msgstr "&Esci"

msgid "&Edit"
msgstr "&Modifica"

msgid "&Options..."
msgstr "Op&zioni…"

msgid "&View"
msgstr "&Visualizza"

msgid "&Toolbar"
msgstr "Barra degli s&trumenti"

msgid "&Small"
msgstr "&Piccola"

msgid "&Big"
msgstr "&Grande"

msgid "&Huge"
msgstr "&Gigantesca"

msgid "&Status Bar"
msgstr "&Barra di stato"

msgid "Ta&b Bar"
msgstr "&Barra delle schede"

msgid "&Tools"
msgstr "&Strumenti"

msgid "&Filters..."
msgstr "&Filtri…"

msgid "&Generate Patch..."
msgstr "&Crea patch…"

msgid "&Plugins"
msgstr "&Estensioni"

msgid "P&lugin Settings..."
msgstr "Im&postazioni estensione…"

msgid "Ma&nual Prediffer"
msgstr "Prediffer m&anuale"

msgid "A&utomatic Prediffer"
msgstr "Prediffer &automatico"

msgid "&Manual Unpacking"
msgstr "Decompressione &manuale"

msgid "&Automatic Unpacking"
msgstr "Decompressione &automatica"

msgid "&Edit with Unpacker..."
msgstr "Modifica con decompressore…"

msgid "&Reload plugins"
msgstr "&Ricarica estensioni"

msgid "&Window"
msgstr "Fi&nestra"

msgid "Cl&ose"
msgstr "&Chiudi"

msgid "Clo&se All"
msgstr "Chiudi &tutto"

msgid "Change &Pane\tF6"
msgstr "Cambia &pannello\tF6"

msgid "Tile &Horizontally"
msgstr "Affianca &orizzontalmente"

msgid "Tile &Vertically"
msgstr "Affianca &verticalmente"

msgid "&Cascade"
msgstr "&Sovrapponi"

msgid "&Help"
msgstr "&Aiuto"

msgid "&WinMerge Help\tF1"
msgstr "Guida di &WinMerge\tF1"

msgid "R&elease Notes"
msgstr "Note di &rilascio"

msgid "&Translations"
msgstr "&Traduzioni"

<<<<<<< HEAD
msgid "&Check For Updates"
msgstr ""

#, c-format
=======
>>>>>>> 586c3fa8
msgid "C&onfiguration"
msgstr "C&onfigurazione"

msgid "&GNU General Public License"
msgstr "Licenza &GNU General Public"

msgid "&About WinMerge..."
msgstr "Infor&mazioni su WinMerge…"

msgid "&Read-only"
msgstr "&Sola lettura"

msgid "L&eft Read-only"
msgstr "Fil&e di sinistra in sola lettura"

msgid "M&iddle Read-only"
msgstr "File &centrale in sola lettura"

msgid "Ri&ght Read-only"
msgstr "F&ile di destra in sola lettura"

msgid "File En&coding..."
msgstr "Co&difica file…"

msgid "Select &All\tCtrl+A"
msgstr "Se&leziona tutto\tCtrl+A"

msgid "Show &Identical Items"
msgstr "Mostra elementi &identici"

msgid "Show &Different Items"
msgstr "Mostra elementi di&fferenti"

msgid "Show L&eft Unique Items"
msgstr "Mostra elementi unici di &sinistra"

msgid "Show Midd&le Unique Items"
msgstr "Mostra elementi unici del &centro"

msgid "Show Ri&ght Unique Items"
msgstr "Mostra elementi unici di &destra"

msgid "Show S&kipped Items"
msgstr "Mostra elementi sa&ltati"

msgid "S&how Binary Files"
msgstr "Mostra i file &binari"

msgid "&3-way Compare"
msgstr "Confronto a &3"

msgid "Show &Left Only Different Items"
msgstr "Mostra solo elementi differenti di &sinistra"

msgid "Show &Middle Only Different Items"
msgstr "Mostra solo elementi differenti al &centro"

msgid "Show &Right Only Different Items"
msgstr "Mostra solo elementi differenti di &destra"

msgid "Show L&eft Only Missing Items"
msgstr "Mostra solo elementi mancanti a &sinistra"

msgid "Show Mi&ddle Only Missing Items"
msgstr "Mostra solo elementi mancanti al &centro"

msgid "Show Rig&ht Only Missing Items"
msgstr "Mostra solo elementi mancanti al &destra"

msgid "Show Hidd&en Items"
msgstr "M&ostra elementi nascosti"

msgid "Tree &Mode"
msgstr "Modalità ad al&bero"

msgid "E&xpand All Subfolders"
msgstr "E&spandi tutte le sotto-cartelle"

msgid "&Collapse All Subfolders"
msgstr "C&ontrai tutte le sotto-cartelle"

msgid "Select &Font..."
msgstr "&Carattere…"

msgid "Use Default F&ont"
msgstr "&Usa il carattere predefinito"

msgid "Sw&ap Panes"
msgstr "Sc&ambia pannelli"

msgid "Compa&re Statistics"
msgstr "Statistic&he del confronto"

msgid "Refre&sh\tF5"
msgstr "A&ggiorna\tF5"

msgid "&Refresh Selected\tCtrl+F5"
msgstr "Aggio&rna selezionati\tCtrl+F5"

msgid "&Merge"
msgstr "&Unisci"

msgid "Co&mpare\tEnter"
msgstr "Co&nfronta\tInvio"

msgid "&Next Difference\tAlt+Down"
msgstr "&Differenza successiva\tAlt+Su"

msgid "&Previous Difference\tAlt+Up"
msgstr "Di&fferenza precedente\tAlt+Giù"

msgid "&First Difference\tAlt+Home"
msgstr "Prima differen&za\tAlt+Home"

msgid "&Current Difference\tAlt+Enter"
msgstr "Differenza &corrente\tAlt+Invio"

msgid "&Last Difference\tAlt+End"
msgstr "&Ultima differenza\tAlt+Fine"

msgid "Copy to &Right\tAlt+Right"
msgstr "C&opia a destra\tAlt+Destra"

msgid "Copy to L&eft\tAlt+Left"
msgstr "Co&pia a sinistra\tAlt+Sinistra"

msgid "&Delete\tDel"
msgstr "&Elimina\tCanc"

msgid "&Customize Columns..."
msgstr "&Personalizza colonne…"

msgid "Generate &Report..."
msgstr "Genera &rapporto…"

msgid "&Save\tCtrl+S"
msgstr "&Salva\tCtrl+S"

msgid "Sav&e"
msgstr "Sal&va"

msgid "Save &Left"
msgstr "Sa&lva sinistro"

msgid "Save &Middle"
msgstr "Salv&a centrale"

msgid "Save &Right"
msgstr "Salva dest&ro"

msgid "Save &As"
msgstr "Salva &con nome…"

msgid "Save &Left As..."
msgstr "Salva sinistro &con nome…"

msgid "Save &Middle As..."
msgstr "Salva &centrale con nome…"

msgid "Save &Right As..."
msgstr "Salva &destro con nome…"

msgid "&Print..."
msgstr "Stam&pa…"

msgid "Page Set&up"
msgstr "Impos&ta pagina"

msgid "Print Previe&w"
msgstr "Anteprima &di stampa"

msgid "&Convert Line Endings to"
msgstr "&Converti caratteri di fine linea in"

msgid "&Merge Mode\tF9"
msgstr "&Modalità unione\tF9"

msgid "Re&load\tCtrl+F5"
msgstr "&Ricarica\tCtrl+F5"

msgid "&File Encoding..."
msgstr "Codifica &file…"

msgid "Recompare As"
msgstr "Riconfronta come"

msgid "&Text"
msgstr "&Testo"

msgid "&XML"
msgstr "&XML"

msgid "&Binary"
msgstr "&Binario"

msgid "&Image"
msgstr "&Immagine"

msgid "&Undo\tCtrl+Z"
msgstr "&Annulla\tCtrl+Z"

msgid "&Redo\tCtrl+Y"
msgstr "&Ripristina\tCtrl+Y"

msgid "Cu&t\tCtrl+X"
msgstr "&Taglia\tCtrl+X"

msgid "&Copy\tCtrl+C"
msgstr "C&opia\tCtrl+C"

msgid "&Paste\tCtrl+V"
msgstr "I&ncolla\tCtrl+V"

msgid "Select Line &Difference\tF4"
msgstr "Seleziona &differenze di riga\tF4"

msgid "F&ind...\tCtrl+F"
msgstr "Tro&va…\tCtrl+F"

msgid "Repla&ce...\tCtrl+H"
msgstr "Sostit&uisci…\tCtrl+H"

msgid "&Marker...\tCtrl+Shift+M"
msgstr "&Segnaposto…\tCtrl+Maiusc+M"

msgid "Advanced"
msgstr "Avanzat&e"

msgid "&Copy With Line Numbers\tCtrl+Shift+C"
msgstr "&Copia con numeri di linea\tCtrl+Maiusc+C"

msgid "&Bookmarks"
msgstr "Segnali&bri"

msgid "&Toggle Bookmark\tCtrl+F2"
msgstr "&Metti/togli segnalibro\tCtrl+F2"

msgid "&Next Bookmark\tF2"
msgstr "Segnalibro successi&vo\tF2"

msgid "&Previous bookmark\tShift+F2"
msgstr "&Segnalibro precedente\tMaiusc+F2"

msgid "&Clear All Bookmarks"
msgstr "&Cancella tutti i segnalibri"

msgid "&Go To...\tCtrl+G"
msgstr "Va&i a…\tCtrl+G"

msgid "Syntax Highlight"
msgstr "Evidenziazione sintassi"

msgid "&Diff Context"
msgstr "Contesto &differenze"

msgid "&All Lines"
msgstr "&Tutte le linee"

msgid "&0 Lines"
msgstr "&0 linee"

msgid "&1 Line"
msgstr "&1 linea"

msgid "&3 Lines"
msgstr "&3 linee"

msgid "&5 Lines"
msgstr "&5 linee"

msgid "&7 Lines"
msgstr "&7 linee"

msgid "&9 Lines"
msgstr "&9 linee"

msgid "&Toggle All and 0-9 Lines\tCtrl+D"
msgstr "Attiva/disattiva tutto e linee 0-9\tCtrl+D"

msgid "&Lock Panes"
msgstr "B&locca pannelli"

msgid "&View Whitespace"
msgstr "&Visualizza spazi"

msgid "Vie&w Line Differences"
msgstr "Mostra &differenze nelle linee"

msgid "View Line &Numbers"
msgstr "Mostra i &numeri delle righe"

msgid "View &Margins"
msgstr "Mostra i &margini"

msgid "W&rap Lines"
msgstr "A capo a&utomatico"

msgid "Split V&ertically"
msgstr "Dividi v&erticalmente"

msgid "Diff &Pane"
msgstr "&Pannello delle differenze"

msgid "Lo&cation Pane"
msgstr "Pannello della posi&zione"

msgid "Ne&xt Conflict\tAlt+Shift+Down"
msgstr "Conflitto &successivo\tAlt+Maiusc+Giù"

msgid "Pre&vious Conflict\tAlt+Shift+Up"
msgstr "Conflitto &precedente\tAlt+Maiusc+Su"

msgid "A&dvanced"
msgstr "A&vanzate"

msgid "Next Difference Between Left and Middle\tAlt+1"
msgstr "Differenza successiva tra sinistra e centro\tAlt+1"

msgid "Previous Difference Between Left And Middle\tAlt+Shift+1"
msgstr "Differenza precedente tra sinistra e centro\tAlt+Maiusc+1"

msgid "Next Difference Between Left and Right\tAlt+2"
msgstr "Differenza successiva tra sinistra e destra\tAlt+2"

msgid "Previous Difference Between Left And Right\tAlt+Shift+2"
msgstr "Differenza precedente tra sinistra e destra\tAlt+Maiusc+2"

msgid "Next Difference Between Middle and Right\tAlt+3"
msgstr "Differenza successiva tra centro e destra\tAlt+3"

msgid "Previous Difference Between Middle And Right\tAlt+Shift+3"
msgstr "Differenza precedente tra centro e destra\tAlt+Maiusc+3"

msgid "Next Left Only Difference\tAlt+7"
msgstr "Differenza successiva solo a sinistra\tAlt+7"

msgid "Previous Left Only Difference\tAlt+Shift+7"
msgstr "Differenza precedente solo a sinistra\tAlt+Maiusc+7"

msgid "Next Middle Only Difference\tAlt+8"
msgstr "Differenza successiva solo al centro\tAlt+8"

msgid "Previous Middle Only Difference\tAlt+Shift+8"
msgstr "Differenza precedente solo al centro\tAlt+Maiusc+8"

msgid "Next Right Only Difference\tAlt+9"
msgstr "Differenza successiva solo a destra\tAlt+7"

msgid "Previous Right Only Difference\tAlt+Shift+9"
msgstr "Differenza precedente solo a destra\tAlt+Maiusc+9"

msgid "Copy from Left\tAlt+Shift+Right"
msgstr "Copia da sinistra\tAlt+Maiusc+Destra"

msgid "Copy from Right\tAlt+Shift+Left"
msgstr "Copia da destra\tAlt+Maiusc+Sinistra"

msgid "C&opy to Right and Advance\tAlt+Ctrl+Right"
msgstr "Copia a des&tra e avanza\tAlt+Ctrl+Destra"

msgid "Copy &to Left and Advance\tAlt+Ctrl+Left"
msgstr "Copia &a sinistra e avanza\tAlt+Ctrl+Sinistra"

msgid "Copy &All to Right"
msgstr "Cop&ia tutto a destra"

msgid "Cop&y All to Left"
msgstr "C&opia tutto a sinistra"

msgid "A&uto Merge\tAlt+Ctrl+M"
msgstr "Unione a&utomatica\tAlt+Ctrl+M"

msgid "Add &Synchronization Point\tAlt+S"
msgstr "Aggiungi punto di &sincronizzazione\tAlt+S"

msgid "Clear Sync&hronization Points"
msgstr "A&zzera punti di sincronizzazione"

msgid "&Prediffer"
msgstr "&Prediffer"

msgid "&Scripts"
msgstr "&Script"

msgid "Sp&lit"
msgstr "&Dividi"

msgid "Comp&are"
msgstr "&Confronta"

msgid "Compare Non-hor&izontally"
msgstr "Confronta non or&izzontalmente"

msgid "First &left item with second left item"
msgstr "Primo elemento di &sinistra con secondo elemento di sinistra"

msgid "First &right item with second right item"
msgstr "Primo elemento di &destra con secondo elemento di destra"

msgid "&First left item with second right item"
msgstr "&Primo elemento di &sinistra con secondo elemento di destra"

msgid "&Second left item with first right item"
msgstr "&Secondo elemento di sinistra con primo elemento di destra"

msgid "Co&mpare As"
msgstr "Co&fronta come"

#, c-format
msgid "Left to Middle (%1 of %2)"
msgstr "Da sinistra al centro (%1 di %2)"

#, c-format
msgid "Left to Right (%1 of %2)"
msgstr "Da sinistra a destra (%1 di %2)"

#, c-format
msgid "Left to... (%1 of %2)"
msgstr "Da sinistra a… (%1 di %2)"

#, c-format
msgid "Middle to Left (%1 of %2)"
msgstr "Dal centro a sinistra (%1 di %2)"

#, c-format
msgid "Middle to Right (%1 of %2)"
msgstr "Dal centro a destra (%1 di %2)"

#, c-format
msgid "Middle to... (%1 of %2)"
msgstr "Dal centro a… (%1 di %2)"

#, c-format
msgid "Right to Middle (%1 of %2)"
msgstr "Da destra al centro (%1 di %2)"

#, c-format
msgid "Right to Left (%1 of %2)"
msgstr "Da destra a sinistra (%1 di %2)"

#, c-format
msgid "Right to... (%1 of %2)"
msgstr "Da destra a… (%1 di %2)"

msgid "&Delete"
msgstr "&Elimina"

msgid "&Left"
msgstr "&Sinistra"

msgid "&Middle"
msgstr "&Centro"

msgid "&Right"
msgstr "&Destra"

msgid "&Both"
msgstr "&Entrambi"

msgid "&All"
msgstr "&Tutti"

msgid "Re&name"
msgstr "&Rinomina"

msgid "&Hide Items"
msgstr "&Nascondi elementi"

msgid "&Open Left"
msgstr "Apri &file di sinistra"

msgid "with &External Editor"
msgstr "con l'editor &esterno"

msgid "&Parent Folder"
msgstr "Cartella &padre"

msgid "Open Midd&le"
msgstr "Apri file &centrale"

msgid "O&pen Right"
msgstr "A&pri file di destra"

msgid "Cop&y Pathnames"
msgstr "Cop&ia percorsi"

#, c-format
msgid "Left (%1 of %2)"
msgstr "Sinistra (%1 di %2)"

#, c-format
msgid "Middle (%1 of %2)"
msgstr "Centro (%1 di %2)"

#, c-format
msgid "Right (%1 of %2)"
msgstr "Destra (%1 di %2)"

#, c-format
msgid "Both (%1 of %2)"
msgstr "Entrambi (%1 di %2)"

#, c-format
msgid "All (%1 of %2)"
msgstr "Tutti (%1 di %2)"

msgid "Copy &Filenames"
msgstr "Copia nomi dei fi&le"

msgid "Copy Items To Clip&board"
msgstr "Copia elementi negli a&ppunti"

msgid "&Zip"
msgstr "Crea &zip"

#, c-format
msgid "Both to... (%1 of %2)"
msgstr "Entrambi a… (%1 di %2)"

#, c-format
msgid "All to... (%1 of %2)"
msgstr "Tutti a… (%1 di %2)"

#, c-format
msgid "Differences to... (%1 of %2)"
msgstr "Differenza a… (%1 di %2)"

msgid "&Refresh"
msgstr "A&ggiorna"

msgid "Left Shell menu"
msgstr "Menu di sistema di sinistra"

msgid "Middle Shell menu"
msgstr "Menu di sistema centrale"

msgid "Right Shell menu"
msgstr "Menu di sistema di destra"

msgid "Copy"
msgstr "Copia"

msgid "&Copy Full Path"
msgstr "Copia &percorso completo"

msgid "Copy &Filename"
msgstr "Copia nome del &file"

msgid "Prediffer Settings"
msgstr "Impostazioni prediffer"

msgid "&No prediffer"
msgstr "&Nessun prediffer"

msgid "Auto prediffer"
msgstr "Prediffer &automatico"

msgid "G&oto Diff"
msgstr "Vai alla &differenza"

msgid "&No Moved Blocks"
msgstr "&Nessun blocco spostato"

msgid "&All Moved Blocks"
msgstr "&Tutti i blocchi spostati"

msgid "Moved Block for &Current Diff"
msgstr "Blocchi spostati per la differenza &corrente"

msgid "W&hitespaces"
msgstr "Spa&zi"

msgid "Com&pare"
msgstr "Conf&ronta"

msgid "I&gnore changes"
msgstr "Ignora ca&mbiamenti"

msgid "Ig&nore all"
msgstr "Ig&nora tutto"

msgid "Case sensi&tive"
msgstr "&Maiuscolo/minuscolo"

msgid "Igno&re carriage return differences (Windows/Unix/Mac)"
msgstr "I&gnora differenze nei fine riga (Windows/Unix/Mac)"

msgid "&Include Subfolders"
msgstr "&Includi sotto-cartelle"

msgid "&Compare method:"
msgstr "&Modalità di confronto:"

msgid "Full Contents"
msgstr "Contenuti completi"

msgid "Quick Contents"
msgstr "Contenuti rapidi"

msgid "Binary Contents"
msgstr "Contenuti binari"

msgid "Modified Date"
msgstr "Data ultima modifica"

msgid "Modified Date and Size"
msgstr "Data ultima modifica e dimensioni"

msgid "Size"
msgstr "Dimensioni"

msgid "&Load Project..."
msgstr "&Carica progetto…"

msgid "About WinMerge"
msgstr "Informazioni su WinMerge"

msgid "Visit the WinMerge HomePage!"
msgstr "Visita il sito web di WinMerge!"

msgid "OK"
msgstr "OK"

msgid "Contributors"
msgstr "Collaboratori"

msgid "Select Files or Folders"
msgstr "Seleziona file o cartelle"

msgid "&1st File or Folder"
msgstr "&1° file o cartella"

msgid "Re&ad-only"
msgstr "Sola lett&ura"

msgid "Swap 1st | 2nd"
msgstr "Scambia 1° | 2°"

msgid "&Browse..."
msgstr "S&foglia…"

msgid "&2nd File or Folder"
msgstr "&2° file o cartella"

msgid "Rea&d-only"
msgstr "Sola lettu&ra"

msgid "Swap 2nd | 3rd"
msgstr "Scambia 2° | 3°"

msgid "B&rowse..."
msgstr "&Sfoglia…"

msgid "&3rd File or Folder (Optional)"
msgstr "&3° file o cartella"

msgid "Read-o&nly"
msgstr "Sola lettur&a"

msgid "Swap 1st | 3rd"
msgstr "Scambia 1° | 3°"

msgid "Browse..."
msgstr "Sfoglia…"

msgid " Folder: Filter"
msgstr "Cartella: filtro"

msgid "&Select..."
msgstr "Sele&ziona…"

msgid " File: Unpacker Plugin"
msgstr "File: estensione Decompressore"

msgid "Se&lect..."
msgstr "Se&leziona…"

msgid "Co&mpare"
msgstr "Co&nfronta"

msgid "Cancel"
msgstr "Annulla"

msgid "Status:"
msgstr "Stato:"

msgid "Help"
msgstr "Aiuto"

msgid "General"
msgstr "Generale"

msgid "Automatically &scroll to first difference"
msgstr "&Visualizza automaticamente la prima differenza"

msgid "Cl&ose windows with ESC"
msgstr "C&hiudi finestra con ESC"

msgid "&Automatically verify paths in Open-dialog"
msgstr "Verifica &automaticamente i percorsi nella finestra Apri"

msgid "All&ow only one instance to run"
msgstr "&Permetti l'esecuzione di un'unica istanza del programma"

msgid "As&k when closing multiple windows"
msgstr "Conferma c&hiusura di più finestre"

msgid "&Preserve file time in file compare"
msgstr "&Preserva orario del file durante il confronto"

msgid "Show \"Select Files or Folders\" Dialog on Startup"
msgstr "Mostra la finestra “Seleziona file o cartelle” all'avvio"

msgid "Close \"Select Files or Folders\" Dialog on clicking OK button"
msgstr "Mostra la finestra “Seleziona file o cartelle” quando si fa clic su OK"

msgid "O&pen-dialog Auto-Completion:"
msgstr "Com&pletamento automatico selezione file:"

msgid "Language:"
msgstr "Lingua:"

msgid ""
"WinMerge allows hiding some common messageboxes. Press the Reset button to "
"make all messageboxes visible again."
msgstr ""
"WinMerge permette di nascondere alcuni messaggi comuni. Premere il pulsante "
"Ripristina per rendere di nuovo visibili tutti i messaggi."

msgid "Reset"
msgstr "Ripristina"

msgid "Find"
msgstr "Trova"

msgid "Fi&nd what:"
msgstr "Tro&va:"

msgid "Match &whole word only"
msgstr "Solo &parole intere"

msgid "Match &case"
msgstr "&Maiuscolo/minuscolo"

msgid "Regular &expression"
msgstr "&Espressione regolare"

msgid "D&on't wrap end of file"
msgstr "&Fermati alla fine del file"

msgid "&Don't close this dialog box"
msgstr "&Non chiudere questa finestra"

msgid "Find &Prev"
msgstr "Trova &precedente"

msgid "&Find Next"
msgstr "Trova &successivo"

msgid "&Ok"
msgstr "&Ok"

msgid "Replace"
msgstr "Sostituisci"

msgid "Re&place with:"
msgstr "Sostituisci &con:"

msgid "&Don't wrap end of file"
msgstr "&Fermati alla fine del file"

msgid "Replace in"
msgstr "Sostituisci in"

msgid "&Selection"
msgstr "Sele&zione"

msgid "Wh&ole file"
msgstr "T&utto il file"

msgid "&Replace"
msgstr "&Sostituisci"

msgid "Replace &All"
msgstr "Sost&ituisci tutto"

msgid "Markers"
msgstr "Segnaposti"

msgid "Enable &Markers"
msgstr "Abilita &segnaposti"

msgid "New"
msgstr "Nuovo"

msgid "&Background color:"
msgstr "Colore di s&fondo:"

msgid "&Apply"
msgstr "&Applica"

msgid "Linefilters"
msgstr "Filtri di linee"

msgid "Enable Line Filters"
msgstr "Attiva i filtri di linee"

msgid "Regular Expressions (one per line):"
msgstr "Espressioni regolari (una per riga):"

msgid "Edit"
msgstr "Modifica"

msgid "Remove"
msgstr "Rimuovi"

msgid "Colors"
msgstr "Colori"

msgid "Background"
msgstr "Sfondo"

msgid "Deleted"
msgstr "Eliminata"

msgid "Text"
msgstr "Testo"

msgid "Difference:"
msgstr "Differenza:"

msgid "Selected Difference:"
msgstr "Differenza selezionata:"

msgid "Ignored Difference:"
msgstr "Differenza ignorata:"

msgid "Moved:"
msgstr "Spostata:"

msgid "Selected Moved:"
msgstr "Spostata selezionata:"

msgid "Same As The Next (3 panes):"
msgstr "Come quella successiva (3 pannelli):"

msgid "Same As The Next (Selected):"
msgstr "Come quella successiva (selezionata):"

msgid "Word Difference:"
msgstr "Differenza di parole:"

msgid "Selected Word Diff:"
msgstr "Diff. parole selezionata:"

msgid "Defaults"
msgstr "Predefinito"

msgid "&Use folder compare colors"
msgstr "&Usa colori per confronto cartelle"

msgid "Items equal:"
msgstr "Elementi uguali:"

msgid "Items different:"
msgstr "Elementi differenti:"

msgid "Items not exists all:"
msgstr "Elementi inesistenti:"

msgid "Items filtered:"
msgstr "Elementi filtrati:"

msgid "System"
msgstr "Sistema"

msgid "&Send deleted files to Recycle Bin"
msgstr "Sposta i file eliminati nel &cestino"

msgid "&External editor:"
msgstr "&Editor esterno:"

msgid "&Filter folder:"
msgstr "Cartella dei &filtri:"

msgid "Temporary files folder"
msgstr "Cartella file temporanei"

msgid "S&ystem's temp folder"
msgstr "Cartella temporanea di s&istema"

msgid "C&ustom folder:"
msgstr "Cartella &personalizzata:"

msgid "Br&owse..."
msgstr "Sf&oglia…"

msgid "Patch Generator"
msgstr "Generatore di patch"

msgid "File&1:"
msgstr "File&1:"

msgid "File&2:"
msgstr "File&2:"

msgid "&Swap"
msgstr "&Scambia"

msgid "&Append to existing file"
msgstr "&Appendi a file esistente"

msgid "&Result:"
msgstr "Ris&ultato:"

msgid "Bro&wse..."
msgstr "Sf&oglia…"

msgid "&Format"
msgstr "&Formato"

msgid "St&yle:"
msgstr "Sti&le:"

msgid "&Context:"
msgstr "&Contesto:"

msgid "Ignor&e blank lines"
msgstr "Ignora lin&ee vuote"

msgid "Inclu&de command line"
msgstr "Includi &linea di comando"

msgid "Open to e&xternal editor"
msgstr "Apri in e&ditor esterno"

msgid "Display Columns"
msgstr "Scelta delle colonne"

msgid "Move &Up"
msgstr "Sposta &su"

msgid "Move &Down"
msgstr "Sposta &giù"

msgid "Select Unpacker"
msgstr "Seleziona decompressore"

msgid "File unpacker:"
msgstr "Decompressore di file:"

msgid "Display all unpackers, don't check the extension"
msgstr "Mostra tutti i decompressori, non verificare l'estensione"

msgid "Extensions list:"
msgstr "Elenco estensioni:"

msgid "Description:"
msgstr "Descrizione:"

msgid "Stop"
msgstr "Stop"

msgid "Pause"
msgstr "Pausa"

msgid "Continue"
msgstr "Continua"

msgid "Comparing items..."
msgstr "Confronto in corso…"

msgid "Items compared:"
msgstr "Elementi confrontati:"

msgid "Items total:"
msgstr "Totale elementi:"

msgid "Go To"
msgstr "Vai a"

msgid "G&oto:"
msgstr "Va&i a:"

msgid "File"
msgstr "File"

msgid "Goto what"
msgstr "Vai a…"

msgid "Li&ne"
msgstr "Li&nea"

msgid "&Difference"
msgstr "Di&fferenza"

msgid "&Go To"
msgstr "&Vai"

msgid "Compare"
msgstr "Confronta"

msgid "Whitespace"
msgstr "Spazi"

msgid "&Compare"
msgstr "&Confronta"

msgid "&Ignore change"
msgstr "&Ignora cambiamento"

msgid "I&gnore all"
msgstr "I&gnora tutto"

msgid "Ignore blan&k lines"
msgstr "Ign&ora le linee vuote"

msgid "Ignore &case"
msgstr "Ig&nora differenze maiuscole/minuscole"

msgid "Ignore codepage &differences"
msgstr "Ignora differenze di codice di &pagina"

msgid "E&nable moved block detection"
msgstr "Attiva rilevamento blocc&hi spostati"

msgid "&Match similar lines"
msgstr "&Metti in corrispondenza linee simili"

msgid "Diff &algorithm (Experimental):"
msgstr "&Algoritmo differenze (sperimentale):"

msgid "Enable indent &heuristic"
msgstr "Abilita rientro &euristico"

msgid "Comments"
msgstr "Commenti"

msgid "Filter Comments"
msgstr "Filtra commenti"

msgid "Editor"
msgstr "Editor"

msgid "&Highlight syntax"
msgstr "E&videnzia sintassi"

msgid "&Automatic rescan"
msgstr "Rianalisi &automatica"

msgid "&Preserve original EOL chars"
msgstr "&Conserva i terminatori di riga originali"

msgid "Tabs"
msgstr "Tabulazioni"

msgid "&Tab size:"
msgstr "&Dimensione tabulazioni:"

msgid "&Insert Tabs"
msgstr "&Inserisci tabulazioni"

msgid "Insert &Spaces"
msgstr "In&serisci spazi"

msgid "Line Difference Coloring"
msgstr "Colorazione differenze di linea"

msgid "View line differences"
msgstr "Mostra differenze di linea"

msgid "&Character level"
msgstr "Livello &caratteri"

msgid "&Word-level:"
msgstr "Livello &parole:"

msgid "W&ord break characters:"
msgstr "Caratteri terminatori di &parola:"

msgid "Filefilters"
msgstr "Filtri di file"

msgid "Test"
msgstr "Prova"

msgid "Install..."
msgstr "Installa…"

msgid "New..."
msgstr "Nuovo…"

msgid "Edit..."
msgstr "Modifica…"

msgid "Delete..."
msgstr "Elimina…"

msgid "Save modified files?"
msgstr "Salvare i file modificati?"

msgid "Left side file"
msgstr "File di sinistra"

msgid "&Save changes"
msgstr "&Salva modifiche"

msgid "&Discard changes"
msgstr "S&carta modifiche"

msgid "Middle side file"
msgstr "File al centro"

msgid "Sa&ve changes"
msgstr "S&alva modifiche"

msgid "Disca&rd changes"
msgstr "Sca&rta modifiche"

msgid "Right side file"
msgstr "File di destra"

msgid "S&ave changes"
msgstr "Salva &modifiche"

msgid "Dis&card changes"
msgstr "Sca&rta modifiche"

msgid "Disca&rd All"
msgstr "Scarta t&utto"

msgid "Codepage"
msgstr "Codice di pagina"

msgid "Default Codepage"
msgstr "Codice di pagina predefinito"

msgid "Select the default codepage assumed when loading non-Unicode files:"
msgstr ""
"Scegli il codice di pagina predefinito assegnato al caricamento di file non-"
"Unicode:"

msgid ""
"Detect codepage info for these files: .html, .rc, .xml \n"
"need to restart session"
msgstr ""
"Rileva info su codice di pagina per questi file: .html, .rc, .xml \n"
"richiede il riavvio della sessione"

msgid ""
"Detect codepage for text files using mlang.dll\n"
"need to restart session"
msgstr ""
"Rileva codici di pagina per i file di testo usando mlang.dll\n"
"richiede il riavvio della sessione"

msgid "System codepage"
msgstr "Codice di pagina del sistema"

msgid "According to WinMerge User Interface"
msgstr "Come l'interfaccia di WinMerge"

msgid "Custom codepage:"
msgstr "Codice di pagina personalizzato:"

msgid "Options"
msgstr "Opzioni"

msgid " Categories"
msgstr " Categorie"

msgid "Import..."
msgstr "Importa…"

msgid "Export..."
msgstr "Esporta…"

msgid "Dialog"
msgstr "Finestra di dialogo"

msgid "Keywords:"
msgstr "Parole chiave:"

msgid "Function names:"
msgstr "Nomi di funzione:"

msgid "Comments:"
msgstr "Commenti:"

msgid "Numbers:"
msgstr "Numeri:"

msgid "Operators:"
msgstr "Operatori:"

msgid "Strings:"
msgstr "Stringhe:"

msgid "Preprocessor:"
msgstr "Preprocessore:"

msgid "User 1:"
msgstr "Utente 1:"

msgid "User 2:"
msgstr "Utente 2:"

msgid "Bold"
msgstr "Grassetto"

msgid "Marker colors"
msgstr "Colori segnaposti"

msgid "Search Marker:"
msgstr "Cerca segnaposto:"

msgid "User Defined Marker1:"
msgstr "Segnaposto predefinito 1:"

msgid "User Defined Marker2:"
msgstr "Segnaposto predefinito 2:"

msgid "User Defined Marker3:"
msgstr "Segnaposto predefinito 3:"

msgid "Folder Compare Report"
msgstr "Rapporto sul confronto tra cartelle"

msgid "Report &File:"
msgstr "&File del rapporto:"

msgid "&Style:"
msgstr "&Stile:"

msgid "&Include File Compare Report"
msgstr "&Includi il rapporto sul confronto tra file"

msgid "&Copy to Clipboard"
msgstr "&Copia negli appunti"

msgid "Shared or Private Filter"
msgstr "Filtro condiviso o privato"

msgid "Which type of filter do you want to create?"
msgstr "Che genere di filtro si desidera creare?"

msgid "Shared Filter (for all users on this machine)"
msgstr "Filtro condiviso (per tutti gli utenti su questa macchina)"

msgid "Private Filter (only for current user)"
msgstr "Filtro privato (solo per l'utente corrente)"

msgid "Archive Support"
msgstr "Supporto per gli archivi"

msgid "&Enable archive file support"
msgstr "&Attiva il supporto per i file di archivio"

msgid "&Detect archive type from file signature"
msgstr "&Rileva il tipo di archivio dalla firma dei file"

msgid "Compare Statistics"
msgstr "Statistiche del confronto"

msgid "Folders:"
msgstr "Cartelle:"

msgid "Files:"
msgstr "File:"

msgid "Different"
msgstr "Diversi"

msgid "Text:"
msgstr "Testo:"

msgid "Binary:"
msgstr "Binari:"

msgid "Unique"
msgstr "Unici"

msgid "Left:"
msgstr "Sinistra:"

msgid "Right:"
msgstr "Destra:"

msgid "Identical"
msgstr "Identici"

msgid "Total:"
msgstr "Totale:"

msgid "Close"
msgstr "Chiudi"

msgid "Middle:"
msgstr "Centrale:"

msgid "Missing Left:"
msgstr "Mancanti a sinistra:"

msgid "Missing Middle:"
msgstr "Mancanti al centro:"

msgid "Missing Right:"
msgstr "Mancanti a destra:"

msgid "Affects"
msgstr "Coinvolge"

msgid "(Affects)"
msgstr "(Coinvolge)"

msgid "Select Codepage for"
msgstr "Selezionare il codice di pagina per"

msgid "&File Loading:"
msgstr "Caricamento &file:"

msgid "File &Saving:"
msgstr "&Salvataggio file:"

msgid "&Use same codepage for both"
msgstr "&Usa lo stesso codice di pagina per entrambi"

msgid "&Cancel"
msgstr "Annu&lla"

msgid "Test Filter"
msgstr "Verifica filtro"

msgid "Testing filter ..."
msgstr "Verifica filtro in corso…"

msgid "&Enter text to test:"
msgstr "&Inserire il testo di prova:"

msgid "&Folder Name"
msgstr "&Nome cartella"

msgid "Result:"
msgstr "Risultato:"

msgid "&Test"
msgstr "&Prova"

msgid "&Close"
msgstr "&Chiudi"

msgid "&Use customized text colors"
msgstr "&Utilizza colori personalizzati per il testo"

msgid "Custom text colors"
msgstr "Colori personalizzati per il testo"

msgid "Whitespace:"
msgstr "Spazi:"

msgid "Regular text:"
msgstr "Testo normale:"

msgid "Selection:"
msgstr "Selezione:"

msgid "Margin:"
msgstr "Margine:"

msgid "Backup Files"
msgstr "File di backup"

msgid "Create backup files in:"
msgstr "Crea copie di backup per:"

msgid "&Folder compare"
msgstr "Confron&to tra cartelle"

msgid "Fil&e compare"
msgstr "Confronto tra &file"

msgid "Create backup files into:"
msgstr "Crea copie di backup in:"

msgid "&Original file's folder"
msgstr "Cartella &originaria del file"

msgid "&Global backup folder:"
msgstr "Cartella &globale di backup:"

msgid "Backup filename:"
msgstr "Nome del backup:"

msgid "&Append .bak -extension"
msgstr "Aggiungi l'estensione .ba&k"

msgid "A&ppend timestamp"
msgstr "Aggiungi marca &temporale"

msgid "Confirm Copy"
msgstr "Conferma copia"

msgid "Are you sure you want to copy XXX items?"
msgstr "Copiare XXX elementi?"

msgid "From left"
msgstr "Da sinistra"

msgid "To right"
msgstr "A destra"

msgid "Yes"
msgstr "Sì"

msgid "No"
msgstr "No"

msgid "Plugins"
msgstr "Estensioni"

msgid "&Enable plugins"
msgstr "&Abilita estensioni"

msgid "Shell Integration"
msgstr "Integrazione shell di sistema"

msgid "Explorer"
msgstr "Esplora risorse"

msgid "E&nable advanced menu"
msgstr "Abilita menu a&vanzato"

msgid "&Add to context menu"
msgstr "&Aggiungi al menu contestuale"

msgid "&Register shell extension"
msgstr "&Registra estensione della shell"

msgid "&Unregister shell extension"
msgstr "&De-registra estensione della shell"

msgid "Register shell extension for current user &only"
msgstr "Registra estensione della shell solo per l'&utente corrente"

msgid "Unregister shell extension for current user on&ly"
msgstr "De-registra estensione della shell solo per &l'utente corrente"

msgctxt "Options dialog|Categories"
msgid "Folder"
msgstr "Cartella"

msgid "S&top after first difference"
msgstr "&Fermati dopo la prima differenza"

msgid "Ign&ore time differences less than 3 seconds"
msgstr "Ignora differenze di tempo inferiori a 3 secondi"

msgid "&Include unique subfolders contents"
msgstr "&Includi contenuti unici sotto-cartelle"

msgid "&Automatically expand all subfolders"
msgstr "&Espandi automaticamente tutte le sotto-cartelle"

msgid "Ignore &Reparse Points"
msgstr "Ignora i &reparse point"

msgid "&Quick compare limit (MB):"
msgstr "Limite confronto &veloce (MB):"

msgid "&Binary compare limit (MB):"
msgstr "Limite confronto &binario (MB):"

msgid ""
"&Number of compare threads (a negative value implies addition of the number "
"of available CPU cores):"
msgstr ""
"&Numeri di thread per il confronto (usare valori negativi per aggiungere al "
"numero di core della CPU):"

msgctxt "Options dialog|Categories"
msgid "Binary"
msgstr "Binario"

msgid "Binary File &Patterns:"
msgstr "&Pattern dei file binari:"

msgid "Frhed settings"
msgstr "Impostazioni di Frhed"

msgid "View &Settings..."
msgstr "Mostra imposta&zioni…"

msgid "&Binary Mode..."
msgstr "Modalità binaria…"

msgid "&Character Set..."
msgstr "Set di &caratteri…"

msgid "Image"
msgstr "Immagine"

msgid "Image File &Patterns:"
msgstr "&Pattern dei file d'immagine:"

msgid "&Hex View"
msgstr "Mostra &esadecimale"

msgid "EXT"
msgstr "EST"

msgid "CAP"
msgstr "MA"

msgid "NUM"
msgstr "NUM"

msgid "SCRL"
msgstr "BS"

msgid "OVR"
msgstr "SSC"

msgid "REC"
msgstr "REG"

msgid ""
"\n"
"New Documents (Ctrl+N)"
msgstr ""
"\n"
"Nuovi documenti (Ctrl+N)"

msgid ""
"\n"
"Open (Ctrl+O)"
msgstr ""
"\n"
"Apri (Ctrl+O)"

msgid ""
"\n"
"Save (Ctrl+S)"
msgstr ""
"\n"
"Salva (Ctrl+S)"

msgid "Unknown error attempting to open project file"
msgstr "Errore sconosciuto durante l'apertura del file del progetto"

msgid "Unknown error attempting to save project file"
msgstr "Errore sconosciuto durante il salvataggio del file del progetto"

msgid "Project file successfully loaded."
msgstr "File di progetto caricato correttamente."

msgid "Project file successfully saved."
msgstr "File di progetto salvato correttamente."

msgid ""
"\n"
"Undo (Ctrl+Z)"
msgstr ""
"\n"
"Annulla (Ctrl+Z)"

msgid ""
"\n"
"Redo (Ctrl+Y)"
msgstr ""
"\n"
"Ripristina (Ctrl+Y)"

msgid ""
"\n"
"FileCompare\n"
"\n"
"\n"
"\n"
"WinMerge.FileCompare\n"
"WinMerge File Compare"
msgstr ""
"\n"
"FileCompare\n"
"\n"
"\n"
"\n"
"WinMerge.FileCompare\n"
"WinMerge File Compare"

msgid ""
"\n"
"FolderCompare\n"
"\n"
"\n"
"\n"
"WinMerge.FolderCompare\n"
"WinMerge Folder Compare"
msgstr ""
"\n"
"FolderCompare\n"
"\n"
"\n"
"\n"
"WinMerge.FolderCompare\n"
"WinMerge Folder Compare"

msgid ""
"Developers:\n"
"Dean Grimm, Christian List, Kimmo Varis, Jochen Tucht, Tim Gerundt, Takashi "
"Sawanaka, Gal Hammer, Alexander Skinner"
msgstr ""
"Sviluppatori:\n"
"Dean Grimm, Christian List, Kimmo Varis, Jochen Tucht, Tim Gerundt, Takashi "
"Sawanaka, Gal Hammer, Alexander Skinner"

msgid ""
"WinMerge comes with ABSOLUTELY NO WARRANTY. This is free software and you "
"are welcome to redistribute it under certain circumstances; see the GNU "
"General Public License in the Help menu for details."
msgstr ""
"WinMerge viene fornito ASSOLUTAMENTE PRIVO DI GARANZIA. Questo è un software "
"gratuito e ne è apprezzata la ridistribuzione a determinate condizioni; per "
"ulteriori dettagli vedere la licenza GNU General Public nel menu Guida."

msgid "&Abort"
msgstr "In&terrompi"

msgid "&Retry"
msgstr "&Riprova"

msgid "&Ignore"
msgstr "&Ignora"

msgid "Ignore &all"
msgstr "Ignora t&utto"

msgid "&Yes"
msgstr "&Sì"

msgid "Yes to &all"
msgstr "Sì a &tutto"

msgid "&No"
msgstr "&No"

msgid "No to a&ll"
msgstr "No a t&utto"

msgid "&Continue"
msgstr "&Continua"

msgid "&Skip"
msgstr "&Salta"

msgid "Skip &all"
msgstr "S&alta tutto"

msgid "Don't display this &message again."
msgstr "Non mostrare più questo &messaggio."

msgid "Don't ask this &question again."
msgstr "Non fare più &questa domanda."

msgid ""
"To make this messagebox visible again, press the Reset button on the General "
"page of the Options dialog."
msgstr ""
"Per visualizzare nuovamente questa finestra di dialogo premere il pulsante "
"Ripristina nella scheda Generale della finestra delle opzioni."

msgid "Syntax"
msgstr "Sintassi"

msgid "Folder Compare"
msgstr "Confronto cartelle"

msgid "Differences"
msgstr "Differenze"

msgid "To:"
msgstr "A:"

msgid "From left:"
msgstr "Da sinistra:"

msgid "To left:"
msgstr "A sinistra:"

msgid "From right:"
msgstr "Da destra:"

msgid "To right:"
msgstr "A destra:"

#, c-format
msgid "Version %1"
msgstr "Versione %1"

msgid "X64"
msgstr "X64"

#, c-format
msgid "Options (%1)"
msgstr "Opzioni (%1)"

msgid "All message boxes are now displayed again."
msgstr "Tutti i messaggi di avviso verranno visualizzati nuovamente."

#, c-format
msgid ""
"Value in Tab size -field is not in range WinMerge accepts.\n"
"\n"
"Please use values 1 - %1."
msgstr ""
"Il valore della dimensione delle tabulazioni non è valido.\n"
"\n"
"Utilizzare un valore compreso tra 1 e %1."

msgid "Open"
msgstr "Apri"

msgid "Programs|*.exe;*.bat;*.cmd|All Files (*.*)|*.*||"
msgstr "Applicazioni|*.exe;*.bat;*.cmd|Tutti i file (*.*)|*.*||"

msgid "All Files (*.*)|*.*||"
msgstr "Tutti i file (*.*)|*.*||"

msgid "WinMerge Project Files (*.WinMerge)|*.WinMerge||"
msgstr "Progetti di WinMerge (*.WinMerge)|*.WinMerge||"

msgid "Options files (*.ini)|*.ini|All Files (*.*)|*.*||"
msgstr "File delle opzioni (*.ini)|*.ini|Tutti i file (*.*)|*.*||"

msgid ""
"Text Files (*.csv;*.asc;*.rpt;*.txt)|*.csv;*.asc;*.rpt;*.txt|All Files (*.*)|"
"*.*||"
msgstr ""
"File di testo (*.csv;*.asc;*.rpt;*.txt)|*.csv;*.asc;*.rpt;*.txt|Tutti i file "
"(*.*)|*.*||"

msgid "HTML Files (*.htm,*.html)|*.htm;*.html|All Files (*.*)|*.*||"
msgstr "File HTML (*.htm,*.html)|*.htm;*.html|Tutti i file (*.*)|*.*||"

msgid "XML Files (*.xml)|*.xml|All Files (*.*)|*.*||"
msgstr "File XML (*.xml)|*.xml|Tutti i file (*.*)|*.*||"

msgid "Name"
msgstr "Nome"

msgid "Location"
msgstr "Percorso"

msgid "Filters"
msgstr "Filtri"

msgid "[F] "
msgstr "[F] "

msgid "Description"
msgstr "Descrizione"

msgid "Select filename for new filter"
msgstr "Selezionare il nome del file per il nuovo filtro"

msgid "File Filters (*.flt)|*.flt|All Files (*.*)|*.*||"
msgstr "Filtri di file (*.flt)|*.flt|Tutti i file (*.*)|*.*||"

#, c-format
msgid ""
"Cannot find file filter template file!\n"
"\n"
"Please copy file %1 to WinMerge/Filters -folder:\n"
"%2."
msgstr ""
"Impossibile trovare il modello per il filtro di file!\n"
"\n"
"Copiare il file %1 nella cartella WinMerge/Filters:\n"
"%2."

#, c-format
msgid ""
"Cannot copy filter template file to filter folder:\n"
"%1\n"
"\n"
"Please make sure the folder exists and is writable."
msgstr ""
"Impossibile copiare il file di modello per i filtri di file nella cartella "
"dei filtri:\n"
"%1\n"
"\n"
"Assicurarsi che questa cartella esista e di avere i permessi di scrittura."

msgid ""
"User's filter file folder is not defined!\n"
"\n"
"Please select filter folder in Options/System."
msgstr ""
"La cartella dei file di filtro dell'utente non è definita!\n"
"\n"
"Selezionare la cartella per i filtri in Opzioni/Sistema."

#, c-format
msgid ""
"Failed to delete the filter file:\n"
"%1\n"
"\n"
"Maybe the file is read-only?"
msgstr ""
"Eliminazione del file di filtro fallita:\n"
"%1\n"
"\n"
"Il file potrebbe essere di sola lettura."

msgid "Locate filter file to install"
msgstr "Selezionare il file con il filtro da installare"

msgid ""
"Installing filter file failed.\n"
"\n"
"Could not copy new filter file to filter folder."
msgstr ""
"Installazione del file del filtro fallita.\n"
"\n"
"Impossibile copiare il nuovo file nella cartella dei filtri."

msgid "Filter file already exists. Overwrite existing filter?"
msgstr "Il file del filtro esiste già. Sovrascrivere il file esistente?"

msgid "Regular expression"
msgstr "Espressione regolare"

msgid ""
"Filters were updated. Do you want to refresh all open folder compares?\n"
"\n"
"If you do not want to refresh all compares now you can select No and refresh "
"compares later."
msgstr ""
"I filtri sono stati aggiornati. Aggiornare tutti i confronti di cartella "
"aperti?\n"
"\n"
"Se non si vuole aggiornare tutti i confronti adesso è possibile indicare No "
"e aggiornare i confronti successivamente."

msgid "Folder Comparison Results"
msgstr "Risultati del confronto tra cartelle"

msgid "File Comparison"
msgstr "Confronto tra file"

msgid "Untitled left"
msgstr "File di sinistra senza titolo"

msgid "Untitled middle"
msgstr "File centrale senza titolo"

msgid "Untitled right"
msgstr "File di destra senza titolo"

msgid "Theirs File"
msgstr "Loro file"

msgid "Mine File"
msgstr "Mio file"

#, c-format
msgid "Ln: %s  Col: %d/%d  Ch: %d/%d  EOL: %s"
msgstr "Ln: %s  Col: %d/%d  Car: %d/%d  EOL: %s"

#, c-format
msgid "Line: %s"
msgstr "Linea: %s"

#, c-format
msgid "Ln: %s  Col: %d/%d  Ch: %d/%d"
msgstr "Ln: %s  Col: %d/%d  Car: %d/%d"

msgid "Merge"
msgstr "Unione"

#, c-format
msgid "Difference %1 of %2"
msgstr "Differenza %1 di %2"

#, c-format
msgid "%1 Differences Found"
msgstr "%1 differenze trovate"

msgid "1 Difference Found"
msgstr "1 differenza trovata"

#. Abbreviation from "Read Only"
msgid "RO"
msgstr "SL"

#, c-format
msgid "Item %1 of %2"
msgstr "Elemento %1 di %2"

#, c-format
msgid "Items: %1"
msgstr "Elementi: %1"

msgid "Select two existing folders or files to compare"
msgstr "Selezionare due cartelle o file esistenti da confrontare"

msgid "Folder Selection"
msgstr "Selezione cartella"

msgid "Select two (or three) folders or two (or three) files to compare."
msgstr "Selezionare due (o tre) cartelle o due (o tre) file da confrontare."

msgid "Left (1st) path is invalid!"
msgstr "Il percorso di sinistra (1°) non è valido!"

msgid "Middle (2nd) path is invalid!"
msgstr "Il percorso centrale (2°) non è valido!"

msgid "Right (2nd) path is invalid!"
msgstr "Il percorso di destra (2°) non è valido!"

msgid "Right (3rd) path is invalid!"
msgstr "Il percorso di destra (3°) non è valido!"

msgid "Both paths are invalid!"
msgstr "Entrambi i percorsi non sono validi!"

msgid "Left (1st) and Middle (2nd) paths are invalid!"
msgstr "I percorsi di sinistra (1°) e centrale (2°) non sono validi!"

msgid "Left (1st) and Right (3rd) paths are invalid!"
msgstr "I percorsi di sinistra (1°) e di destra (3°) non sono validi!"

msgid "Middle (2nd) and Right (3rd) paths are invalid!"
msgstr "I percorsi centrale (2°) e di destra (3°) non sono validi!"

msgid "All paths are invalid!"
msgstr "Tutti i percorsi non sono validi!"

msgid "Only enabled for File comparisons"
msgstr "Abilitato solo per il confronto tra file"

msgid "Cannot compare file and folder!"
msgstr "Impossibile confrontare file e cartelle!"

#, c-format
msgid "File not found: %1"
msgstr "File non trovato: %1"

#, c-format
msgid "File not unpacked: %1"
msgstr "File non decompresso: %1"

#, c-format
msgid ""
"Cannot open file\n"
"%1\n"
"\n"
"%2"
msgstr ""
"Impossibile aprire il file\n"
"%1\n"
"\n"
"%2"

msgid "Failed to parse conflict file."
msgstr "Non è stato possibile analizzare il file di conflitto."

#, c-format
msgid ""
"The file\n"
"%1\n"
"is not a conflict file."
msgstr ""
"Il file\n"
"%1\n"
"non è un file di conflitto."

msgid "Save As"
msgstr "Salva con nome"

#, c-format
msgid "Save changes to %1?"
msgstr "Salvare le modifiche in %1?"

#, c-format
msgid ""
"%1 is marked read-only. Would you like to override the read-only file ? (No "
"to save as new filename.)"
msgstr ""
"%1 è segnato come di sola lettura. Non tenere conto di questa impostazione? "
"(Premere No per salvare con un nuovo nome)"

msgid "Error backing up file"
msgstr "Errore durante il salvataggio di una copia di backup del file"

#, c-format
msgid ""
"Unable to backup original file:\n"
"%1\n"
"\n"
"Continue anyway?"
msgstr ""
"Impossibile effettuare una copia di backup del file originale:\n"
"%1\n"
"\n"
"Continuare comunque?"

#, c-format
msgid ""
"Saving file failed.\n"
"%1\n"
"%2\n"
"Do you want to:\n"
"\t-use a different filename (Press Ok)\n"
"\t-abort the current operation (Press Cancel)?"
msgstr ""
"Salvataggio del file fallito.\n"
"%1\n"
"%2\n"
"Si desidera:\n"
"\t-utilizzare un nome diverso per il file (premere OK)\n"
"\t-annullare l'operazione corrente (premere Annulla)?"

#, c-format
msgid ""
"Plugin '%2' cannot pack your changes to the left file back into '%1'.\n"
"\n"
"The original file will not be changed.\n"
"\n"
"Do you want to save the unpacked version to another file?"
msgstr ""
"L'estensione “%2” non può ricomprimere nuovamente le modifiche al file di "
"sinistra in “%1”.\n"
"\n"
"Il file originale non verrà cambiato.\n"
"\n"
"Salvare la versione non compressa in un altro file?"

#, c-format
msgid ""
"Plugin '%2' cannot pack your changes to the right file back into '%1'.\n"
"\n"
"The original file will not be changed.\n"
"\n"
"Do you want to save the unpacked version to another file?"
msgstr ""
"L'estensione “%2” non può ricomprimere nuovamente le modifiche al file di "
"destra in “%1”.\n"
"\n"
"Il file originale non verrà cambiato.\n"
"\n"
"Salvare la versione non compressa in un altro file?"

#, c-format
msgid ""
"Another application has updated file\n"
"%1\n"
"since WinMerge loaded it.\n"
"\n"
"Overwrite changed file?"
msgstr ""
"Un'altra applicazione ha aggiornato il file\n"
"%1\n"
"dopo che WinMerge lo ha caricato.\n"
"\n"
"Sovrascrivere il file modificato?"

#, c-format
msgid ""
"%1\n"
"is marked read-only. Would you like to override the read-only item?"
msgstr ""
"%1\n"
"è segnato come di sola lettura. Si desidera non tenere conto dell'elemento "
"in sola lettura?"

#, c-format
msgid ""
"Another application has updated file\n"
"%1\n"
"since WinMerge scanned it last time.\n"
"\n"
"Do you want to reload the file?"
msgstr ""
"Un'altra applicazione ha aggiornato il file\n"
"%1\n"
"dopo che WinMerge lo ha analizzato.\n"
"\n"
"Ricaricare il file modificato?"

msgid "Save Left File As"
msgstr "Salva il file di sinistra con nome"

msgid "Save Middle File As"
msgstr "Salva il file centrale con nome"

msgid "Save Right File As"
msgstr "Salva il file di destra con nome"

#, c-format
msgid ""
"The file\n"
"%1\n"
"has disappeared. Please save a copy of the file to continue."
msgstr ""
"Il file\n"
"%1\n"
"è scomparso. Salvare una copia del file per continuare."

msgid ""
"Cannot merge differences when documents are not in synch.\n"
"\n"
"Refresh documents before continuing."
msgstr ""
"Impossibile unire le differenze se i documenti non sono sincronizzati.\n"
"\n"
"Aggiornare i documenti prima di continuare."

msgid "Break at whitespace"
msgstr "Interrompi agli spazi"

msgid "Break at whitespace or punctuation"
msgstr "Interrompi agli spazi o alla punteggiatura"

#, c-format
msgid "Right to Left (%1)"
msgstr "Da destra a sinistra (%1)"

#, c-format
msgid "Right to Middle (%1)"
msgstr "Da destra al centro (%1)"

#, c-format
msgid "Middle to Left (%1)"
msgstr "Dal centro a sinistra (%1)"

#, c-format
msgid "Middle to Right (%1)"
msgstr "Dal centro a destra (%1)"

#, c-format
msgid "Left to Right (%1)"
msgstr "Da sinistra a destra (%1)"

#, c-format
msgid "Left to Middle (%1)"
msgstr "Da sinistra al centro (%1)"

#, c-format
msgid "Left to... (%1)"
msgstr "Da sinistra a… (%1)"

#, c-format
msgid "Middle to... (%1)"
msgstr "Dal centro a… (%1)"

#, c-format
msgid "Right to... (%1)"
msgstr "Da destra a… (%1)"

#, c-format
msgid "Both to... (%1)"
msgstr "Entrambi a… (%1)"

#, c-format
msgid "All to... (%1)"
msgstr "Tutti a… (%1)"

#, c-format
msgid "Differences to... (%1)"
msgstr "Differenze a… (%1)"

#, c-format
msgid "Left (%1)"
msgstr "Sinistra (%1)"

#, c-format
msgid "Middle (%1)"
msgstr "Centro (%1)"

#, c-format
msgid "Right (%1)"
msgstr "Destra (%1)"

#, c-format
msgid "Both (%1)"
msgstr "Entrambi (%1)"

#, c-format
msgid "All (%1)"
msgstr "Tutti (%1)"

msgid "Left side - select destination folder:"
msgstr "Lato sinistro - seleziona cartella di destinazione:"

msgid "Middle side - select destination folder:"
msgstr "Lato centrale - seleziona cartella di destinazione:"

msgid "Right side - select destination folder:"
msgstr "Lato destro - seleziona cartella di destinazione:"

#, c-format
msgid "(%1 Files Affected)"
msgstr "(%1 file interessati)"

#, c-format
msgid "(%1 of %2 Files Affected)"
msgstr "(%1 di %2 file interessati)"

#, c-format
msgid ""
"Are you sure you want to delete\n"
"\n"
"%1 ?"
msgstr ""
"Eliminare\n"
"\n"
"%1 ?"

msgid "Are you sure you want to copy:"
msgstr "Copiare:"

#, c-format
msgid "Are you sure you want to copy %d items:"
msgstr "Copiare %d elementi:"

#, c-format
msgid ""
"Operation aborted!\n"
"\n"
"Folder contents at disks has changed, path\n"
"%1\n"
"was not found.\n"
"\n"
"Please refresh the compare."
msgstr ""
"Operazione annullata!\n"
"\n"
"Il contenuto della cartella sul disco è cambiato, il percorso\n"
"%1\n"
"non è stato trovato.\n"
"\n"
"Aggiorna il confronto."

msgid "Are you sure you want to move:"
msgstr "Spostare:"

#, c-format
msgid "Are you sure you want to move %d items:"
msgstr "Spostare %d elementi:"

msgid "Confirm Move"
msgstr "Conferma spostamento"

msgid ""
"You are about to close the window that is comparing folders. Are you sure "
"you want to close the window?"
msgstr ""
"Si sta per chiudere la finestra che sta confrontando le cartelle. Chiudere "
"la finestra?"

#, c-format
msgid "Failed to execute external editor: %1"
msgstr "Impossibile avviare l'editor esterno: %1"

msgid "Unknown archive format"
msgstr "Formato dell'archivio sconosciuto"

msgid "Filename"
msgstr "Nome del file"

msgctxt "DirView|ColumnHeader"
msgid "Folder"
msgstr "Cartella"

msgid "Comparison result"
msgstr "Risultato del confronto"

msgid "Left Date"
msgstr "Data di sinistra"

msgid "Right Date"
msgstr "Data di destra"

msgid "Middle Date"
msgstr "Data centrale"

msgid "Extension"
msgstr "Estensione"

msgid "Left Size"
msgstr "Dimensioni di sinistra"

msgid "Right Size"
msgstr "Dimensioni di destra"

msgid "Middle Size"
msgstr "Dimensioni centrale"

msgid "Right Size (Short)"
msgstr "Dim. destra (breve)"

msgid "Left Size (Short)"
msgstr "Dim. sinistra (breve)"

msgid "Middle Size (Short)"
msgstr "Dim. centro (breve)"

msgid "Left Creation Time"
msgstr "Data creazione di sinistra"

msgid "Right Creation Time"
msgstr "Data creazione di destra"

msgid "Middle Creation Time"
msgstr "Data creazione centrale"

msgid "Newer File"
msgstr "File più recente"

msgid "Left File Version"
msgstr "Versione file sinistra"

msgid "Right File Version"
msgstr "Versione file destra"

msgid "Middle File Version"
msgstr "Versione file centrale"

msgid "Short Result"
msgstr "Risultato breve"

msgid "Left Attributes"
msgstr "Attributi sinistra"

msgid "Right Attributes"
msgstr "Attributi destra"

msgid "Middle Attributes"
msgstr "Attributi centrale"

msgid "Left EOL"
msgstr "EOL di sinistra"

msgid "Middle EOL"
msgstr "EOL centrale"

msgid "Right EOL"
msgstr "EOL di destra"

msgid "Left Encoding"
msgstr "Codifica di sinistra"

msgid "Right Encoding"
msgstr "Codifica di destra"

msgid "Middle Encoding"
msgstr "Codifica centrale"

msgid "Ignored Diff."
msgstr "Diff. ignorate"

msgctxt "DirView|ColumnHeader"
msgid "Binary"
msgstr "Binario"

msgid "Unable to compare files"
msgstr "Impossibile confrontare i file"

msgid "Item aborted"
msgstr "Elemento annullato"

msgid "File skipped"
msgstr "File saltato"

msgid "Folder skipped"
msgstr "Cartella saltata"

#, c-format
msgid "Left only: %1"
msgstr "Solo sinistra: %1"

#, c-format
msgid "Middle only: %1"
msgstr "Solo al centro: %1"

#, c-format
msgid "Right only: %1"
msgstr "Solo destra: %1"

#, c-format
msgid "Does not exist in %1"
msgstr "Non esiste in %1"

msgid "Binary files are identical"
msgstr "I file binari sono identici"

msgid "Binary files are different"
msgstr "I file binari sono diversi"

msgid "Files are different"
msgstr "I file sono diversi"

msgid "Folders are different"
msgstr "Le cartelle sono diverse"

msgid "Left Only"
msgstr "Solo a sinistra"

msgid "Right Only"
msgstr "Solo a destra"

msgid "Middle Only"
msgstr "Solo al centro"

msgid "No item in left"
msgstr "Nessun elemento a sinistra"

msgid "No item in right"
msgstr "Nessun elemento a destra"

msgid "No item in middle"
msgstr "Nessun elemento al centro"

msgid "Error"
msgstr "Errore"

msgid "Text files are identical"
msgstr "I file di testo sono uguali"

msgid "(Middle and right are identical)"
msgstr "(centrale e destro sono uguali)"

msgid "(Left and right are identical)"
msgstr "(sinistro e destro sono uguali)"

msgid "(Left and middle are identical)"
msgstr "(sinistro e centrale sono uguali)"

msgid "Text files are different"
msgstr "I file di testo sono diversi"

#, c-format
msgid "Elapsed time: %ld ms"
msgstr "Tempo trascorso: %ld ms"

msgid "1 item selected"
msgstr "1 elemento selezionato"

#, c-format
msgid "%1 items selected"
msgstr "%1 elementi selezionati"

msgid "Filename or folder name."
msgstr "Nome del file o della cartella."

msgid "Subfolder name when subfolders are included."
msgstr "Nome della sotto-cartella quando le sotto-cartelle sono incluse."

msgid "Comparison result, long form."
msgstr "Risultato del confronto, forma completa."

msgid "Left side modification date."
msgstr "Data ultima modifica del lato sinistro."

msgid "Right side modification date."
msgstr "Data ultima modifica del lato destro."

msgid "Middle side modification date."
msgstr "Data ultima modifica del lato centrale."

msgid "File's extension."
msgstr "Estensione del file."

msgid "Left file size in bytes."
msgstr "Dimensione di sinistra in byte."

msgid "Right file size in bytes."
msgstr "Dimensione di destra in byte."

msgid "Middle file size in bytes."
msgstr "Dimensione del centro in byte."

msgid "Left file size abbreviated."
msgstr "Dimensione di sinistra brevi."

msgid "Right file size abbreviated."
msgstr "Dimensione di destra brevi."

msgid "Middle file size abbreviated."
msgstr "Dimensione del centro brevi."

msgid "Left side creation time."
msgstr "Data di creazione di sinistra."

msgid "Right side creation time."
msgstr "Data di creazione di destra."

msgid "Middle side creation time."
msgstr "Data di creazione del centro."

msgid "Tells which side has newer modification date."
msgstr "Indica quale lato ha la data dell'ultima modifica più recente."

msgid "Left side file version, only for some filetypes."
msgstr "Versione di sinistra, solo per alcuni tipi di file."

msgid "Right side file version, only for some filetypes."
msgstr "Versione di destra, solo per alcuni tipi di file."

msgid "Middle side file version, only for some filetypes."
msgstr "Versione del centro, solo per alcuni tipi di file."

msgid "Short comparison result."
msgstr "Risultato del confronto in forma breve."

msgid "Left side attributes."
msgstr "Attributi di sinistra."

msgid "Right side attributes."
msgstr "Attributi di destra."

msgid "Middle side attributes."
msgstr "Attributi del centro."

msgid "Left side file EOL type"
msgstr "Tipo di fine linea di sinistra"

msgid "Right side file EOL type"
msgstr "Tipo di fine linea di destra"

msgid "Middle side file EOL type"
msgstr "Tipo di fine linea del centro"

msgid "Left side encoding."
msgstr "Codifica di sinistra."

msgid "Right side encoding."
msgstr "Codifica di destra."

msgid "Middle side encoding."
msgstr "Codifica del centro."

msgid ""
"Number of ignored differences in file. These differences are ignored by "
"WinMerge and cannot be merged."
msgstr ""
"Numero di differenze ignorate nel file. Queste differenze sono ignorate da "
"WinMerge e non possono venire unite."

msgid ""
"Number of differences in file. This number does not include ignored "
"differences."
msgstr ""
"Numero di differenze nel file. Questo numero non include le differenze "
"ignorate."

msgid "Shows an asterisk (*) if the file is binary."
msgstr "Mostra un asterisco (*) se il file è binario."

#, c-format
msgid "Compare %1 with %2"
msgstr "Confronta %1 con %2"

msgid "Comma-separated list"
msgstr "Elenco separato da virgole"

msgid "Tab-separated list"
msgstr "Elenco separato da tabulazioni"

msgid "Simple HTML"
msgstr "HTML semplice"

msgid "Simple XML"
msgstr "XML semplice"

msgid "The report file already exists. Do you want to overwrite existing file?"
msgstr "Il file del rapporto esiste già. Sovrascrivere il file esistente?"

#, c-format
msgid ""
"Error creating the report:\n"
"%1"
msgstr ""
"Errore nella creazione del rapporto:\n"
"%1"

msgid "The report has been created successfully."
msgstr "Il rapporto è stato creato correttamente."

msgid "The same file is opened in both panels."
msgstr "Lo stesso file è aperto in entrambi i pannelli."

msgid "The selected files are identical."
msgstr "I file selezionati sono identici."

msgid "An error occurred while comparing the files."
msgstr "Si è verificato un errore durante il confronto dei file."

msgid ""
"Temporary files could not be created. Check your temporary path settings."
msgstr ""
"Impossibile creare file temporanei. Controllare le impostazioni del percorso "
"dei file temporanei."

msgid ""
"These files use different carriage return types.\n"
"\n"
"Do you want to treat all carriage return types as equivalent for this "
"comparison?\n"
"\n"
"Note: If you always want to treat all carriage return types as equivalent, "
"set the option 'Ignore carriage return differences..' in the Compare tab of "
"the options dialog (available under Edit/Options)."
msgstr ""
"Questi file usano tipi diversi di ritorno a capo.\n"
"\n"
"Considerare tutti i tipo di ritorno a capo come equivalenti in questo "
"confronto?\n"
"\n"
"Nota: per considerare sempre tutti i tipi di ritorno a capo come "
"equivalenti, impostare l'opzione “Ignora le differenze di fine linea” nella "
"scheda Confronto delle opzioni (disponibile in Modifica/Opzioni)."

msgid "The selected folder is invalid."
msgstr "La cartella selezionata non è valida."

msgid "Cannot open a binary file to editor."
msgstr "Impossibile aprire un file binario nell'editor."

#, c-format
msgid ""
"The folder exists only in other side and cannot be opened.\n"
"\n"
"Do you want to create a matching folder:\n"
"%1\n"
"to the other side and open these folders?"
msgstr ""
"La cartella esiste solo dall'altro lato e non può essere aperta.\n"
"\n"
"Creare una cartella corrispondente:\n"
"%1\n"
"dall'altro lato ed aprirle entrambe?"

msgid "Do you want to move to the next file?"
msgstr "Passare al file successivo?"

msgid "Do you want to move to the previous file?"
msgstr "Passare al file precedente?"

msgid "Do you want to move to the next page?"
msgstr "Passare alla pagina successiva?"

msgid "Do you want to move to the previous page?"
msgstr "Passare alla pagina precedente?"

#, c-format
msgid ""
"Different codepages found in left (cp%d) and right (cp%d) files. \n"
"Displaying each file in its codepage will give a better display but merging/"
"copying will be dangerous.\n"
"Would you like to treat both files as being in the default Windows codepage "
"(recommended)?"
msgstr ""
"Il file sinistro (cp%d) e destro (cp%d) non hanno lo stesso codice di "
"pagina.\n"
"La visualizzazione di ciascun file con il proprio codice di pagina fornirà "
"una migliore visualizzazione ma l'unione/copia sarà pericolosa.\n"
"Considerare entrambi i file come se avessero il codice di pagina predefinito "
"di Windows (raccomandato)?"

msgid "Information lost due to encoding errors: both files"
msgstr "Informazioni perse a causa di errori nella codifica: entrambi i file"

msgid "Information lost due to encoding errors: first file"
msgstr "Informazioni perse a causa di errori nella codifica: primo file"

msgid "Information lost due to encoding errors: second file"
msgstr "Informazioni perse a causa di errori nella codifica: secondo file"

msgid "Information lost due to encoding errors: third file"
msgstr "Informazioni perse a causa di errori nella codifica: terzo file"

msgid "No difference"
msgstr "Nessuna differenza"

msgid "Line difference"
msgstr "Differenza della linea"

#, c-format
msgid "Replaced %1 string(s)."
msgstr "%1 stringhe sostituite."

#, c-format
msgid "Cannot find string \"%s\""
msgstr "Impossibile trovare la stringa “%s”"

msgid ""
"You are now entering Merge Mode. If you want to turn off Merge Mode, press "
"F9 key"
msgstr ""
"Si sta per entrare nella modalità Unione. Per disattivarla premere il tasto "
"F9"

#, c-format
msgid ""
"The number of automatically merged changes: %1\n"
"The number of unresolved conflicts: %2"
msgstr ""
"Numero di modifiche unite automaticamente: %1\n"
"Numero di conflitti non risolti: %2"

msgid "The change of codepage has been merged"
msgstr "La modifica al codice di pagina è stata unita"

msgid "The changes of codepage are conflicting"
msgstr "Le modifiche al codice di pagina sono in conflitto"

msgid "The change of EOL has been merged"
msgstr "La modifica ai caratteri di fine linea è stata unita"

msgid "The changes of EOL are conflicting"
msgstr "Le modifiche ai caratteri di fine linea sono in conflitto"

msgid "Location Pane"
msgstr "Pannello della posizione"

msgid "Diff Pane"
msgstr "Pannello delle differenze"

msgid "Patch file successfully written."
msgstr "File di patch scritto correttamente."

msgid "1. item is not found or is directory!"
msgstr "1° elemento non trovato o è una cartella!"

msgid "2. item is not found or is directory!"
msgstr "2° elemento non trovato o è una cartella!"

msgid "The patch file already exists. Do you want to overwrite it?"
msgstr "Il file di patch esiste già. Sovrascriverlo?"

#, c-format
msgid "[%1 files selected]"
msgstr "[%1 file selezionati]"

msgid "Normal"
msgstr "Normale"

msgid "Context"
msgstr "Contesto"

msgid "Unified"
msgstr "Unificato"

#, c-format
msgid "Could not write to file %1."
msgstr "Impossibile scrivere nel file %1."

#, c-format
msgid "The specified output path is not an absolute path: %1"
msgstr "Il percorso di output specificato non è assoluto: %1"

msgid "Specify an output file"
msgstr "Specificare un file di output"

msgid "Cannot create a patch file from binary files."
msgstr "Impossibile creare un file di patch da file binari."

msgid "Cannot create a patch file from directories."
msgstr "Impossibile creare un file di patch da cartelle."

msgid ""
"Please save all files first.\n"
"\n"
"Creating a patch requires that there are no unsaved changes in files."
msgstr ""
"Prima è necessario salvare tutti i file.\n"
"\n"
"La creazione di file di patch richiede che non ci siano modifiche non "
"salvate nei file."

msgid "Folder does not exist."
msgstr "La cartella non esiste."

msgid ""
"Archive support is not enabled.\n"
"All needed components (7-zip and/or Merge7z*.dll) for archive support cannot "
"be found.\n"
"See manual for more info about archive support and how to enable it."
msgstr ""
"Il supporto per gli archivi non è attivo.\n"
"Non sono stati trovati tutti i componenti necessari (7-zip e/o Merge7z*.dll) "
"per il supporto agli archivi.\n"
"Consultare il manuale per ulteriori informazioni sugli archivi."

msgid "Select file for export"
msgstr "Selezionare il file per l'esportazione"

msgid "Select file for import"
msgstr "Selezionare il file per l'importazione"

msgid "Options imported from the file."
msgstr "Opzioni importate dal file."

msgid "Options exported to the file."
msgstr "Opzioni esportate nel file."

msgid "Failed to import options from the file."
msgstr "Impossibile importare le opzioni dal file."

msgid "Failed to write options to the file."
msgstr "Impossibile esportare le opzioni nel file."

msgid ""
"You are about to close several compare windows.\n"
"\n"
"Do you want to continue?"
msgstr ""
"Si stanno per chiudere più finestre di confronto.\n"
"\n"
"Proseguire?"

msgid "Mixed"
msgstr "Mescolato"

msgctxt "EOL Type"
msgid "Binary"
msgstr "Binario"

msgid "None"
msgstr "Nessuno"

msgid "Type"
msgstr "Tipo"

msgid "Unpacker"
msgstr "Decompressore"

msgid "Prediffer"
msgstr "Prediffer"

msgid "Editor script"
msgstr "Editor degli script"

msgid ""
"\n"
"Difference in the Current Line"
msgstr ""
"\n"
"Differenza nella linea corrente"

msgid ""
"\n"
"Options"
msgstr ""
"\n"
"Opzioni"

msgid ""
"\n"
"Refresh (F5)"
msgstr ""
"\n"
"Aggiorna (F5)"

msgid ""
"\n"
"Previous Difference (Alt+Up)"
msgstr ""
"\n"
"Differenza precedente (Alt+Su)"

msgid ""
"\n"
"Next Difference (Alt+Down)"
msgstr ""
"\n"
"Differenza successiva (Alt+Giù)"

msgid ""
"\n"
"Previous Conflict (Alt+Shift+Up)"
msgstr ""
"\n"
"Conflitto precedente (Alt+Maiusc+Su)"

msgid ""
"\n"
"Next Conflict (Alt+Shift+Down)"
msgstr ""
"\n"
"Conflitto successivo (Alt+Maiusc+Giù)"

msgid ""
"\n"
"First Difference (Alt+Home)"
msgstr ""
"\n"
"Prima differenza (Alt+Inizio)"

msgid ""
"\n"
"Current Difference (Alt+Enter)"
msgstr ""
"\n"
"Differenza attuale (Alt+Invio)"

msgid ""
"\n"
"Last Difference (Alt+End)"
msgstr ""
"\n"
"Ultima differenza (Alt+Fine)"

msgid ""
"\n"
"Copy Right (Alt+Right)"
msgstr ""
"\n"
"Copia a destra (Alt+Destra)"

msgid ""
"\n"
"Copy Left (Alt+Left)"
msgstr ""
"\n"
"Copia a sinistra (Alt+Sinistra)"

msgid ""
"\n"
"Copy Right and Advance (Ctrl+Alt+Right)"
msgstr ""
"\n"
"Copia a destra e avanza (Ctrl+Alt+Destra)"

msgid ""
"\n"
"Copy Left and Advance (Ctrl+Alt+Left)"
msgstr ""
"\n"
"Copia a sinistra e avanza (Ctrl+Alt+Sinistra)"

msgid ""
"\n"
"All Right"
msgstr ""
"\n"
"Tutto a destra"

msgid ""
"\n"
"All Left"
msgstr ""
"\n"
"Tutto a sinistra"

msgid ""
"\n"
"Auto Merge (Ctrl+Alt+M)"
msgstr ""
"\n"
"Unione automatica (Ctrl+Alt+M)"

msgid ""
"The adapted unpacker is applied to both files (one file only needs the "
"extension)"
msgstr ""
"Il decompressore è applicato a entrambi i file (è sufficiente che uno dei "
"file abbia l'estensione)"

msgid "No prediffer (normal)"
msgstr "Nessun prediffer (normale)"

msgid "Suggested plugins"
msgstr "Estensioni consigliate"

msgid "Other plugins"
msgstr "Altre estensioni"

#, c-format
msgid "Private Build: %1"
msgstr "Build privata: %1"

msgid "Your software is up to date"
msgstr "La propria copia del programma è aggiornata"

#, c-format
msgid ""
"A new version of WinMerge is available.\n"
"%1 is now available (you have %2). Would you like to download it now?"
msgstr ""
"È disponibile una nuova versione di WinMerge.\n"
"%1 è disponibile (versione installata: %2). Scaricarla adesso?"

msgid "Failed to download latest version information"
msgstr "Non è stato possibile scaricare le informazioni sull'ultima versione"

msgid "Plugin Settings"
msgstr "Impostazioni estensione"

msgid "WSH not found - .sct scripts disabled"
msgstr "WSH non trovato - script .sct disattivati"

msgid "<None>"
msgstr "<Nessuno>"

msgid "<Automatic>"
msgstr "<Automatico>"

#, c-format
msgid "G&oto Line %1"
msgstr "Vai alla &linea %1"

msgid "Disabled"
msgstr "Disattivato"

msgid "From file system"
msgstr "Dal file system"

msgid "From MRU list"
msgstr "Dalla lista dei file recenti"

msgid "No Highlighting"
msgstr "Nessuna evidenziazione"

msgid "Batch"
msgstr "Batch"

msgid "Lua"
msgstr "Lua"

msgid "Portable Object"
msgstr "Oggetto portabile"

msgid "Resources"
msgstr "Risorse"

msgid "Shell"
msgstr "Shell"

msgid "VHDL"
msgstr "VHDL"

msgid "Close &Left Tabs"
msgstr "Chiudi schede a &sinistra"

msgid "Close R&ight Tabs"
msgstr "Chiudi schede a &destra"

msgid "Close &Other Tabs"
msgstr "Chiudi &altre schede"

msgid "Enable &Auto Max Width"
msgstr "Abilita altezza massima &automatica"

msgid "frhed is not installed"
msgstr "frhed non è installato"

#, c-format
msgid "%1 does not exist. Do you want to create it?"
msgstr "%1 non esiste. Crearlo?"

msgid "Failed to create folder."
msgstr "Non è stato possibile creare la cartella."

msgid ""
"You can specify the following parameters to the path:\n"
"$file: Path name of the current file\n"
"$linenum: Line number of the current cursor position"
msgstr ""
"È possibile indicare i seguenti parametri nel percorso:\n"
"$file: nome del percorso del file corrente\n"
"$linenum: numero di linea alla posizione corrente del cursore"
<|MERGE_RESOLUTION|>--- conflicted
+++ resolved
@@ -264,13 +264,6 @@
 msgid "&Translations"
 msgstr "&Traduzioni"
 
-<<<<<<< HEAD
-msgid "&Check For Updates"
-msgstr ""
-
-#, c-format
-=======
->>>>>>> 586c3fa8
 msgid "C&onfiguration"
 msgstr "C&onfigurazione"
 
