﻿# This file is part from WinMerge <http://winmerge.org/>
# Released under the "GNU General Public License"
#
# Translators:
# * Hans Fredrik Nordhaug <hansfn at users.sourceforge.net>
# * FreewareTips <http://home.c2i.net/freewaretips/>
#
# ID line follows -- this is updated by SVN
# $Id: Norwegian.po 7584 2013-01-13 05:55:34Z christianlist $
#
msgid ""
msgstr ""
"Project-Id-Version: WinMerge\n"
"Report-Msgid-Bugs-To: http://bugs.winmerge.org/\n"
"POT-Creation-Date: \n"
"PO-Revision-Date: \n"
"Last-Translator: FreewareTips <http://home.c2i.net/freewaretips/>\n"
"Language-Team: Norwegian <winmerge-translate@lists.sourceforge.net>\n"
"MIME-Version: 1.0\n"
"Content-Type: text/plain; charset=UTF-8\n"
"Content-Transfer-Encoding: 8bit\n"
"X-Poedit-Language: Norwegian\n"
"X-Poedit-SourceCharset: UTF-8\n"
"X-Poedit-Basepath: ../../Src/\n"

#. LANGUAGE, SUBLANGUAGE
#, c-format
msgid "LANG_ENGLISH, SUBLANG_ENGLISH_US"
msgstr "LANG_NORWEGIAN, SUBLANG_DEFAULT"

#. Codepage
#, c-format
msgid "1252"
msgstr "65001"

#, c-format
msgid "C&opy to Right"
msgstr "Kopier til &høyre"

#, c-format
msgid "Cop&y to Left"
msgstr "Kopier til &venstre"

#, c-format
msgid "Copy &from Left"
msgstr ""

#, c-format
msgid "Copy fro&m Right"
msgstr ""

#, c-format
msgid "&Select Line Difference"
msgstr "&Marker linjeforskjell"

#, c-format
msgid "&Undo"
msgstr "&Angre"

#, c-format
msgid "&Redo"
msgstr "Ann&uler angre"

#, c-format
msgid "Cu&t"
msgstr "&Klipp ut"

#, c-format
msgid "&Copy"
msgstr "Ko&pier"

#, c-format
msgid "&Paste"
msgstr "&Lim inn"

#, c-format
msgid "&Goto..."
msgstr "Gå &til..."

#, c-format
msgid "Op&en"
msgstr "&Åpne"

#, c-format
msgid "with &Registered Application"
msgstr "med &registrert program"

#, c-format
msgid "with &External Editor\tCtrl+Alt+E"
msgstr ""

#, c-format
msgid "&with..."
msgstr "&med..."

msgid "S&hell Menu"
msgstr ""

#, c-format
msgid "View &Differences"
msgstr ""

#, c-format
msgid "Diff &Block Size"
msgstr ""

#, c-format
msgid "&Ignore Color Difference (Color Distance Threshold)"
msgstr ""

msgid "Ins&ertion/Deletion Detection"
msgstr ""

#, c-format
msgid "&None"
msgstr "&Ingen"

msgid "&Vertical"
msgstr ""

msgid "&Horizontal"
msgstr ""

#, c-format
msgid "&Previous Page"
msgstr ""

#, c-format
msgid "&Next Page"
msgstr ""

#, c-format
msgid "&Active Pane"
msgstr ""

#, c-format
msgid "&Zoom"
msgstr "&Zoom"

#, c-format
msgid "Zoom &In\tCtrl++"
msgstr "Zoom &inn\tCtrl++"

#, c-format
msgid "Zoom &Out\tCtrl+-"
msgstr "Zoom &ut\tCtrl+-"

#. Zoom to normal
#, c-format
msgid "&Normal\tCtrl+*"
msgstr "&Normal\tCtrl+*"

#, c-format
msgid "&Overlay"
msgstr ""

#, c-format
msgid "&Alpha Blend"
msgstr ""

#, c-format
msgid "Alpha &Blend Animation"
msgstr ""

#, c-format
msgid "Dragging &Mode"
msgstr ""

#, c-format
msgid "&Move"
msgstr "&Flytt"

#, c-format
msgid "&Adjust Offset"
msgstr ""

#, c-format
msgid "&Set Background Color"
msgstr ""

#, c-format
msgid "&File"
msgstr "&Fil"

#, c-format
msgid "&New\tCtrl+N"
msgstr "&Ny\tCtrl+N"

#, c-format
msgid "New (&3 panes)"
msgstr ""

#, c-format
msgid "&Open...\tCtrl+O"
msgstr "&Åpne...\tCtrl+O"

msgid "Open Conflic&t File..."
msgstr "Åpne konflik&tfil...

#, c-format
msgid "Open Pro&ject...\tCtrl+J"
msgstr "Åpne p&rosjekt...\tCtrl+J"

#, c-format
msgid "Sa&ve Project..."
msgstr "Lagre pr&osjekt..."

#, c-format
msgid "Recent Projects"
msgstr "Seneste prosjekter"

#, c-format
msgid "Recent F&iles Or Folders"
msgstr ""

#, c-format
msgid "< Empty >"
msgstr "< Tom >"

#, c-format
msgid "E&xit"
msgstr "&Avslutt"

#, c-format
msgid "&Edit"
msgstr "&Rediger"

#, c-format
msgid "&Options..."
msgstr "&Innstillinger..."

#, c-format
msgid "&View"
msgstr "&Vis"

#, c-format
msgid "&Toolbar"
msgstr "Verkt&øylinje"

#, c-format
msgid "&Small"
msgstr "&Liten"

#, c-format
msgid "&Big"
msgstr "&Stor"

#, c-format
msgid "&Huge"
msgstr ""

#, c-format
msgid "&Status Bar"
msgstr "Stat&uslinje"

#, c-format
msgid "Ta&b Bar"
msgstr "F&anelinje"

#, c-format
msgid "&Tools"
msgstr "&Verktøy"

#, c-format
msgid "&Filters..."
msgstr "&Filter..."

#, c-format
msgid "&Generate Patch..."
msgstr "&Generer rettelse..."

#, c-format
msgid "&Plugins"
msgstr "&Programtillegg"

#, c-format
msgid "P&lugin Settings..."
msgstr ""

#, c-format
msgid "Ma&nual Prediffer"
msgstr ""

#, c-format
msgid "A&utomatic Prediffer"
msgstr ""

#, c-format
msgid "&Manual Unpacking"
msgstr "&Manuell utpakking"

#, c-format
msgid "&Automatic Unpacking"
msgstr "&Automatisk utpakking"

#, c-format
msgid "&Edit with Unpacker..."
msgstr ""

#, c-format
msgid "&Reload plugins"
msgstr "&Gjeninnlast programtillegg"

#, c-format
msgid "&Window"
msgstr "&Vindu"

#, c-format
msgid "Cl&ose"
msgstr "&Lukk"

#, c-format
msgid "Clo&se All"
msgstr "L&ukk alle"

#, c-format
msgid "Change &Pane\tF6"
msgstr "&Skift panel\tF6"

#, c-format
msgid "Tile &Horizontally"
msgstr "&Horisontale vinduer"

#, c-format
msgid "Tile &Vertically"
msgstr "&Vertikale vinduer"

#, c-format
msgid "&Cascade"
msgstr "&Overlappende"

#, c-format
msgid "&Help"
msgstr "&Hjelp"

#, c-format
msgid "&WinMerge Help\tF1"
msgstr "&WinMerge hjelp\tF1"

#, c-format
msgid "R&elease Notes"
msgstr ""

#, c-format
msgid "&Translations"
msgstr ""

<<<<<<< HEAD
#: Merge.rc:3938FFC2
msgid "&Check For Updates"
msgstr ""

#: Merge.rc:1C6125F4
=======
>>>>>>> 730d141b
#, c-format
msgid "C&onfiguration"
msgstr "&Konfigurasjon"

#, c-format
msgid "&GNU General Public License"
msgstr "&GNU General Public License"

<<<<<<< HEAD
#: Merge.rc:3938FFC3
=======
>>>>>>> 730d141b
#, c-format
msgid "&About WinMerge..."
msgstr "Om Win&Merge..."

#, c-format
msgid "&Read-only"
msgstr ""

#, c-format
msgid "L&eft Read-only"
msgstr "Venstre skrive&beskyttet"

#, c-format
msgid "M&iddle Read-only"
msgstr ""

#, c-format
msgid "Ri&ght Read-only"
msgstr "H&øyre skrivebeskyttet"

#, c-format
msgid "File En&coding..."
msgstr ""

#, c-format
msgid "Select &All\tCtrl+A"
msgstr "Me&rk alt\tCtrl+A"

#, c-format
msgid "Show &Identical Items"
msgstr "Vis &identiske objekter"

#, c-format
msgid "Show &Different Items"
msgstr "Vis &forskjellige objekter"

#, c-format
msgid "Show L&eft Unique Items"
msgstr "Vis &venstre unike objekter"

#, c-format
msgid "Show Midd&le Unique Items"
msgstr ""

#, c-format
msgid "Show Ri&ght Unique Items"
msgstr "Vis &høyre unike objekter"

#, c-format
msgid "Show S&kipped Items"
msgstr "Vis ob&jekter hoppet over"

#, c-format
msgid "S&how Binary Files"
msgstr "V&is binærfiler"

#, c-format
msgid "&3-way Compare"
msgstr ""

#, c-format
msgid "Show &Left Only Different Items"
msgstr ""

#, c-format
msgid "Show &Middle Only Different Items"
msgstr ""

#, c-format
msgid "Show &Right Only Different Items"
msgstr ""

#, c-format
msgid "Show Hidd&en Items"
msgstr "Vis sk&julte objekter"

#, c-format
msgid "Tree &Mode"
msgstr "Tre&modus"

#, c-format
msgid "E&xpand All Subfolders"
msgstr "&Utvid alle undermapper"

#, c-format
msgid "&Collapse All Subfolders"
msgstr "Sammen&trekk alle undermapper"

#, c-format
msgid "Select &Font..."
msgstr "Velg &skrifttype..."

#, c-format
msgid "Use Default F&ont"
msgstr "Bruk standard s&krifttype"

#, c-format
msgid "Sw&ap Panes"
msgstr "&Bytt om paneler"

#, c-format
msgid "Compa&re Statistics"
msgstr "Sammen&lign statistikker"

#, c-format
msgid "Refre&sh\tF5"
msgstr "&Gjenoppfrisk\tF5"

#, c-format
msgid "&Refresh Selected\tCtrl+F5"
msgstr "G&jenoppfrisk valgte\tCtrl+F5"

#, c-format
msgid "&Merge"
msgstr "&Sammenslå"

#, c-format
msgid "Co&mpare\tEnter"
msgstr "Sa&mmenlign\tEnter"

#, c-format
msgid "&Next Difference\tAlt+Down"
msgstr "&Neste forskjell\tAlt+Down"

#, c-format
msgid "&Previous Difference\tAlt+Up"
msgstr "&Forrige forskjell\tAlt+Up"

#, c-format
msgid "&First Difference\tAlt+Home"
msgstr "F&ørste forskjell\tAlt+Home"

#, c-format
msgid "&Current Difference\tAlt+Enter"
msgstr "&Aktuelle forskjell\tAlt+Enter"

#, c-format
msgid "&Last Difference\tAlt+End"
msgstr "&Siste forskjell\tAlt+End"

#, c-format
msgid "Copy to &Right\tAlt+Right"
msgstr "Kopier til &høyre\tAlt+Høyre"

#, c-format
msgid "Copy to L&eft\tAlt+Left"
msgstr "Kopier til &venstre\tAlt+Venstre"

#, c-format
msgid "&Delete\tDel"
msgstr "Sle&tt\tDel"

#, c-format
msgid "&Customize Columns..."
msgstr "&Tilpass kolonner..."

#, c-format
msgid "Generate &Report..."
msgstr "Generer &rapport..."

#, c-format
msgid "&Save\tCtrl+S"
msgstr "&Lagre\tCtrl+S"

#, c-format
msgid "Sav&e"
msgstr ""

#, c-format
msgid "Save &Left"
msgstr "Lagre &venstre"

#, c-format
msgid "Save &Middle"
msgstr ""

#, c-format
msgid "Save &Right"
msgstr "Lagre &høyre"

#, c-format
msgid "Save &As"
msgstr ""

#, c-format
msgid "Save &Left As..."
msgstr ""

#, c-format
msgid "Save &Middle As..."
msgstr ""

#, c-format
msgid "Save &Right As..."
msgstr ""

#, c-format
msgid "&Print..."
msgstr "&Skriv ut..."

msgid "Page Set&up"
msgstr "&Utskriftsformat"

#, c-format
msgid "Print Previe&w"
msgstr "&Forhåndsvisning"

#, c-format
msgid "&Convert Line Endings to"
msgstr "&Konverter linjeslutt til"

#, c-format
msgid "&Merge Mode\tF9"
msgstr "Sammenslå-&modus\tF9"

#, c-format
msgid "Re&load\tCtrl+F5"
msgstr ""

#, c-format
msgid "&File Encoding..."
msgstr "Filko&ding..."

#, c-format
msgid "Recompare As"
msgstr ""

#, c-format
msgid "&Text"
msgstr ""

#, c-format
msgid "&XML"
msgstr "&XML"

#, c-format
msgid "&Binary"
msgstr ""

#, c-format
msgid "&Image"
msgstr ""

#, c-format
msgid "&Undo\tCtrl+Z"
msgstr "&Angre\tCtrl+Z"

#, c-format
msgid "&Redo\tCtrl+Y"
msgstr "Ann&uler angre\tCtrl+Y"

#, c-format
msgid "Cu&t\tCtrl+X"
msgstr "&Klipp ut\tCtrl+X"

#, c-format
msgid "&Copy\tCtrl+C"
msgstr "Ko&pier\tCtrl+C"

#, c-format
msgid "&Paste\tCtrl+V"
msgstr "&Lim inn\tCtrl+V"

#, c-format
msgid "Select Line &Difference\tF4"
msgstr "&Marker linjeforskjell\tF4"

#, c-format
msgid "F&ind...\tCtrl+F"
msgstr "S&øk...\tCtrl+F"

#, c-format
msgid "Repla&ce...\tCtrl+H"
msgstr "&Erstatt...\tCtrl+H"

#, c-format
msgid "&Marker...\tCtrl+Shift+M"
msgstr ""

#, c-format
msgid "Advanced"
msgstr "Avansert"

#, c-format
msgid "&Copy With Line Numbers\tCtrl+Shift+C"
msgstr "&Kopier med linjenummer\tCtrl+Shift+C"

#, c-format
msgid "&Bookmarks"
msgstr "&Bokmerker"

#, c-format
msgid "&Toggle Bookmark\tCtrl+F2"
msgstr "&Vis/Skjul bokmerke\tCtrl+F2"

<<<<<<< HEAD
#: Merge.rc:3938FFC4
=======
>>>>>>> 730d141b
#, c-format
msgid "&Next Bookmark\tF2"
msgstr "&Neste bokmerke\tF2"

#, c-format
msgid "&Previous bookmark\tShift+F2"
msgstr "&Forrige bokmerke\tShift+F2"

#, c-format
msgid "&Clear All Bookmarks"
msgstr "Fjern &alle bokmerker"

#, c-format
msgid "&Go To...\tCtrl+G"
msgstr "&Gå til...\tCtrl+G"

#, c-format
msgid "Syntax Highlight"
msgstr "Syntaksmarkering"

#, c-format
msgid "&Diff Context"
msgstr ""

#, c-format
msgid "&All Lines"
msgstr ""

#, c-format
msgid "&0 Lines"
msgstr ""

#, c-format
msgid "&1 Line"
msgstr ""

#, c-format
msgid "&3 Lines"
msgstr ""

#, c-format
msgid "&5 Lines"
msgstr ""

#, c-format
msgid "&7 Lines"
msgstr ""

#, c-format
msgid "&9 Lines"
msgstr ""

#, c-format
msgid "&Toggle All and 0-9 Lines\tCtrl+D"
msgstr ""

#, c-format
msgid "&Lock Panes"
msgstr "&Lås paneler"

#, c-format
msgid "&View Whitespace"
msgstr "&Vis blanktegn"

#, c-format
msgid "Vie&w Line Differences"
msgstr "Vis linjefo&rksjell"

#, c-format
msgid "View Line &Numbers"
msgstr "Vis linje&nummer"

#, c-format
msgid "View &Margins"
msgstr "Vis &marger"

#, c-format
msgid "W&rap Lines"
msgstr "&Tekstbrytning"

#, c-format
msgid "Split V&ertically"
msgstr ""

#, c-format
msgid "Diff &Pane"
msgstr "&Forskjellspanel"

#, c-format
msgid "Lo&cation Pane"
msgstr "L&okaliseringspanel"

#, c-format
msgid "Ne&xt Conflict\tAlt+Shift+Down"
msgstr ""

#, c-format
msgid "Pre&vious Conflict\tAlt+Shift+Up"
msgstr ""

#, c-format
msgid "A&dvanced"
msgstr ""

#, c-format
msgid "Next Difference Between Left and Middle\tAlt+1"
msgstr ""

#, c-format
msgid "Previous Difference Between Left And Middle\tAlt+Shift+1"
msgstr ""

#, c-format
msgid "Next Difference Between Left and Right\tAlt+2"
msgstr ""

#, c-format
msgid "Previous Difference Between Left And Right\tAlt+Shift+2"
msgstr ""

#, c-format
msgid "Next Difference Between Middle and Right\tAlt+3"
msgstr ""

#, c-format
msgid "Previous Difference Between Middle And Right\tAlt+Shift+3"
msgstr ""

#, c-format
msgid "Next Left Only Difference\tAlt+7"
msgstr ""

#, c-format
msgid "Previous Left Only Difference\tAlt+Shift+7"
msgstr ""

#, c-format
msgid "Next Middle Only Difference\tAlt+8"
msgstr ""

#, c-format
msgid "Previous Middle Only Difference\tAlt+Shift+8"
msgstr ""

#, c-format
msgid "Next Right Only Difference\tAlt+9"
msgstr ""

#, c-format
msgid "Previous Right Only Difference\tAlt+Shift+9"
msgstr ""

#, c-format
msgid "Copy from Left\tAlt+Shift+Right"
msgstr ""

#, c-format
msgid "Copy from Right\tAlt+Shift+Left"
msgstr ""

#, c-format
msgid "C&opy to Right and Advance\tAlt+Ctrl+Right"
msgstr "Kopier til høyre og g&å videre\tAlt+Ctrl+Right"

#, c-format
msgid "Copy &to Left and Advance\tAlt+Ctrl+Left"
msgstr "Kopier &til venstre og gå videre\tAlt+Ctrl+Left"

#, c-format
msgid "Copy &All to Right"
msgstr "&Kopier alt til høyre"

#, c-format
msgid "Cop&y All to Left"
msgstr "K&opier alt til venstre"

#, c-format
msgid "A&uto Merge\tAlt+Ctrl+M"
msgstr ""

#, c-format
msgid "Add &Synchronization Point\tAlt+S"
msgstr ""

#, c-format
msgid "Clear Sync&hronization Points"
msgstr ""

#, c-format
msgid "&Prediffer"
msgstr "&Prediffer"

#, c-format
msgid "&Scripts"
msgstr "&Skript"

#, c-format
msgid "Sp&lit"
msgstr ""

#, c-format
msgid "Comp&are"
msgstr "Samm&enlign"

#, c-format
msgid "Compare Non-hor&izontally"
msgstr ""

#, c-format
msgid "First &left item with second left item"
msgstr ""

#, c-format
msgid "First &right item with second right item"
msgstr ""

#, c-format
msgid "&First left item with second right item"
msgstr ""

#, c-format
msgid "&Second left item with first right item"
msgstr ""

#, c-format
msgid "Co&mpare As"
msgstr ""

#, c-format
msgid "Left to Middle (%1 of %2)"
msgstr ""

#, c-format
msgid "Left to Right (%1 of %2)"
msgstr "Venstre til høyre (%1 av %2)"

#, c-format
msgid "Left to... (%1 of %2)"
msgstr "Venstre til... (%1 av %2)"

#, c-format
msgid "Middle to Left (%1 of %2)"
msgstr ""

#, c-format
msgid "Middle to Right (%1 of %2)"
msgstr ""

#, c-format
msgid "Middle to... (%1 of %2)"
msgstr ""

#, c-format
msgid "Right to Middle (%1 of %2)"
msgstr ""

#, c-format
msgid "Right to Left (%1 of %2)"
msgstr "Høyre til venstre (%1 av %2)"

#, c-format
msgid "Right to... (%1 of %2)"
msgstr "Høyre til... (%1 av %2)"

#, c-format
msgid "&Delete"
msgstr "&Slett"

#, c-format
msgid "&Left"
msgstr "&Venstre"

#, c-format
msgid "&Middle"
msgstr ""

#, c-format
msgid "&Right"
msgstr "&Høyre"

#, c-format
msgid "&Both"
msgstr "&Begge"

#, c-format
msgid "&All"
msgstr ""

#, c-format
msgid "Re&name"
msgstr "En&dre navn"

#, c-format
msgid "&Hide Items"
msgstr "&Skjul objekter"

#, c-format
msgid "&Open Left"
msgstr "&Åpne venstre"

#, c-format
msgid "with &External Editor"
msgstr "med &eksternt redigeringsprogram"

#, c-format
msgid "&Parent Folder"
msgstr ""

#, c-format
msgid "Open Midd&le"
msgstr ""

#, c-format
msgid "O&pen Right"
msgstr "Å&pne høyre"

#, c-format
msgid "Cop&y Pathnames"
msgstr "Kop&ier baner"

#, c-format
msgid "Left (%1 of %2)"
msgstr "Venstre (%1 av %2)"

#, c-format
msgid "Middle (%1 of %2)"
msgstr ""

#, c-format
msgid "Right (%1 of %2)"
msgstr "Høyre (%1 av %2)"

#, c-format
msgid "Both (%1 of %2)"
msgstr "Begge (%1 av %2)"

#, c-format
msgid "All (%1 of %2)"
msgstr ""

#, c-format
msgid "Copy &Filenames"
msgstr "Kopier &filnavn"

#, c-format
msgid "Copy Items To Clip&board"
msgstr ""

#, c-format
msgid "&Zip"
msgstr "&Zip"

#, c-format
msgid "Both to... (%1 of %2)"
msgstr ""

#, c-format
msgid "All to... (%1 of %2)"
msgstr ""

#, c-format
msgid "Differences to... (%1 of %2)"
msgstr ""

#, c-format
msgid "&Refresh"
msgstr "&Gjenoppfrisk"

#, c-format
msgid "Left Shell menu"
msgstr "Venstre skallmeny"

#, c-format
msgid "Middle Shell menu"
msgstr ""

#, c-format
msgid "Right Shell menu"
msgstr "Høyre skallmeny"

#, c-format
msgid "Copy"
msgstr ""

#, c-format
msgid "&Copy Full Path"
msgstr "&Kopier full bane"

#, c-format
msgid "Copy &Filename"
msgstr "Kopier &filnavn"

#, c-format
msgid "Prediffer Settings"
msgstr "Prediffer-innstillinger"

#, c-format
msgid "&No prediffer"
msgstr "&Ingen prediffer"

#, c-format
msgid "Auto prediffer"
msgstr "Auto-prediffer"

#, c-format
msgid "G&oto Diff"
msgstr "G&å til forskjell"

#, c-format
msgid "&No Moved Blocks"
msgstr "&Ingen flyttede blokker"

#, c-format
msgid "&All Moved Blocks"
msgstr "&Alle flyttede blokker"

#, c-format
msgid "Moved Block for &Current Diff"
msgstr "Flyttet blokk for g&jeldende forskjell"

#, c-format
msgid "W&hitespaces"
msgstr "&Blanktegn"

#, c-format
msgid "Com&pare"
msgstr "Sammen&lign"

#, c-format
msgid "I&gnore changes"
msgstr "I&gnorer endringer"

#, c-format
msgid "Ig&nore all"
msgstr "Ig&norer alle"

#, c-format
msgid "Case sensi&tive"
msgstr "Skill mellom store/små &bokstaver"

#, c-format
msgid "Igno&re carriage return differences (Windows/Unix/Mac)"
msgstr "Igno&rer linjebruddforskjeller (Windows/Unix/Mac)"

#, c-format
msgid "&Include Subfolders"
msgstr "&Inkluder undermapper"

#, c-format
msgid "&Compare method:"
msgstr ""

#, c-format
msgid "Full Contents"
msgstr "Fullt innhold"

#, c-format
msgid "Quick Contents"
msgstr "Raskt innhold"

#, c-format
msgid "Binary Contents"
msgstr ""

#, c-format
msgid "Modified Date"
msgstr "Endringsdato"

#, c-format
msgid "Modified Date and Size"
msgstr "Endringsdato og størrelse"

#, c-format
msgid "Size"
msgstr "Størrelse"

#, c-format
msgid "&Load Project..."
msgstr ""

#, c-format
msgid "About WinMerge"
msgstr "Om WinMerge"

#, c-format
msgid "Visit the WinMerge HomePage!"
msgstr "Besøk hjemmesiden til WinMerge!"

#, c-format
msgid "OK"
msgstr "OK"

#, c-format
msgid "Contributors"
msgstr "Bidragsytere"

#, c-format
msgid "Select Files or Folders"
msgstr "Velg filer eller mapper..."

#, c-format
msgid "&1st File or Folder"
msgstr ""

#, c-format
msgid "Re&ad-only"
msgstr "Sk&rivebeskyttet"

#, c-format
msgid "Swap 1st | 2nd"
msgstr ""

#, c-format
msgid "&Browse..."
msgstr "&Bla gjennom.."

#, c-format
msgid "&2nd File or Folder"
msgstr ""

#, c-format
msgid "Rea&d-only"
msgstr ""

#, c-format
msgid "Swap 2nd | 3rd"
msgstr ""

#, c-format
msgid "B&rowse..."
msgstr "B&la gjennom.."

#, c-format
msgid "&3rd File or Folder (Optional)"
msgstr ""

#, c-format
msgid "Read-o&nly"
msgstr ""

#, c-format
msgid "Swap 1st | 3rd"
msgstr ""

#, c-format
msgid "Browse..."
msgstr "Bla gjennom.."

#, c-format
msgid " Folder: Filter"
msgstr ""

#, c-format
msgid "&Select..."
msgstr "&Velg..."

#, c-format
msgid " File: Unpacker Plugin"
msgstr ""

#, c-format
msgid "Se&lect..."
msgstr ""

msgid "Co&mpare"
msgstr ""

#, c-format
msgid "Cancel"
msgstr "Avbryt"

#, c-format
msgid "Status:"
msgstr "Status:"

#, c-format
msgid "Help"
msgstr "Hjelp"

#, c-format
msgid "General"
msgstr "Generelt"

#, c-format
msgid "Automatically &scroll to first difference"
msgstr "Automatisk &rulling til første forskjell"

#, c-format
msgid "Cl&ose windows with ESC"
msgstr "L&ukk vinduer med ESC"

#, c-format
msgid "&Automatically verify paths in Open-dialog"
msgstr "Verifiser baner automatisk i Åpne-dialog"

#, c-format
msgid "All&ow only one instance to run"
msgstr "&Tillat bare en instans å kjøre"

#, c-format
msgid "As&k when closing multiple windows"
msgstr "Sp&ør ved lukking av flere vinduer"

#, c-format
msgid "&Preserve file time in file compare"
msgstr "&Bevar fil-tid i filsammenligning"

#, c-format
msgid "Show \"Select Files or Folders\" Dialog on Startup"
msgstr "Vis \"Velg filer eller mapper\" dialog ved oppstart"

#, c-format
msgid "Close \"Select Files or Folders\" Dialog on clicking OK button"
msgstr ""

#, c-format
msgid "O&pen-dialog Auto-Completion:"
msgstr "Auto-fullførelse for Å&pne-dialog:"

#, c-format
msgid "Language:"
msgstr ""

#, c-format
msgid "WinMerge allows hiding some common messageboxes. Press the Reset button to make all messageboxes visible again."
msgstr "WinMerge tillater å skjule noen vanlige meldingsbokser. Trykk tilbakestill-knappen for å gjøre alle meldingsboksene synlige igjen."

#, c-format
msgid "Reset"
msgstr "Tilbakestill"

#, c-format
msgid "Find"
msgstr "Søk"

#, c-format
msgid "Fi&nd what:"
msgstr "F&inn hva:"

#, c-format
msgid "Match &whole word only"
msgstr "Bare &hele ord"

#, c-format
msgid "Match &case"
msgstr "Skill mellom store/små &bokstaver"

#, c-format
msgid "Regular &expression"
msgstr "Regulære &uttrykk"

#, c-format
msgid "D&on't wrap end of file"
msgstr "Ikke br&yt ved filende"

#, c-format
msgid "&Don't close this dialog box"
msgstr ""

#, c-format
msgid "Find &Prev"
msgstr ""

#, c-format
msgid "&Find Next"
msgstr "&Finn neste"

#, c-format
msgid "&Ok"
msgstr "&Ok"

#, c-format
msgid "Replace"
msgstr "Erstatt"

#, c-format
msgid "Re&place with:"
msgstr "Ers&tatt med:"

#, c-format
msgid "&Don't wrap end of file"
msgstr "&Ikke bryt ved filende"

#, c-format
msgid "Replace in"
msgstr "Erstatt i"

#, c-format
msgid "&Selection"
msgstr "&Merket område"

#, c-format
msgid "Wh&ole file"
msgstr "He&le filen"

#, c-format
msgid "&Replace"
msgstr "&Erstatt"

#, c-format
msgid "Replace &All"
msgstr "Erstatt &alle"

#, c-format
msgid "Markers"
msgstr ""

#, c-format
msgid "Enable &Markers"
msgstr ""

#, c-format
msgid "New"
msgstr "Ny"

<<<<<<< HEAD
#: Merge.rc:3938FFC5
=======
>>>>>>> 730d141b
#, c-format
msgid "&Background color:"
msgstr ""

#, c-format
msgid "&Apply"
msgstr "&Bruk"

#, c-format
msgid "Linefilters"
msgstr "Linjefiltere"

#, c-format
msgid "Enable Line Filters"
msgstr "Aktiver linjefiltere"

#, c-format
msgid "Regular Expressions (one per line):"
msgstr "Regulære uttrykk (en pr. linje):"

#, c-format
msgid "Edit"
msgstr "Rediger"

#, c-format
msgid "Remove"
msgstr "Fjern"

#, c-format
msgid "Colors"
msgstr "Farger"

#, c-format
msgid "Background"
msgstr "Bakgrunn"

#, c-format
msgid "Deleted"
msgstr "Slettet"

#, c-format
msgid "Text"
msgstr "Tekst"

#, c-format
msgid "Difference:"
msgstr "Forskjell:"

#, c-format
msgid "Selected Difference:"
msgstr "Valgt forskjell:"

#, c-format
msgid "Ignored Difference:"
msgstr "Ignorert forskjell:"

#, c-format
msgid "Moved:"
msgstr "Flyttet:"

#, c-format
msgid "Selected Moved:"
msgstr "Valgt flyttet:"

#, c-format
msgid "Same As The Next (3 panes):"
msgstr ""

#, c-format
msgid "Same As The Next (Selected):"
msgstr ""

#, c-format
msgid "Word Difference:"
msgstr "Ordforskjell:"

#, c-format
msgid "Selected Word Diff:"
msgstr "Valgt ordforskjell:"

#, c-format
msgid "Defaults"
msgstr "Standardverdier"

#, c-format
msgid "System"
msgstr "System"

#, c-format
msgid "&Send deleted files to Recycle Bin"
msgstr "&Send slettede filer til papirkurven"

#, c-format
msgid "&External editor:"
msgstr "&Eksternt redigeringsprogram:"

#, c-format
msgid "&Filter folder:"
msgstr "&Filter-mappe:"

#, c-format
msgid "Temporary files folder"
msgstr "Mappe for midlertidige filer"

#, c-format
msgid "S&ystem's temp folder"
msgstr "S&ystemets midlertidige mappe"

#, c-format
msgid "C&ustom folder:"
msgstr "E&gen mappe:"

#, c-format
msgid "Br&owse..."
msgstr "B&la gjennom.."

#, c-format
msgid "Patch Generator"
msgstr "Rettelsegenerator"

#, c-format
msgid "File&1:"
msgstr "Fil&1:"

#, c-format
msgid "File&2:"
msgstr "Fil&2:"

#, c-format
msgid "&Swap"
msgstr "B&ytt"

#, c-format
msgid "&Append to existing file"
msgstr "&Legg til i eksisterende fil"

#, c-format
msgid "&Result:"
msgstr "&Resultat:"

#, c-format
msgid "Bro&wse..."
msgstr "Bla &gjennom.."

#, c-format
msgid "&Format"
msgstr "&Format"

#, c-format
msgid "St&yle:"
msgstr "St&il:"

#, c-format
msgid "&Context:"
msgstr "&Kontekst:"

#, c-format
msgid "Ignor&e blank lines"
msgstr "Ignor&er tomme linjer"

#, c-format
msgid "Inclu&de command line"
msgstr "Inklud&er kommandolinje"

#, c-format
msgid "Open to e&xternal editor"
msgstr "Åpne i e&ksternt redigeringsprogram"

#, c-format
msgid "Display Columns"
msgstr "Visningskolonner"

#, c-format
msgid "Move &Up"
msgstr "Flytt &opp"

#, c-format
msgid "Move &Down"
msgstr "Flytt &ned"

#, c-format
msgid "Select Unpacker"
msgstr "Velg utpakker"

#, c-format
msgid "File unpacker:"
msgstr "Filutpakker:"

#, c-format
msgid "Display all unpackers, don't check the extension"
msgstr "Vis alle utpakkere, ikke kontroller filtype"

#, c-format
msgid "Extensions list:"
msgstr "Filetypeliste:"

#, c-format
msgid "Description:"
msgstr "Beskrivelse:"

#, c-format
msgid "Stop"
msgstr "Stopp"

#, c-format
msgid "Pause"
msgstr ""

#, c-format
msgid "Continue"
msgstr ""

#, c-format
msgid "Comparing items..."
msgstr "Sammenligner objekter..."

#, c-format
msgid "Items compared:"
msgstr "Objekter sammenlignet:"

#, c-format
msgid "Items total:"
msgstr "Objekter totalt:"

#, c-format
msgid "Go To"
msgstr "Gå til"

#, c-format
msgid "G&oto:"
msgstr "G&å til:"

#, c-format
msgid "File"
msgstr "Fil"

#, c-format
msgid "Goto what"
msgstr "Gå til hva"

#, c-format
msgid "Li&ne"
msgstr "Li&nje"

#, c-format
msgid "&Difference"
msgstr "&Forskjell"

#, c-format
msgid "&Go To"
msgstr "&Gå til"

#, c-format
msgid "Compare"
msgstr "Sammenlign"

#, c-format
msgid "Whitespace"
msgstr "Blanktegn"

#, c-format
msgid "&Compare"
msgstr "S&ammenlign"

#, c-format
msgid "&Ignore change"
msgstr "Ignorer e&ndringer"

#, c-format
msgid "I&gnore all"
msgstr "Ignorer &alle"

#, c-format
msgid "Ignore blan&k lines"
msgstr "Ignorer blan&ke linjer"

#, c-format
msgid "Ignore &case"
msgstr "Ignorer store/små &bokstaver"

#, c-format
msgid "Ignore codepage &differences"
msgstr ""

#, c-format
msgid "E&nable moved block detection"
msgstr "&Aktiver flyttet blokk-oppdagelse"

#, c-format
msgid "&Match similar lines"
msgstr "&Match lignende linjer"

msgid "Diff &algorithm (Experimental):"
msgstr ""

msgid "Enable indent &heuristic"
msgstr ""

#, c-format
msgid "Comments"
msgstr "Kommentarer"

#, c-format
msgid "Filter Comments"
msgstr "Filter-kommentarer"

#, c-format
msgid "Editor"
msgstr "Redigering"

#, c-format
msgid "&Highlight syntax"
msgstr "&Marker syntaksen"

#, c-format
msgid "&Automatic rescan"
msgstr "Automatisk &oppdatering"

#, c-format
msgid "&Preserve original EOL chars"
msgstr "&Bevar originale EOL-tegn"

#, c-format
msgid "Tabs"
msgstr "Tabulator"

#, c-format
msgid "&Tab size:"
msgstr "&Tabulatorstørrelse:"

#, c-format
msgid "&Insert Tabs"
msgstr "Sett inn tabulatorer"

#, c-format
msgid "Insert &Spaces"
msgstr "Sett inn mellomrom"

#, c-format
msgid "Line Difference Coloring"
msgstr "Linjeforskjells-farger"

#, c-format
msgid "View line differences"
msgstr "Vis linjeforskjeller"

#, c-format
msgid "&Character level"
msgstr "&Tegnnivå"

#, c-format
msgid "&Word-level:"
msgstr "&Ord-nivå:"

#, c-format
msgid "W&ord break characters:"
msgstr ""

#, c-format
msgid "Filefilters"
msgstr "Filfiltere"

#, c-format
msgid "Test"
msgstr "Test"

#, c-format
msgid "Install..."
msgstr "Installer..."

#, c-format
msgid "New..."
msgstr "Ny..."

#, c-format
msgid "Edit..."
msgstr "Rediger..."

#, c-format
msgid "Delete..."
msgstr "Slett..."

#, c-format
msgid "Save modified files?"
msgstr "Lagre endrede filer?"

#, c-format
msgid "Left side file"
msgstr "Fil på venstre side"

#, c-format
msgid "&Save changes"
msgstr "&Lagre endringer"

#, c-format
msgid "&Discard changes"
msgstr "&Forkast endringer"

#, c-format
msgid "Middle side file"
msgstr ""

#, c-format
msgid "Sa&ve changes"
msgstr ""

#, c-format
msgid "Disca&rd changes"
msgstr ""

#, c-format
msgid "Right side file"
msgstr "Fil på høyre side"

#, c-format
msgid "S&ave changes"
msgstr "L&agre endringer"

#, c-format
msgid "Dis&card changes"
msgstr "Fork&ast endringer"

#, c-format
msgid "Disca&rd All"
msgstr ""

#, c-format
msgid "Codepage"
msgstr "Tegnsett"

#, c-format
msgid "Default Codepage"
msgstr "Standard tegnsett"

#, c-format
msgid "Select the default codepage assumed when loading non-Unicode files:"
msgstr "Velg standard tegnsett som blir antatt når det lastes ikke-Unicode filer:"

#, c-format
msgid ""
"Detect codepage info for these files: .html, .rc, .xml \n"
"need to restart session"
msgstr ""
"Oppdag tegnsett-info for disse filer: .html, .rc, .xml \n"
"nødvendig å starte programmet på nytt"

#, c-format
msgid "Detect codepage for text files using mlang.dll\nneed to restart session"
msgstr ""

#, c-format
msgid "System codepage"
msgstr "System-tegnsett"

#, c-format
msgid "According to WinMerge User Interface"
msgstr "I følge WinMerge brukergrensesnitt"

#, c-format
msgid "Custom codepage:"
msgstr "Egendefinert tegnsett"

#, c-format
msgid "Options"
msgstr "Innstillinger"

#, c-format
msgid " Categories"
msgstr "Kategorier"

#, c-format
msgid "Import..."
msgstr "Importer..."

#, c-format
msgid "Export..."
msgstr "Eksporter..."

#, c-format
msgid "Dialog"
msgstr "Dialog"

#, c-format
msgid "Keywords:"
msgstr "Nøkkelord:"

#, c-format
msgid "Function names:"
msgstr "Funksjonsnavn:"

#, c-format
msgid "Comments:"
msgstr "Kommentarer:"

#, c-format
msgid "Numbers:"
msgstr "Nummere:"

#, c-format
msgid "Operators:"
msgstr "Operatorer:"

#, c-format
msgid "Strings:"
msgstr "Strenger:"

#, c-format
msgid "Preprocessor:"
msgstr "Preprosessor:"

#, c-format
msgid "User 1:"
msgstr "Bruker 1:"

#, c-format
msgid "User 2:"
msgstr "Bruker 2:"

#, c-format
msgid "Bold"
msgstr "Fet"

#, c-format
msgid "Marker colors"
msgstr ""

#, c-format
msgid "Search Marker:"
msgstr ""

#, c-format
msgid "User Defined Marker1:"
msgstr ""

#, c-format
msgid "User Defined Marker2:"
msgstr ""

#, c-format
msgid "User Defined Marker3:"
msgstr ""

#, c-format
msgid "Folder Compare Report"
msgstr "Mappesammenlignings-rapport"

#, c-format
msgid "Report &File:"
msgstr "Rapport&fil:"

#, c-format
msgid "&Style:"
msgstr "&Stil:"

#, c-format
msgid "&Include File Compare Report"
msgstr ""

<<<<<<< HEAD
#: Merge.rc:3938FFC6
=======
>>>>>>> 730d141b
#, c-format
msgid "&Copy to Clipboard"
msgstr "&Kopier til utklippstavle"

#, c-format
msgid "Shared or Private Filter"
msgstr "Delt eller privat filter"

#, c-format
msgid "Which type of filter do you want to create?"
msgstr "Hvilken filtertype vil du opprette?"

#, c-format
msgid "Shared Filter (for all users on this machine)"
msgstr "Delt filter (for alle brukere på denne maskin)"

#, c-format
msgid "Private Filter (only for current user)"
msgstr "Privat filter (bare for aktuelle bruker)"

#, c-format
msgid "Archive Support"
msgstr "Arkiv-støtte"

#, c-format
msgid "&Enable archive file support"
msgstr "&Aktiver arkivfil-støtte"

#, c-format
msgid "&Detect archive type from file signature"
msgstr "&Detekter arkivtype fra filsignatur"

#, c-format
msgid "Compare Statistics"
msgstr "Sammenlignings-statistikk"

#, c-format
msgid "Folders:"
msgstr "Mapper:"

#, c-format
msgid "Files:"
msgstr "Filer:"

#, c-format
msgid "Different"
msgstr "Forskjellig"

#, c-format
msgid "Text:"
msgstr "Tekst:"

#, c-format
msgid "Binary:"
msgstr "Binær:"

#, c-format
msgid "Unique"
msgstr "Unik"

#, c-format
msgid "Left:"
msgstr "Venstre:"

#, c-format
msgid "Right:"
msgstr "Høyre:"

#, c-format
msgid "Identical"
msgstr "Identiske"

#, c-format
msgid "Total:"
msgstr "Totalt:"

#, c-format
msgid "Close"
msgstr "Lukk"

#, c-format
msgid "Middle:"
msgstr ""

#, c-format
msgid "Missing Left:"
msgstr ""

#, c-format
msgid "Missing Middle:"
msgstr ""

#, c-format
msgid "Missing Right:"
msgstr ""

#, c-format
msgid "Affects"
msgstr "Påvirker"

#, c-format
msgid "(Affects)"
msgstr "(Påvirker)"

#, c-format
msgid "Select Codepage for"
msgstr "Velg tegnsett til"

#, c-format
msgid "&File Loading:"
msgstr "&Fil-lasting:"

#, c-format
msgid "File &Saving:"
msgstr "Fil-&lagring:"

#, c-format
msgid "&Use same codepage for both"
msgstr "&Bruk samme tegnsett for begge"

#, c-format
msgid "&Cancel"
msgstr "&Avbryt"

#, c-format
msgid "Test Filter"
msgstr "Test filter"

#, c-format
msgid "Testing filter ..."
msgstr "Tester filter ..."

#, c-format
msgid "&Enter text to test:"
msgstr "&Oppfør tekst å teste:"

#, c-format
msgid "&Folder Name"
msgstr "&Mappenavn"

#, c-format
msgid "Result:"
msgstr "Resultat:"

#, c-format
msgid "&Test"
msgstr "&Test"

#, c-format
msgid "&Close"
msgstr "&Lukk"

#, c-format
msgid "&Use customized text colors"
msgstr "&Bruk egendefinerte tekstfarger"

#, c-format
msgid "Custom text colors"
msgstr "Egendefinerte tekstfarger"

#, c-format
msgid "Whitespace:"
msgstr "Blanktegn:"

#, c-format
msgid "Regular text:"
msgstr "Normal tekst:"

#, c-format
msgid "Selection:"
msgstr "Markering:"

#, c-format
msgid "Margin:"
msgstr ""

#, c-format
msgid "Backup Files"
msgstr "Sikkerhetskopifiler"

#, c-format
msgid "Create backup files in:"
msgstr "Opprett sikkerhetskopifiler i:"

#, c-format
msgid "&Folder compare"
msgstr "&Mappe-sammenligning"

#, c-format
msgid "Fil&e compare"
msgstr "&Fil-sammenligning"

#, c-format
msgid "Create backup files into:"
msgstr "Opprett sikkerhetskopifiler til:"

#, c-format
msgid "&Original file's folder"
msgstr "&Originalfilens mappe"

#, c-format
msgid "&Global backup folder:"
msgstr "&Global sikkerhetskopi-mappe:"

#, c-format
msgid "Backup filename:"
msgstr "Sikkerhetskopi-filnavn:"

#, c-format
msgid "&Append .bak -extension"
msgstr "&Legg til .bak -endelse"

#, c-format
msgid "A&ppend timestamp"
msgstr "L&egg til tidsstempel"

#, c-format
msgid "Confirm Copy"
msgstr "Bekreft kopiering"

#, c-format
msgid "Are you sure you want to copy XXX items?"
msgstr "Er du sikker på at du vil kopiere XXX objekter?"

#, c-format
msgid "From left"
msgstr "Fra venstre"

#, c-format
msgid "To right"
msgstr "Til høyre"

#, c-format
msgid "Yes"
msgstr "Ja"

#, c-format
msgid "No"
msgstr "Nei"

#, c-format
msgid "Plugins"
msgstr "Programtillegg"

#, c-format
msgid "&Enable plugins"
msgstr "&Aktiver programtillegg"

#, c-format
msgid "Shell Integration"
msgstr "Skall-integrasjon"

#, c-format
msgid "Explorer"
msgstr "Utforsker"

#, c-format
msgid "E&nable advanced menu"
msgstr "&Aktiver avansert meny"

#, c-format
msgid "&Add to context menu"
msgstr "Le&gg til i høyreklikkmeny"

#, c-format
msgid "&Register shell extension"
msgstr ""

#, c-format
msgid "&Unregister shell extension"
msgstr ""

msgid "Register shell extension for current user &only"
msgstr ""

msgid "Unregister shell extension for current user on&ly"
msgstr ""

msgctxt "Options dialog|Categories"
msgid "Folder"
msgstr "Mappe"

#, c-format
msgid "S&top after first difference"
msgstr "S&topp etter første forskjell "

#, c-format
msgid "Ign&ore time differences less than 3 seconds"
msgstr "Ign&orer tidsforskjeller mindre enn 3 sekunder"

#, c-format
msgid "&Include unique subfolders contents"
msgstr ""

#, c-format
msgid "&Automatically expand all subfolders"
msgstr ""

#, c-format
msgid "Ignore &Reparse Points"
msgstr ""

#, c-format
msgid "&Quick compare limit (MB):"
msgstr ""

msgid "&Binary compare limit (MB):"
msgstr ""

#, c-format
msgid "&Number of compare threads (a negative value implies addition of the number of available CPU cores):"
msgstr ""

msgctxt "Options dialog|Categories"
msgid "Binary"
msgstr "Binær"

#, c-format
msgid "Binary File &Patterns:"
msgstr ""

#, c-format
msgid "Frhed settings"
msgstr ""

#, c-format
msgid "View &Settings..."
msgstr ""

#, c-format
msgid "&Binary Mode..."
msgstr ""

#, c-format
msgid "&Character Set..."
msgstr ""

msgid "Image"
msgstr ""

#, c-format
msgid "Image File &Patterns:"
msgstr ""

#, c-format
msgid "&Hex View"
msgstr ""

#, c-format
msgid "EXT"
msgstr "EXT"

#, c-format
msgid "CAP"
msgstr "CAP"

#, c-format
msgid "NUM"
msgstr "NUM"

#, c-format
msgid "SCRL"
msgstr "SCRL"

#, c-format
msgid "OVR"
msgstr "OVR"

#, c-format
msgid "REC"
msgstr "REC"

#, c-format
msgid "\nNew Documents (Ctrl+N)"
msgstr ""

#, c-format
msgid "\nOpen (Ctrl+O)"
msgstr ""

#, c-format
msgid "\nSave (Ctrl+S)"
msgstr ""

#, c-format
msgid "Unknown error attempting to open project file"
msgstr "Ukjent feil ved forsøk på å åpne prosjektfil"

#, c-format
msgid "Unknown error attempting to save project file"
msgstr "Ukjent feil ved forsøk på å lagre prosjektfil"

#, c-format
msgid "Project file successfully loaded."
msgstr "Prosjektfil lastet vellykket."

#, c-format
msgid "Project file successfully saved."
msgstr "Prosjektfil lagret vellykket."

#, c-format
msgid "\nUndo (Ctrl+Z)"
msgstr ""

#, c-format
msgid "\nRedo (Ctrl+Y)"
msgstr ""

#, c-format
msgid ""
"\n"
"FileCompare\n"
"\n"
"\n"
"\n"
"WinMerge.FileCompare\n"
"WinMerge File Compare"
msgstr ""
"\n"
"Filsammenligning\n"
"\n"
"\n"
"\n"
"WinMerge.Filsammenligning\n"
"WinMerge Filsammenligning"

#, c-format
msgid ""
"\n"
"FolderCompare\n"
"\n"
"\n"
"\n"
"WinMerge.FolderCompare\n"
"WinMerge Folder Compare"
msgstr ""
"\n"
"Mappesammenligning\n"
"\n"
"\n"
"\n"
"WinMerge.Mappesammenligning\n"
"WinMerge Mappesammenligning"

msgid "Developers:\nDean Grimm, Christian List, Kimmo Varis, Jochen Tucht, Tim Gerundt, Takashi Sawanaka, Gal Hammer, Alexander Skinner"
msgstr ""
"Utviklere:\n"
"Dean Grimm, Christian List, Kimmo Varis, Jochen Tucht, Tim Gerundt, Takashi Sawanaka, Gal Hammer, Alexander Skinner"

#, c-format
msgid "WinMerge comes with ABSOLUTELY NO WARRANTY. This is free software and you are welcome to redistribute it under certain circumstances; see the GNU General Public License in the Help menu for details."
msgstr "WinMerge kommer med ABSOLUTT INGEN GARANTIER. Dette er gratis programvare og du er velkommen til å videredistribuere den under visse omstendigheter; se GNU General Public License i Hjelp-menyen for detaljer."

#, c-format
msgid "&Abort"
msgstr "&Avbryt"

#, c-format
msgid "&Retry"
msgstr "&Prøv igjen"

#, c-format
msgid "&Ignore"
msgstr "&Ignorer"

#, c-format
msgid "Ignore &all"
msgstr "Ignorer &alle"

#, c-format
msgid "&Yes"
msgstr "&Ja"

#, c-format
msgid "Yes to &all"
msgstr "Ja til &alt"

#, c-format
msgid "&No"
msgstr "&Nei"

#, c-format
msgid "No to a&ll"
msgstr "Nei til a&lt"

#, c-format
msgid "&Continue"
msgstr "&Fortsett"

#, c-format
msgid "&Skip"
msgstr "&Hopp over"

#, c-format
msgid "Skip &all"
msgstr "Hopp over &alle"

#, c-format
msgid "Don't display this &message again."
msgstr "Ikke vis denne &meldingen igjen."

#, c-format
msgid "Don't ask this &question again."
msgstr "Ikke still dette &spørsmålet igjen."

#, c-format
msgid "To make this messagebox visible again, press the Reset button on the General page of the Options dialog."
msgstr ""

#, c-format
msgid "Syntax"
msgstr ""

#, c-format
msgid "Differences"
msgstr "Forskjeller"

#, c-format
msgid "To:"
msgstr "Til:"

#, c-format
msgid "From left:"
msgstr "Fra venstre:"

#, c-format
msgid "To left:"
msgstr "Til venstre:"

#, c-format
msgid "From right:"
msgstr "Fra høyre:"

#, c-format
msgid "To right:"
msgstr "Til høyre:"

#, c-format
msgid "Version %1"
msgstr "Versjon %1"

#, c-format
msgid "Unicode"
msgstr "Unicode"

#, c-format
msgid "X64"
msgstr "X64"

#, c-format
msgid "Options (%1)"
msgstr "Innstillinger (%1)"

#, c-format
msgid "All message boxes are now displayed again."
msgstr "Alle meldingsbokser vises nå igjen."

#, c-format
msgid ""
"Value in Tab size -field is not in range WinMerge accepts.\n"
"\n"
"Please use values 1 - %1."
msgstr ""
"Verdi i Tabulator-størrelsesfeltet er ikke innen område WinMerge aksepterer.\n"
"\n"
"Bruk verdiene 1 - %1."

#, c-format
msgid "Open"
msgstr "Åpne"

#, c-format
msgid "Programs|*.exe;*.bat;*.cmd|All Files (*.*)|*.*||"
msgstr "Programmer|*.exe;*.bat;*.cmd|Alle filer (*.*)|*.*||"

#, c-format
msgid "All Files (*.*)|*.*||"
msgstr "Alle filer (*.*)|*.*||"

#, c-format
msgid "WinMerge Project Files (*.WinMerge)|*.WinMerge||"
msgstr "WinMerge prosjektfiler (*.WinMerge)|*.WinMerge||"

#, c-format
msgid "Options files (*.ini)|*.ini|All Files (*.*)|*.*||"
msgstr "Innstillingsfiler (*.ini)|*.ini|Alle filer (*.*)|*.*||"

#, c-format
msgid "Text Files (*.csv;*.asc;*.rpt;*.txt)|*.csv;*.asc;*.rpt;*.txt|All Files (*.*)|*.*||"
msgstr "Tekstfiler (*.csv;*.asc;*.rpt;*.txt)|*.csv;*.asc;*.rpt;*.txt|Alle filer (*.*)|*.*||"

#, c-format
msgid "HTML Files (*.htm,*.html)|*.htm;*.html|All Files (*.*)|*.*||"
msgstr "HTML-filer (*.htm,*.html)|*.htm;*.html|Alle filer (*.*)|*.*||"

#, c-format
msgid "XML Files (*.xml)|*.xml|All Files (*.*)|*.*||"
msgstr "XML-filer (*.xml)|*.xml|Alle filer (*.*)|*.*||"

#, c-format
msgid "Name"
msgstr "Navn"

#, c-format
msgid "Location"
msgstr "Plassering"

#, c-format
msgid "Filters"
msgstr "Filter"

#, c-format
msgid "[F] "
msgstr "[F] "

#, c-format
msgid "Description"
msgstr "Beskrivelse"

#, c-format
msgid "Select filename for new filter"
msgstr "Velg navn for nytt filter"

#, c-format
msgid "File Filters (*.flt)|*.flt|All Files (*.*)|*.*||"
msgstr "Filfiltere (*.flt)|*.flt|Alle filer (*.*)|*.*||"

#, c-format
msgid ""
"Cannot find file filter template file!\n"
"\n"
"Please copy file %1 to WinMerge/Filters -folder:\n"
"%2."
msgstr ""
"Kan ikke finne filfilter-mal!\n"
"\n"
"Kopier filen %1 til WinMerge/Filtermappe:\n"
"%2."

#, c-format
msgid ""
"Cannot copy filter template file to filter folder:\n"
"%1\n"
"\n"
"Please make sure the folder exists and is writable."
msgstr ""
"Kan ikke kopiere filtermal til filtermappe:\n"
"%1\n"
"\n"
"Forsikre om at mappen eksisterer og kan skrives til."

#, c-format
msgid ""
"User's filter file folder is not defined!\n"
"\n"
"Please select filter folder in Options/System."
msgstr ""
"Brukers filterfil-mappe er ikke definert!\n"
"\n"
"Velg filter-mappe i Innstillinger/System."

#, c-format
msgid ""
"Failed to delete the filter file:\n"
"%1\n"
"\n"
"Maybe the file is read-only?"
msgstr ""
"Kunne ikke slette filter-filen:\n"
"%1\n"
"\n"
"Kanskje filen er skrivebeskyttet?"

#, c-format
msgid "Locate filter file to install"
msgstr "Velg filter-fil å installere"

#, c-format
msgid ""
"Installing filter file failed.\n"
"\n"
"Could not copy new filter file to filter folder."
msgstr ""
"Installering av filter-fil feilet.\n"
"\n"
"Kunne ikke kopiere ny filter-fil til filter-mappe."

#, c-format
msgid "Filter file already exists. Overwrite existing filter?"
msgstr "Filter-fil eksisterer allerede. Overskrive eksisterende filter?"

#, c-format
msgid "Regular expression"
msgstr "Regulære uttrykk"

#, c-format
msgid ""
"Filters were updated. Do you want to refresh all open folder compares?\n"
"\n"
"If you do not want to refresh all compares now you can select No and refresh compares later."
msgstr ""
"Filtre ble oppdaterte. Vil du gjenoppfriske alle åpne mappesammenligninger?\n"
"\n"
"Om du ikke vil gjenoppfriske alle sammenligninger nå kan du velge Nei og gjenoppfriske sammenligninger senere."

#, c-format
msgid "Folder Comparison Results"
msgstr "Resultat av mappesammenligning"

#, c-format
msgid "File Comparison"
msgstr "Filsammenligning"

#, c-format
msgid "Untitled left"
msgstr "Venstre uten tittel"

#, c-format
msgid "Untitled middle"
msgstr ""

#, c-format
msgid "Untitled right"
msgstr "Høyre uten tittel"

#, c-format
msgid "Theirs File"
msgstr "Deres fil"

#, c-format
msgid "Mine File"
msgstr "Min fil"

#, c-format
msgid "Ln: %s  Col: %d/%d  Ch: %d/%d  EOL: %s"
msgstr ""

#, c-format
msgid "Line: %s"
msgstr "Linje: %s"

#, c-format
msgid "Ln: %s  Col: %d/%d  Ch: %d/%d"
msgstr ""

#, c-format
msgid "Merge"
msgstr "Slå sammen"

#, c-format
msgid "Difference %1 of %2"
msgstr "Forskjell %1 av %2"

#, c-format
msgid "%1 Differences Found"
msgstr "%1 forskjeller funnet"

#, c-format
msgid "1 Difference Found"
msgstr "1 forskjell funnet"

#. Abbreviation from "Read Only"
#, c-format
msgid "RO"
msgstr "SB"

#, c-format
msgid "Item %1 of %2"
msgstr "Objekt %1 av %2"

#, c-format
msgid "Items: %1"
msgstr "Objekter: %1"

#, c-format
msgid "Select two existing folders or files to compare"
msgstr "Velg to eksisterende mapper eller filer for å sammenligne"

#, c-format
msgid "Folder Selection"
msgstr "Mappe-valg"

#, c-format
msgid "Select two (or three) folders or two (or three) files to compare."
msgstr ""

#, c-format
msgid "Left (1st) path is invalid!"
msgstr ""

#, c-format
msgid "Middle (2nd) path is invalid!"
msgstr ""

#, c-format
msgid "Right (2nd) path is invalid!"
msgstr ""

#, c-format
msgid "Right (3rd) path is invalid!"
msgstr ""

#, c-format
msgid "Both paths are invalid!"
msgstr "Begge baner er ugyldig!"

#, c-format
msgid "Left (1st) and Middle (2nd) paths are invalid!"
msgstr ""

#, c-format
msgid "Left (1st) and Right (3rd) paths are invalid!"
msgstr ""

#, c-format
msgid "Middle (2nd) and Right (3rd) paths are invalid!"
msgstr ""

#, c-format
msgid "All paths are invalid!"
msgstr ""

#, c-format
msgid "Only enabled for File comparisons"
msgstr ""

#, c-format
msgid "Cannot compare file and folder!"
msgstr "Kan ikke sammenligne fil og mappe!"

#, c-format
msgid "File not found: %1"
msgstr "Fil ikke funnet: %1"

#, c-format
msgid "File not unpacked: %1"
msgstr "Fil ikke pakket ut: %1"

#, c-format
msgid ""
"Cannot open file\n"
"%1\n"
"\n"
"%2"
msgstr ""
"Kan ikke åpne fil\n"
"%1\n"
"\n"
"%2"

#, c-format
msgid "Failed to parse conflict file."
msgstr "Kunne ikke analysere konflikt-fil"

#, c-format
msgid ""
"The file\n"
"%1\n"
"is not a conflict file."
msgstr ""
"Filen\n"
"%1\n"
"er ikke en konfliktfil."

#, c-format
msgid "Save As"
msgstr "Lagre som"

#, c-format
msgid "Save changes to %1?"
msgstr "Lagre endringer til %1?"

#, c-format
msgid "%1 is marked read-only. Would you like to override the read-only file ? (No to save as new filename.)"
msgstr "%1 er merket som skrivebeskyttet. Vil du overskrive den skrivebeskyttede filen? (Nei for å lagre filen med et annet navn.)"

#, c-format
msgid "Error backing up file"
msgstr "Feil under sikkerhetskopiering av filen"

#, c-format
msgid ""
"Unable to backup original file:\n"
"%1\n"
"\n"
"Continue anyway?"
msgstr ""
"Kunne ikke ta sikkerhetskopi av originalfilen:\n"
"%1\n"
"\n"
"Fortsette likevel?"

#, c-format
msgid ""
"Saving file failed.\n"
"%1\n"
"%2\n"
"Do you want to:\n"
"\t-use a different filename (Press Ok)\n"
"\t-abort the current operation (Press Cancel)?"
msgstr ""
"Lagring av fil feilet.\n"
"%1\n"
"%2\n"
"Vil du:\n"
"\t-bruk et annet filnavn (Klikk Ok)\n"
"\t-avbryt den aktuelle operasjonen (Klikk Avbryt)?"

#, c-format
msgid ""
"Plugin '%2' cannot pack your changes to the left file back into '%1'.\n"
"\n"
"The original file will not be changed.\n"
"\n"
"Do you want to save the unpacked version to another file?"
msgstr ""
"Programtillegg '%2' kan ikke pakke endringene dine for venstre fil tilbake inn i '%1'.\n"
"\n"
"Den original filen blir ikke endret.\n"
"\n"
"Vil du lagre den utpakkede versjonen til en annen fil?"

#, c-format
msgid ""
"Plugin '%2' cannot pack your changes to the right file back into '%1'.\n"
"\n"
"The original file will not be changed.\n"
"\n"
"Do you want to save the unpacked version to another file?"
msgstr ""
"Programtillegg '%2' kan ikke pakke endringene dine for høyre fil tilbake inn i '%1'.\n"
"\n"
"Den original filen blir ikke endret.\n"
"\n"
"Vil du lagre den upakkede versjonen fil en annen fil?"

#, c-format
msgid ""
"Another application has updated file\n"
"%1\n"
"since WinMerge loaded it.\n"
"\n"
"Overwrite changed file?"
msgstr ""
"Et annet program har oppdatert filen\n"
"%1\n"
"etter at WinMerge lastet den inn.\n"
"\n"
"Overskrive endret fil?"

#, c-format
msgid ""
"%1\n"
"is marked read-only. Would you like to override the read-only item?"
msgstr ""
"%1\n"
"er markert skrivebeskyttet. Vil du overskrive det skrivebeskyttede objekt?"

#, c-format
msgid ""
"Another application has updated file\n"
"%1\n"
"since WinMerge scanned it last time.\n"
"\n"
"Do you want to reload the file?"
msgstr ""
"Et annet program har oppdatert filen\n"
"%1\n"
"siden WinMerge skannet den siste gang.\n"
"\n"
"Vil du laste inn igjen filen?"

#, c-format
msgid "Save Left File As"
msgstr "Lagre venstre fil som"

#, c-format
msgid "Save Middle File As"
msgstr ""

#, c-format
msgid "Save Right File As"
msgstr "Lagre høyre fil som"

#, c-format
msgid ""
"The file\n"
"%1\n"
"has disappeared. Please save a copy of the file to continue."
msgstr ""
"Filen\n"
"%1\n"
"har forsvunnet. Lagre en kopi av filen for å fortsette."

#, c-format
msgid ""
"Cannot merge differences when documents are not in synch.\n"
"\n"
"Refresh documents before continuing."
msgstr ""
"Kan ikke slå sammen forskjeller når dokumenter ikke er synkrone.\n"
"\n"
"Gjenoppfrisk dokumenter før du fortsetter."

msgid "Break at whitespace"
msgstr "Bryt ved blanktegn"

msgid "Break at whitespace or punctuation"
msgstr "Bryt ved blanktegn eller tegnsetting"

#, c-format
msgid "Right to Left (%1)"
msgstr "Høyre til venstre (%1)"

#, c-format
msgid "Right to Middle (%1)"
msgstr ""

#, c-format
msgid "Middle to Left (%1)"
msgstr ""

#, c-format
msgid "Middle to Right (%1)"
msgstr ""

#, c-format
msgid "Left to Right (%1)"
msgstr "Venstre til høyre (%1)"

#, c-format
msgid "Left to Middle (%1)"
msgstr ""

#, c-format
msgid "Left to... (%1)"
msgstr "Venstre til... (%1)"

#, c-format
msgid "Middle to... (%1)"
msgstr ""

#, c-format
msgid "Right to... (%1)"
msgstr "Høyre til... (%1)"

#, c-format
msgid "Both to... (%1)"
msgstr ""

#, c-format
msgid "All to... (%1)"
msgstr ""

#, c-format
msgid "Differences to... (%1)"
msgstr ""

#, c-format
msgid "Left (%1)"
msgstr "Venstre (%1)"

#, c-format
msgid "Middle (%1)"
msgstr ""

#, c-format
msgid "Right (%1)"
msgstr "Høyre (%1)"

#, c-format
msgid "Both (%1)"
msgstr "Begge (%1)"

#, c-format
msgid "All (%1)"
msgstr ""

#, c-format
msgid "Left side - select destination folder:"
msgstr "Venstre side - velg målmappe:"

#, c-format
msgid "Middle side - select destination folder:"
msgstr ""

#, c-format
msgid "Right side - select destination folder:"
msgstr "Høyre side - velg målmappe:"

#, c-format
msgid "(%1 Files Affected)"
msgstr "(%1 filer påvirket)"

#, c-format
msgid "(%1 of %2 Files Affected)"
msgstr "(%1 av %2 filer påvirket)"

#, c-format
msgid ""
"Are you sure you want to delete\n"
"\n"
"%1 ?"
msgstr ""
"Er du sikker på at du vil slette\n"
"\n"
"%1 ?"

#, c-format
msgid "Are you sure you want to copy:"
msgstr "Er du sikker på at du vil kopiere:"

#, c-format
msgid "Are you sure you want to copy %d items:"
msgstr "Er du sikker på at du vil kopiere %d objekter:"

#, c-format
msgid ""
"Operation aborted!\n"
"\n"
"Folder contents at disks has changed, path\n"
"%1\n"
"was not found.\n"
"\n"
"Please refresh the compare."
msgstr ""
"Operasjon avbrutt!\n"
"\n"
"Mappeinnhold på disk er endret, bane\n"
"%1\n"
"ble ikke funnet.\n"
"\n"
"Gjenoppfrisk sammenligning."

#, c-format
msgid "Are you sure you want to move:"
msgstr "Er du sikker på at du vil flytte:"

#, c-format
msgid "Are you sure you want to move %d items:"
msgstr "Er du sikker på at du vil flytte %d objekter:"

#, c-format
msgid "Confirm Move"
msgstr "Bekreft flytting"

#, c-format
msgid "You are about to close the window that is comparing folders. Are you sure you want to close the window?"
msgstr ""

#, c-format
msgid "Failed to execute external editor: %1"
msgstr "Feilet i å kjøre eksternt redigeringsprogram: %1"

#, c-format
msgid "Unknown archive format"
msgstr "Ukjent arkivformat"

#, c-format
msgid "Filename"
msgstr "Filnavn"

msgctxt "DirView|ColumnHeader"
msgid "Folder"
msgstr "Mappe"

#, c-format
msgid "Comparison result"
msgstr "Resultat av sammenligningen"

#, c-format
msgid "Left Date"
msgstr "Venstre dato"

#, c-format
msgid "Right Date"
msgstr "Høyre dato"

#, c-format
msgid "Middle Date"
msgstr ""

#, c-format
msgid "Extension"
msgstr "Filtype"

#, c-format
msgid "Left Size"
msgstr "Venstre størrelse"

#, c-format
msgid "Right Size"
msgstr "Høyre størrelse"

#, c-format
msgid "Middle Size"
msgstr ""

#, c-format
msgid "Right Size (Short)"
msgstr "Høyre størrelse (kort)"

#, c-format
msgid "Left Size (Short)"
msgstr "Venstre størrelse (kort)"

#, c-format
msgid "Middle Size (Short)"
msgstr ""

#, c-format
msgid "Left Creation Time"
msgstr "Venstre opprettelsestid"

#, c-format
msgid "Right Creation Time"
msgstr "Høyre opprettelsestid"

#, c-format
msgid "Middle Creation Time"
msgstr ""

#, c-format
msgid "Newer File"
msgstr "Nyere fil"

#, c-format
msgid "Left File Version"
msgstr "Venstre filversjon"

#, c-format
msgid "Right File Version"
msgstr "Høyre filversjon"

#, c-format
msgid "Middle File Version"
msgstr ""

#, c-format
msgid "Short Result"
msgstr "Kort resultat"

#, c-format
msgid "Left Attributes"
msgstr "Venstre attributter"

#, c-format
msgid "Right Attributes"
msgstr "Høyre attributter"

#, c-format
msgid "Middle Attributes"
msgstr ""

#, c-format
msgid "Left EOL"
msgstr "Venstre EOL"

#, c-format
msgid "Middle EOL"
msgstr ""

#, c-format
msgid "Right EOL"
msgstr "Høyre EOL"

#, c-format
msgid "Left Encoding"
msgstr "Venstre koding"

#, c-format
msgid "Right Encoding"
msgstr "Høyre koding"

#, c-format
msgid "Middle Encoding"
msgstr ""

#, c-format
msgid "Ignored Diff."
msgstr "Ignorerte forskjeller"

msgctxt "DirView|ColumnHeader"
msgid "Binary"
msgstr "Binær"

#, c-format
msgid "Unable to compare files"
msgstr "Kan ikke sammenligne filer"

#, c-format
msgid "Item aborted"
msgstr "Objekt avbrutt"

#, c-format
msgid "File skipped"
msgstr "Fil hoppet over"

#, c-format
msgid "Folder skipped"
msgstr "Mappe hoppet over"

#, c-format
msgid "Left only: %1"
msgstr "Bare venstre: %1"

#, c-format
msgid "Middle only: %1"
msgstr ""

#, c-format
msgid "Right only: %1"
msgstr "Bare høyre: %1"

#, c-format
msgid "Does not exist in %1"
msgstr ""

#, c-format
msgid "Binary files are identical"
msgstr "Binære filer er identiske"

#, c-format
msgid "Binary files are different"
msgstr "Binære filer er forskjellige"

#, c-format
msgid "Files are different"
msgstr "Filer er forskjellige"

#, c-format
msgid "Folders are different"
msgstr "Mapper er forskjellige"

#, c-format
msgid "Left Only"
msgstr "Bare venstre"

#, c-format
msgid "Right Only"
msgstr "Bare høyre"

#, c-format
msgid "Middle Only"
msgstr ""

#, c-format
msgid "No item in left"
msgstr ""

#, c-format
msgid "No item in right"
msgstr ""

#, c-format
msgid "No item in middle"
msgstr ""

#, c-format
msgid "Error"
msgstr "Feil"

#, c-format
msgid "Text files are identical"
msgstr "Tekstfiler er identiske"

#, c-format
msgid "(Middle and right are identical)"
msgstr ""

#, c-format
msgid "(Left and right are identical)"
msgstr ""

#, c-format
msgid "(Left and middle are identical)"
msgstr ""

#, c-format
msgid "Text files are different"
msgstr "Tekstfiler er forskjellige"

#, c-format
msgid "Elapsed time: %ld ms"
msgstr "Forløpt tid: %ld ms"

#, c-format
msgid "1 item selected"
msgstr "1 objekt valgt"

#, c-format
msgid "%1 items selected"
msgstr "%1 objekter valgt"

#, c-format
msgid "Filename or folder name."
msgstr "Fil eller mappe-navn."

#, c-format
msgid "Subfolder name when subfolders are included."
msgstr "Undermappenavn når undermapper er inkludert."

#, c-format
msgid "Comparison result, long form."
msgstr "Sammenligningsresultat, lang form."

#, c-format
msgid "Left side modification date."
msgstr "Venstre side endringsdato."

#, c-format
msgid "Right side modification date."
msgstr "Høyre side endringsdato."

#, c-format
msgid "Middle side modification date."
msgstr ""

#, c-format
msgid "File's extension."
msgstr "Filtype."

#, c-format
msgid "Left file size in bytes."
msgstr "Venstre filstørrelse i byte."

#, c-format
msgid "Right file size in bytes."
msgstr "Høyre filstørrelse i byte."

#, c-format
msgid "Middle file size in bytes."
msgstr ""

#, c-format
msgid "Left file size abbreviated."
msgstr "Venstre filstørrelse forkortet"

#, c-format
msgid "Right file size abbreviated."
msgstr "Høyre filstørrelse forkortet"

#, c-format
msgid "Middle file size abbreviated."
msgstr ""

#, c-format
msgid "Left side creation time."
msgstr "Venstre side opprettelsestid."

#, c-format
msgid "Right side creation time."
msgstr "Høyre side opprettelsestid."

#, c-format
msgid "Middle side creation time."
msgstr ""

#, c-format
msgid "Tells which side has newer modification date."
msgstr "Forteller hvilken side som har en nyere endringsdato."

#, c-format
msgid "Left side file version, only for some filetypes."
msgstr "Venstre side filversjon, bare for noen filtyper."

#, c-format
msgid "Right side file version, only for some filetypes."
msgstr "Høyre side filversjon, bare for noen filetyper."

#, c-format
msgid "Middle side file version, only for some filetypes."
msgstr ""

#, c-format
msgid "Short comparison result."
msgstr "Kort sammenligningsresultat."

#, c-format
msgid "Left side attributes."
msgstr "Venstre side attributter."

#, c-format
msgid "Right side attributes."
msgstr "Høyre side attributter."

#, c-format
msgid "Middle side attributes."
msgstr ""

#, c-format
msgid "Left side file EOL type"
msgstr "Venstre side fil EOL type"

#, c-format
msgid "Right side file EOL type"
msgstr "Høyre side fil EOL type"

#, c-format
msgid "Middle side file EOL type"
msgstr ""

#, c-format
msgid "Left side encoding."
msgstr "Venstre side koding."

#, c-format
msgid "Right side encoding."
msgstr "Høyre side koding."

#, c-format
msgid "Middle side encoding."
msgstr ""

#, c-format
msgid "Number of ignored differences in file. These differences are ignored by WinMerge and cannot be merged."
msgstr "Antall ignorerte forskjeller i filen. Disse forskjeller ignoreres av WinMerge og kan ikke slås sammen."

#, c-format
msgid "Number of differences in file. This number does not include ignored differences."
msgstr "Antall forskjeller i filen. Dette antall inkluderer ikke ignorerte forskjeller."

#, c-format
msgid "Shows an asterisk (*) if the file is binary."
msgstr "Viser asterisk (*) hvis filen er binær."

#, c-format
msgid "Compare %1 with %2"
msgstr "Sammenligning %1 med %2"

#, c-format
msgid "Comma-separated list"
msgstr "Komma-separert liste"

#, c-format
msgid "Tab-separated list"
msgstr "Tab-separarert liste"

#, c-format
msgid "Simple HTML"
msgstr "Enkel HTML"

#, c-format
msgid "Simple XML"
msgstr "Enkel XML"

#, c-format
msgid "The report file already exists. Do you want to overwrite existing file?"
msgstr "Rapportfilen eksisterer allerede. Vil du overskrive eksisterende fil?"

#, c-format
msgid ""
"Error creating the report:\n"
"%1"
msgstr ""
"Feil ved oppretting av rapporten:\n"
"%1"

#, c-format
msgid "The report has been created successfully."
msgstr "Rapporten er opprettet vellykket"

#, c-format
msgid "The same file is opened in both panels."
msgstr "Samme filen er åpen i begge paneler."

#, c-format
msgid "The selected files are identical."
msgstr "De valgte filene er identiske."

#, c-format
msgid "An error occurred while comparing the files."
msgstr "Det skjedde en feil under sammenligning av filene."

#, c-format
msgid "Temporary files could not be created. Check your temporary path settings."
msgstr "Midlertidige filer kan ikke opprettes. Sjekk TEMP-mappebane innstillinger."

#, c-format
msgid ""
"These files use different carriage return types.\n"
"\n"
"Do you want to treat all carriage return types as equivalent for this comparison?\n"
"\n"
"Note: If you always want to treat all carriage return types as equivalent, set the option 'Ignore carriage return differences..' in the Compare tab of the options dialog (available under Edit/Options)."
msgstr ""
"Disse filene har forskjellig linjeskifttype.\n"
"\n"
"Vil du behandle alle linjeskifttypene likt for denne sammenligningen?\n"
"\n"
"Merknad: Hvis du alltid vil behandle linjeskifttypene likt, velg innstillingen 'Ignorer forskjell i linjeskift' i sammenligningsarket i innstillingsdialogen (tilgjengelig under Rediger/Innstillinger)."

#, c-format
msgid "The selected folder is invalid."
msgstr "Valgte mappe er ugyldig"

#, c-format
msgid "Cannot open a binary file to editor."
msgstr "Kan ikke åpne en binærfil til redigering"

#, c-format
msgid ""
"The folder exists only in other side and cannot be opened.\n"
"\n"
"Do you want to create a matching folder:\n"
"%1\n"
"to the other side and open these folders?"
msgstr ""
"Mappen eksisterer bare på andre siden og kan ikke åpnes.\n"
"\n"
"Vil du opprette en matchende mappe:\n"
"%1\n"
"på andre siden og åpne disse mapper?"

#, c-format
msgid "Do you want to move to the next file?"
msgstr ""

#, c-format
msgid "Do you want to move to the previous file?"
msgstr ""

#, c-format
msgid "Do you want to move to the next page?"
msgstr ""

#, c-format
msgid "Do you want to move to the previous page?"
msgstr ""

#, c-format
msgid ""
"Different codepages found in left (cp%d) and right (cp%d) files. \n"
"Displaying each file in its codepage will give a better display but merging/copying will be dangerous.\n"
"Would you like to treat both files as being in the default Windows codepage (recommended)?"
msgstr ""
"Forskjellige tegnsett funnet i venstre (cp%d) og høyre (cp%d) filer. \n"
"Visning av hver fil i sitt tegnsett ser best ut, men sammenslåing/kopiering blir farlig.\n"
"Vil du behandle begge filer som om de var i standard Windows tegnsett (anbefales)?"

#, c-format
msgid "Information lost due to encoding errors: both files"
msgstr "Informasjon tapt på grunn av kodings-feil: begge filer"

#, c-format
msgid "Information lost due to encoding errors: first file"
msgstr ""

#, c-format
msgid "Information lost due to encoding errors: second file"
msgstr ""

#, c-format
msgid "Information lost due to encoding errors: third file"
msgstr ""

#, c-format
msgid "No difference"
msgstr "Ingen forskjell"

#, c-format
msgid "Line difference"
msgstr "Linjeforskjell"

#, c-format
msgid "Replaced %1 string(s)."
msgstr "Erstattet %1 streng(er)."

#, c-format
msgid "Cannot find string \"%s\""
msgstr "Kan ikke finne strengen \"%s\""

#, c-format
msgid "You are now entering Merge Mode. If you want to turn off Merge Mode, press F9 key"
msgstr ""

#, c-format
msgid "The number of automatically merged changes: %1\nThe number of unresolved conflicts: %2"
msgstr ""

#, c-format
msgid "The change of codepage has been merged"
msgstr ""

#, c-format
msgid "The changes of codepage are conflicting"
msgstr ""

#, c-format
msgid "The change of EOL has been merged"
msgstr ""

#, c-format
msgid "The changes of EOL are conflicting"
msgstr ""

#, c-format
msgid "Location Pane"
msgstr "Lokaliseringspanel"

#, c-format
msgid "Diff Pane"
msgstr "Forskjellspanel"

#, c-format
msgid "Patch file successfully written."
msgstr "Fil med rettelser vellykket skrevet."

#, c-format
msgid "1. item is not found or is directory!"
msgstr "1. objekt ikke funnet eller er mappe!"

#, c-format
msgid "2. item is not found or is directory!"
msgstr "2. objekt ikke funnet eller er mappe!"

#, c-format
msgid "The patch file already exists. Do you want to overwrite it?"
msgstr "Rettelsesfilen eksisterer allerede. Vil du overskrive den?"

#, c-format
msgid "[%1 files selected]"
msgstr "[%1 filer valgt]"

#, c-format
msgid "Normal"
msgstr "Normal"

#, c-format
msgid "Context"
msgstr "Kontekst"

#, c-format
msgid "Unified"
msgstr "Forenet"

#, c-format
msgid "Could not write to file %1."
msgstr "Kunne ikke skrive til fil %1."

#, c-format
msgid "The specified output path is not an absolute path: %1"
msgstr "Den spesifiserte utdata-bane er ikke en absolutt bane: %1"

#, c-format
msgid "Specify an output file"
msgstr "Spesifiser en utdata-fil"

#, c-format
msgid "Cannot create a patch file from binary files."
msgstr "Kan ikke opprette en patch-fil fra binære filer."

#, c-format
msgid "Cannot create a patch file from directories."
msgstr "Kan ikke opprette en patch-fil fra mapper."

#, c-format
msgid ""
"Please save all files first.\n"
"\n"
"Creating a patch requires that there are no unsaved changes in files."
msgstr ""
"Lagre alle filer først.\n"
"\n"
"Opprettelse av en patch krever at det ikke er noen ulagrede endringer i filer."

#, c-format
msgid "Folder does not exist."
msgstr "Mappe eksisterer ikke."

#, c-format
msgid ""
"Archive support is not enabled.\n"
"All needed components (7-zip and/or Merge7z*.dll) for archive support cannot be found.\n"
"See manual for more info about archive support and how to enable it."
msgstr ""
"Arkivstøtte er ikke arkivert.\n"
"Alle nødvendig komponenter (7-zip og/eller Merge7z*.dll) for arkivstøtte ble ikke funnet.\n"
"Se manualen for mer informasjon om arkivstøtte og hvordan aktivere den."

#, c-format
msgid "Select file for export"
msgstr "Velg fil for eksport"

#, c-format
msgid "Select file for import"
msgstr "Velg fil for import"

#, c-format
msgid "Options imported from the file."
msgstr "Innstillinger importert fra filen."

#, c-format
msgid "Options exported to the file."
msgstr "Innstillinger eksportert til filen."

#, c-format
msgid "Failed to import options from the file."
msgstr "Feilet i å  importere innstillinger fra filen."

#, c-format
msgid "Failed to write options to the file."
msgstr "Feilet i å skrive innstillinger til filen."

#, c-format
msgid ""
"You are about to close several compare windows.\n"
"\n"
"Do you want to continue?"
msgstr ""
"Du er i ferd med å lukke flere sammenlignings-vinduer.\n"
"\n"
"Vil du fortsette?"

#, c-format
msgid "Mixed"
msgstr "Blandet"

msgctxt "EOL Type"
msgid "Binary"
msgstr "Binær"

#, c-format
msgid "None"
msgstr "Ingen"

#, c-format
msgid "Type"
msgstr "Type"

#, c-format
msgid "Unpacker"
msgstr "Utpakker"

#, c-format
msgid "Prediffer"
msgstr "Prediffer"

#, c-format
msgid "Editor script"
msgstr "Redigeringsskript"

#, c-format
msgid "\nDifference in the Current Line"
msgstr ""

#, c-format
msgid "\nOptions"
msgstr ""

#, c-format
msgid "\nRefresh (F5)"
msgstr ""

#, c-format
msgid "\nPrevious Difference (Alt+Up)"
msgstr ""

#, c-format
msgid "\nNext Difference (Alt+Down)"
msgstr ""

#, c-format
msgid "\nPrevious Conflict (Alt+Shift+Up)"
msgstr ""

#, c-format
msgid "\nNext Conflict (Alt+Shift+Down)"
msgstr ""

#, c-format
msgid "\nFirst Difference (Alt+Home)"
msgstr ""

#, c-format
msgid "\nCurrent Difference (Alt+Enter)"
msgstr ""

#, c-format
msgid "\nLast Difference (Alt+End)"
msgstr ""

#, c-format
msgid "\nCopy Right (Alt+Right)"
msgstr ""

#, c-format
msgid "\nCopy Left (Alt+Left)"
msgstr ""

#, c-format
msgid "\nCopy Right and Advance (Ctrl+Alt+Right)"
msgstr ""

#, c-format
msgid "\nCopy Left and Advance (Ctrl+Alt+Left)"
msgstr ""

#, c-format
msgid "\nAll Right"
msgstr ""

#, c-format
msgid "\nAll Left"
msgstr ""

#, c-format
msgid "\nAuto Merge (Ctrl+Alt+M)"
msgstr ""

#, c-format
msgid "The adapted unpacker is applied to both files (one file only needs the extension)"
msgstr "Den tilpassede utpakkeren brukes på begge filer (bare en fil behøver filendelsen)"

#, c-format
msgid "No prediffer (normal)"
msgstr "Ingen prediffer (normal)"

#, c-format
msgid "Suggested plugins"
msgstr "Foreslåtte programtillegg"

#, c-format
msgid "Other plugins"
msgstr "Andre programtillegg"

#, c-format
msgid "Private Build: %1"
msgstr "Privat Build: %1"

#, c-format
msgid "Your software is up to date"
msgstr ""

#, c-format
msgid "A new version of WinMerge is available.\n%1 is now available (you have %2). Would you like to download it now?"
msgstr ""

#, c-format
msgid "Failed to download latest version information"
msgstr ""

#, c-format
msgid "Plugin Settings"
msgstr "Innstillinger for programtillegg"

#, c-format
msgid "WSH not found - .sct scripts disabled"
msgstr "WSH ikke funnet - .sct skript ikke aktivert"

#, c-format
msgid "<None>"
msgstr "<Ingen>"

#, c-format
msgid "<Automatic>"
msgstr "<Automatisk>"

#, c-format
msgid "G&oto Line %1"
msgstr "G&å til linje %1"

#, c-format
msgid "Disabled"
msgstr "Deaktivert"

#, c-format
msgid "From file system"
msgstr "Fra filsystem"

#, c-format
msgid "From MRU list"
msgstr "Fra MRU-liste"

#, c-format
msgid "No Highlighting"
msgstr "Ingen markering"

#, c-format
msgid "Batch"
msgstr "Batch"

msgid "Lua"
msgstr ""

#, c-format
msgid "Portable Object"
msgstr "Portable Object"

#, c-format
msgid "Resources"
msgstr "Resources"

#, c-format
msgid "Shell"
msgstr "Shell"

#, c-format
msgid "VHDL"
msgstr ""

#, c-format
msgid "Close &Left Tabs"
msgstr ""

#, c-format
msgid "Close R&ight Tabs"
msgstr ""

#, c-format
msgid "Close &Other Tabs"
msgstr ""

#, c-format
msgid "Enable &Auto Max Width"
msgstr ""

#, c-format
msgid "frhed is not installed"
msgstr ""

#, c-format
msgid "%1 does not exist. Do you want to create it?"
msgstr ""

#, c-format
msgid "Failed to create folder."
msgstr ""

#, c-format
msgid "You can specify the following parameters to the path:\n$file: Path name of the current file\n$linenum: Line number of the current cursor position"
msgstr ""
<|MERGE_RESOLUTION|>--- conflicted
+++ resolved
@@ -345,14 +345,9 @@
 msgid "&Translations"
 msgstr ""
 
-<<<<<<< HEAD
-#: Merge.rc:3938FFC2
 msgid "&Check For Updates"
 msgstr ""
 
-#: Merge.rc:1C6125F4
-=======
->>>>>>> 730d141b
 #, c-format
 msgid "C&onfiguration"
 msgstr "&Konfigurasjon"
@@ -361,10 +356,6 @@
 msgid "&GNU General Public License"
 msgstr "&GNU General Public License"
 
-<<<<<<< HEAD
-#: Merge.rc:3938FFC3
-=======
->>>>>>> 730d141b
 #, c-format
 msgid "&About WinMerge..."
 msgstr "Om Win&Merge..."
@@ -660,10 +651,6 @@
 msgid "&Toggle Bookmark\tCtrl+F2"
 msgstr "&Vis/Skjul bokmerke\tCtrl+F2"
 
-<<<<<<< HEAD
-#: Merge.rc:3938FFC4
-=======
->>>>>>> 730d141b
 #, c-format
 msgid "&Next Bookmark\tF2"
 msgstr "&Neste bokmerke\tF2"
@@ -1379,10 +1366,6 @@
 msgid "New"
 msgstr "Ny"
 
-<<<<<<< HEAD
-#: Merge.rc:3938FFC5
-=======
->>>>>>> 730d141b
 #, c-format
 msgid "&Background color:"
 msgstr ""
@@ -1941,10 +1924,6 @@
 msgid "&Include File Compare Report"
 msgstr ""
 
-<<<<<<< HEAD
-#: Merge.rc:3938FFC6
-=======
->>>>>>> 730d141b
 #, c-format
 msgid "&Copy to Clipboard"
 msgstr "&Kopier til utklippstavle"
