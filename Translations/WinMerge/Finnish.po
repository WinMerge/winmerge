﻿# This file is part from WinMerge <http://winmerge.org/>
# Released under the "GNU General Public License"
#
# ID line follows -- this is updated by SVN
# $Id$
#
msgid ""
msgstr ""
"Project-Id-Version: WinMerge\n"
"Report-Msgid-Bugs-To: http://bugs.winmerge.org/\n"
"POT-Creation-Date: 2011-08-19 21:51+0000\n"
"PO-Revision-Date: \n"
"Last-Translator: veikko.muurikainen at kolumbus.fi\n"
"Language-Team: Finnish <winmerge-translate@lists.sourceforge.net>\n"
"MIME-Version: 1.0\n"
"Content-Type: text/plain; charset=UTF-8\n"
"Content-Transfer-Encoding: 8bit\n"
"Plural-Forms: nplurals=2; plural=(n != 1);\n"
"X-Poedit-Language: Finnish\n"
"X-Poedit-SourceCharset: UTF-8\n"
"X-Poedit-Basepath: ../\n"

#. LANGUAGE, SUBLANGUAGE
#, c-format
msgid "LANG_ENGLISH, SUBLANG_ENGLISH_US"
msgstr "LANG_FINNISH, SUBLANG_FINNISH"

#. Codepage
#, c-format
msgid "1252"
msgstr "65001"

#, c-format
msgid "C&opy to Right"
msgstr "Kopioi oikealle"

#, c-format
msgid "Cop&y to Left"
msgstr "Kopioi vasemmalle"

#, c-format
msgid "Copy &from Left"
msgstr ""

#, c-format
msgid "Copy fro&m Right"
msgstr ""

#, c-format
msgid "&Select Line Difference"
msgstr "Valitse riviero"

#, c-format
msgid "&Undo"
msgstr "Kumoa"

#, c-format
msgid "&Redo"
msgstr "Tee uudelleen"

#, c-format
msgid "Cu&t"
msgstr "Leikkaa"

#, c-format
msgid "&Copy"
msgstr "Kopioi"

#, c-format
msgid "&Paste"
msgstr "Liitä"

#, c-format
msgid "&Goto..."
msgstr "Siirry..."

#, c-format
msgid "Op&en"
msgstr "Avaa"

#, c-format
msgid "with &Registered Application"
msgstr "&rekisteröidyllä sovelluksella"

#, c-format
msgid "with &External Editor\tCtrl+Alt+E"
msgstr ""

#, c-format
msgid "&with..."
msgstr "ohjelmalla..."

msgid "S&hell Menu"
msgstr ""

#, c-format
msgid "View &Differences"
msgstr ""

#, c-format
msgid "Diff &Block Size"
msgstr ""

#, c-format
msgid "&Ignore Color Difference (Color Distance Threshold)"
msgstr ""

msgid "Ins&ertion/Deletion Detection"
msgstr ""

#, c-format
msgid "&None"
msgstr "Ei mitään"

msgid "&Vertical"
msgstr ""

msgid "&Horizontal"
msgstr ""

#, c-format
msgid "&Previous Page"
msgstr ""

#, c-format
msgid "&Next Page"
msgstr ""

#, c-format
msgid "&Active Pane"
msgstr ""

#, c-format
msgid "&Zoom"
msgstr "Zoomaa"

#, c-format
msgid "Zoom &In\tCtrl++"
msgstr "Suurenna\tCtrl++"

#, c-format
msgid "Zoom &Out\tCtrl+-"
msgstr "Pienennä\tCtrl+-"

#. Zoom to normal
#, c-format
msgid "&Normal\tCtrl+*"
msgstr "&Normaali\tCtrl+*"

#, c-format
msgid "&Overlay"
msgstr ""

#, c-format
msgid "&Alpha Blend"
msgstr ""

#, c-format
msgid "Alpha &Blend Animation"
msgstr ""

#, c-format
msgid "Dragging &Mode"
msgstr ""

#, c-format
msgid "&Move"
msgstr "Siirrä"

#, c-format
msgid "&Adjust Offset"
msgstr ""

#, c-format
msgid "&Set Background Color"
msgstr ""

#, c-format
msgid "&File"
msgstr "Tiedosto"

#, c-format
msgid "&New\tCtrl+N"
msgstr "Uusi\tCtrl+N"

#, c-format
msgid "New (&3 panes)"
msgstr ""

#, c-format
msgid "&Open...\tCtrl+O"
msgstr "Avaa...\tCtrl+O"

msgid "Open Conflic&t File..."
msgstr "Avaa ristiriitatiedosto..."

#, c-format
msgid "Open Pro&ject...\tCtrl+J"
msgstr "Avaa pro&jekti...\tCtrl+J"

#, c-format
msgid "Sa&ve Project..."
msgstr "Tallenna projekti..."

#, c-format
msgid "Recent Projects"
msgstr "Viimeiset projektit"

#, c-format
msgid "Recent F&iles Or Folders"
msgstr ""

#, c-format
msgid "< Empty >"
msgstr "< Tyhjä >"

#, c-format
msgid "E&xit"
msgstr "Poistu"

#, c-format
msgid "&Edit"
msgstr "Muokkaa"

#, c-format
msgid "&Options..."
msgstr "Asetukset..."

#, c-format
msgid "&View"
msgstr "Näkymä"

#, c-format
msgid "&Toolbar"
msgstr "Työkalurivi"

#, c-format
msgid "&Small"
msgstr "Pieni"

#, c-format
msgid "&Big"
msgstr "Iso"

#, c-format
msgid "&Huge"
msgstr ""

#, c-format
msgid "&Status Bar"
msgstr "Tilarivi"

#, c-format
msgid "Ta&b Bar"
msgstr "Välilehdet"

#, c-format
msgid "&Tools"
msgstr "Työkalut"

#, c-format
msgid "&Filters..."
msgstr "Suotimet..."

#, c-format
msgid "&Generate Patch..."
msgstr "Luo korjaustiedosto..."

#, c-format
msgid "&Plugins"
msgstr "Lisäosat"

#, c-format
msgid "P&lugin Settings..."
msgstr ""

#, c-format
msgid "Ma&nual Prediffer"
msgstr "Manuaalinen esivertailu"

#, c-format
msgid "A&utomatic Prediffer"
msgstr "Automaattinen esivertailu"

#, c-format
msgid "&Manual Unpacking"
msgstr "Manuaalinen purku"

#, c-format
msgid "&Automatic Unpacking"
msgstr "Automaattinen purku"

#, c-format
msgid "&Edit with Unpacker..."
msgstr ""

#, c-format
msgid "&Reload plugins"
msgstr "Lataa lisäosat uudelleen"

#, c-format
msgid "&Window"
msgstr "Ikkuna"

#, c-format
msgid "Cl&ose"
msgstr "Sulje"

#, c-format
msgid "Clo&se All"
msgstr "Sulje kaikki"

#, c-format
msgid "Change &Pane\tF6"
msgstr "Vaihda ruutua\tF6"

#, c-format
msgid "Tile &Horizontally"
msgstr "Vierekkäin vaakasuunnassa"

#, c-format
msgid "Tile &Vertically"
msgstr "Vierekkäin pystysunnassa"

#, c-format
msgid "&Cascade"
msgstr "Limittäin"

#, c-format
msgid "&Help"
msgstr "Ohje"

#, c-format
msgid "&WinMerge Help\tF1"
msgstr "WinMerge Ohje\tF1"

#, c-format
msgid "R&elease Notes"
msgstr "Versiotiedot"

#, c-format
msgid "&Translations"
msgstr "Käännökset"

<<<<<<< HEAD
#: Merge.rc:3938FFC2
msgid "&Check For Updates"
msgstr ""

#: Merge.rc:1C6125F4
=======
>>>>>>> 730d141b
#, c-format
msgid "C&onfiguration"
msgstr "Asetukset"

#, c-format
msgid "&GNU General Public License"
msgstr "&GNU General Public License"

<<<<<<< HEAD
#: Merge.rc:3938FFC3
=======
>>>>>>> 730d141b
#, c-format
msgid "&About WinMerge..."
msgstr "Tietoj&a WinMergestä..."

#, c-format
msgid "&Read-only"
msgstr ""

#, c-format
msgid "L&eft Read-only"
msgstr "Vasen vain luku"

#, c-format
msgid "M&iddle Read-only"
msgstr ""

#, c-format
msgid "Ri&ght Read-only"
msgstr "Oikea vain luku"

#, c-format
msgid "File En&coding..."
msgstr ""

#, c-format
msgid "Select &All\tCtrl+A"
msgstr "Valitse kaikki\tCtrl+A"

#, c-format
msgid "Show &Identical Items"
msgstr "Näytä yhtäläiset kohteet"

#, c-format
msgid "Show &Different Items"
msgstr "Näytä eroavat kohteet"

#, c-format
msgid "Show L&eft Unique Items"
msgstr "Näytä yksilölliset kohteet vasemmalla"

#, c-format
msgid "Show Midd&le Unique Items"
msgstr ""

#, c-format
msgid "Show Ri&ght Unique Items"
msgstr "Näytä yksilölliset kohteet oikealla"

#, c-format
msgid "Show S&kipped Items"
msgstr "Näytä ohitetut &kohteet"

#, c-format
msgid "S&how Binary Files"
msgstr "Näytä binääritiedostot"

#, c-format
msgid "&3-way Compare"
msgstr ""

#, c-format
msgid "Show &Left Only Different Items"
msgstr ""

#, c-format
msgid "Show &Middle Only Different Items"
msgstr ""

#, c-format
msgid "Show &Right Only Different Items"
msgstr ""

#, c-format
msgid "Show Hidd&en Items"
msgstr "Näytä piilotetut kohteet"

#, c-format
msgid "Tree &Mode"
msgstr "Puunäkymä"

#, c-format
msgid "E&xpand All Subfolders"
msgstr "Laajenna kaikki alikansiot"

#, c-format
msgid "&Collapse All Subfolders"
msgstr "Tiivistä kaikki alikansiot"

#, c-format
msgid "Select &Font..."
msgstr "Valitse fontti"

#, c-format
msgid "Use Default F&ont"
msgstr "Käytä oletusfonttia"

#, c-format
msgid "Sw&ap Panes"
msgstr "Vaihda ruudut"

#, c-format
msgid "Compa&re Statistics"
msgstr "Vertaa tilastoja"

#, c-format
msgid "Refre&sh\tF5"
msgstr "Päivitä\tF5"

#, c-format
msgid "&Refresh Selected\tCtrl+F5"
msgstr "Päivitä valitut\tCtrl+F5"

#, c-format
msgid "&Merge"
msgstr "Yhdistä"

#, c-format
msgid "Co&mpare\tEnter"
msgstr "Vertaa\tEnter"

#, c-format
msgid "&Next Difference\tAlt+Down"
msgstr "Seuraava ero\tAlt+Down"

#, c-format
msgid "&Previous Difference\tAlt+Up"
msgstr "Edellinen ero\tAlt+Up"

#, c-format
msgid "&First Difference\tAlt+Home"
msgstr "Ensimmäinen ero\tAlt+Home"

#, c-format
msgid "&Current Difference\tAlt+Enter"
msgstr "Nykyinen ero\tAlt+Enter"

#, c-format
msgid "&Last Difference\tAlt+End"
msgstr "Viimeinen ero\tAlt+End"

#, c-format
msgid "Copy to &Right\tAlt+Right"
msgstr "Kopioi oikealle\tAlt+Right"

#, c-format
msgid "Copy to L&eft\tAlt+Left"
msgstr "Kopioi vasemmalle\tAlt+Left"

#, c-format
msgid "&Delete\tDel"
msgstr "Poista\tDel"

#, c-format
msgid "&Customize Columns..."
msgstr "Muokkaa sarakkeita..."

#, c-format
msgid "Generate &Report..."
msgstr "Luo &raportti..."

#, c-format
msgid "&Save\tCtrl+S"
msgstr "Tallenna\tCtrl+S"

#, c-format
msgid "Sav&e"
msgstr ""

#, c-format
msgid "Save &Left"
msgstr "Ta&llenna vasen"

#, c-format
msgid "Save &Middle"
msgstr ""

#, c-format
msgid "Save &Right"
msgstr "Tallenna oikea"

#, c-format
msgid "Save &As"
msgstr ""

#, c-format
msgid "Save &Left As..."
msgstr ""

#, c-format
msgid "Save &Middle As..."
msgstr ""

#, c-format
msgid "Save &Right As..."
msgstr ""

#, c-format
msgid "&Print..."
msgstr "Tulosta..."

msgid "Page Set&up"
msgstr "Sivun asetukset"

#, c-format
msgid "Print Previe&w"
msgstr "Tulostuksen esikatselu"

#, c-format
msgid "&Convert Line Endings to"
msgstr "Muunna rivinloput..."

#, c-format
msgid "&Merge Mode\tF9"
msgstr "Yhdistäminen\tF9"

#, c-format
msgid "Re&load\tCtrl+F5"
msgstr ""

#, c-format
msgid "&File Encoding..."
msgstr "Tiedoston koodaus..."

#, c-format
msgid "Recompare As"
msgstr ""

#, c-format
msgid "&Text"
msgstr ""

#, c-format
msgid "&XML"
msgstr "XML"

#, c-format
msgid "&Binary"
msgstr "Binääri"

#, c-format
msgid "&Image"
msgstr ""

#, c-format
msgid "&Undo\tCtrl+Z"
msgstr "Kumoa\tCtrl+Z"

#, c-format
msgid "&Redo\tCtrl+Y"
msgstr "Tee uudestaan\tCtrl+Y"

#, c-format
msgid "Cu&t\tCtrl+X"
msgstr "Leikkaa\tCtrl+X"

#, c-format
msgid "&Copy\tCtrl+C"
msgstr "Kopioi\tCtrl+C"

#, c-format
msgid "&Paste\tCtrl+V"
msgstr "Liitä\tCtrl+V"

#, c-format
msgid "Select Line &Difference\tF4"
msgstr "Valitse riviero\tF4"

#, c-format
msgid "F&ind...\tCtrl+F"
msgstr "Ets&i...\tCtrl+F"

#, c-format
msgid "Repla&ce...\tCtrl+H"
msgstr "Korvaa...\tCtrl+H"

#, c-format
msgid "&Marker...\tCtrl+Shift+M"
msgstr ""

#, c-format
msgid "Advanced"

#, c-format
msgid "&Copy With Line Numbers\tCtrl+Shift+C"
msgstr "Kopioi myös rivinumerot\tCtrl+Shift+C"

#, c-format
msgid "&Bookmarks"
msgstr "Kirjanmerkit"

#, c-format
msgid "&Toggle Bookmark\tCtrl+F2"
msgstr "Kirjanmerkki on/ei\tCtrl+F2"

<<<<<<< HEAD
#: Merge.rc:3938FFC4
=======
>>>>>>> 730d141b
#, c-format
msgid "&Next Bookmark\tF2"
msgstr "Seuraava kirjanmerkki\tF2"

#, c-format
msgid "&Previous bookmark\tShift+F2"
msgstr "Edellinen kirjanmerkki\tShift+F2"

#, c-format
msgid "&Clear All Bookmarks"
msgstr "Poista kaikki kirjanmerkit"

#, c-format
msgid "&Go To...\tCtrl+G"
msgstr "Siirry...\tCtrl+G"

#, c-format
msgid "Syntax Highlight"
msgstr "Syntaksin korostus"

#, c-format
msgid "&Diff Context"
msgstr ""

#, c-format
msgid "&All Lines"
msgstr ""

#, c-format
msgid "&0 Lines"
msgstr ""

#, c-format
msgid "&1 Line"
msgstr ""

#, c-format
msgid "&3 Lines"
msgstr ""

#, c-format
msgid "&5 Lines"
msgstr ""

#, c-format
msgid "&7 Lines"
msgstr ""

#, c-format
msgid "&9 Lines"
msgstr ""

#, c-format
msgid "&Toggle All and 0-9 Lines\tCtrl+D"
msgstr ""

#, c-format
msgid "&Lock Panes"
msgstr "Lukitse ruudut"

#, c-format
msgid "&View Whitespace"
msgstr "Välilyönnit"

#, c-format
msgid "Vie&w Line Differences"
msgstr "Näytä rivierot"

#, c-format
msgid "View Line &Numbers"
msgstr "Näytä rivinumerot"

#, c-format
msgid "View &Margins"
msgstr "Näytä &marginaalit"

#, c-format
msgid "W&rap Lines"
msgstr "&Rivitä"

#, c-format
msgid "Split V&ertically"
msgstr ""

#, c-format
msgid "Diff &Pane"
msgstr "Eroavuusruutu"

#, c-format
msgid "Lo&cation Pane"
msgstr "Sijaintiruutu"

#, c-format
msgid "Ne&xt Conflict\tAlt+Shift+Down"
msgstr ""

#, c-format
msgid "Pre&vious Conflict\tAlt+Shift+Up"
msgstr ""

#, c-format
msgid "A&dvanced"
msgstr ""

#, c-format
msgid "Next Difference Between Left and Middle\tAlt+1"
msgstr ""

#, c-format
msgid "Previous Difference Between Left And Middle\tAlt+Shift+1"
msgstr ""

#, c-format
msgid "Next Difference Between Left and Right\tAlt+2"
msgstr ""

#, c-format
msgid "Previous Difference Between Left And Right\tAlt+Shift+2"
msgstr ""

#, c-format
msgid "Next Difference Between Middle and Right\tAlt+3"
msgstr ""

#, c-format
msgid "Previous Difference Between Middle And Right\tAlt+Shift+3"
msgstr ""

#, c-format
msgid "Next Left Only Difference\tAlt+7"
msgstr ""

#, c-format
msgid "Previous Left Only Difference\tAlt+Shift+7"
msgstr ""

#, c-format
msgid "Next Middle Only Difference\tAlt+8"
msgstr ""

#, c-format
msgid "Previous Middle Only Difference\tAlt+Shift+8"
msgstr ""

#, c-format
msgid "Next Right Only Difference\tAlt+9"
msgstr ""

#, c-format
msgid "Previous Right Only Difference\tAlt+Shift+9"
msgstr ""

#, c-format
msgid "Copy from Left\tAlt+Shift+Right"
msgstr ""

#, c-format
msgid "Copy from Right\tAlt+Shift+Left"
msgstr ""

#, c-format
msgid "C&opy to Right and Advance\tAlt+Ctrl+Right"
msgstr "Kopioi oikealle ja etene\tAlt+Ctrl+Right"

#, c-format
msgid "Copy &to Left and Advance\tAlt+Ctrl+Left"
msgstr "Kopioi vasemmalle ja etene\tAlt+Ctrl+Left"

#, c-format
msgid "Copy &All to Right"
msgstr "Kopioi kaikki oikealle"

#, c-format
msgid "Cop&y All to Left"
msgstr "Kopioi kaikki vasemmalle"

#, c-format
msgid "A&uto Merge\tAlt+Ctrl+M"
msgstr ""

#, c-format
msgid "Add &Synchronization Point\tAlt+S"
msgstr ""

#, c-format
msgid "Clear Sync&hronization Points"
msgstr ""

#, c-format
msgid "&Prediffer"
msgstr "Esivertailu"

#, c-format
msgid "&Scripts"
msgstr "Skriptit"

#, c-format
msgid "Sp&lit"
msgstr ""

#, c-format
msgid "Comp&are"
msgstr "Vertaa"

#, c-format
msgid "Compare Non-hor&izontally"
msgstr ""

#, c-format
msgid "First &left item with second left item"
msgstr ""

#, c-format
msgid "First &right item with second right item"
msgstr ""

#, c-format
msgid "&First left item with second right item"
msgstr ""

#, c-format
msgid "&Second left item with first right item"
msgstr ""

#, c-format
msgid "Co&mpare As"
msgstr "Vertaa..."

#, c-format
msgid "Left to Middle (%1 of %2)"
msgstr ""

#, c-format
msgid "Left to Right (%1 of %2)"
msgstr "Vasemmalta oikealle (%1 / %2)"

#, c-format
msgid "Left to... (%1 of %2)"
msgstr "Vasemmalta... (%1 / %2)"

#, c-format
msgid "Middle to Left (%1 of %2)"
msgstr ""

#, c-format
msgid "Middle to Right (%1 of %2)"
msgstr ""

#, c-format
msgid "Middle to... (%1 of %2)"
msgstr ""

#, c-format
msgid "Right to Middle (%1 of %2)"
msgstr ""

#, c-format
msgid "Right to Left (%1 of %2)"
msgstr "Oikealta vasemmalle (%1 / %2)"

#, c-format
msgid "Right to... (%1 of %2)"
msgstr "Oikealta... (%1 / %2)"

#, c-format
msgid "&Delete"
msgstr "Poista"

#, c-format
msgid "&Left"
msgstr "Vasen"

#, c-format
msgid "&Middle"
msgstr ""

#, c-format
msgid "&Right"
msgstr "Oikea"

#, c-format
msgid "&Both"
msgstr "Molemmat"

#, c-format
msgid "&All"
msgstr ""

#, c-format
msgid "Re&name"
msgstr "Nimeä uudelleen"

#, c-format
msgid "&Hide Items"
msgstr "Piilota kohteet"

#, c-format
msgid "&Open Left"
msgstr "Avaa vasen"

#, c-format
msgid "with &External Editor"
msgstr "ulkoisella &editorilla"

#, c-format
msgid "&Parent Folder"
msgstr ""

#, c-format
msgid "Open Midd&le"
msgstr ""

#, c-format
msgid "O&pen Right"
msgstr "Avaa oikea"

#, c-format
msgid "Cop&y Pathnames"
msgstr "Kopioi polkunimet"

#, c-format
msgid "Left (%1 of %2)"
msgstr "Vasen (%1 / %2)"

#, c-format
msgid "Middle (%1 of %2)"
msgstr ""

#, c-format
msgid "Right (%1 of %2)"
msgstr "Oikea (%1 / %2)"

#, c-format
msgid "Both (%1 of %2)"
msgstr "Molemmat (%1 / %2)"

#, c-format
msgid "All (%1 of %2)"
msgstr ""

#, c-format
msgid "Copy &Filenames"
msgstr "Kopioi tiedostonimet"

#, c-format
msgid "Copy Items To Clip&board"
msgstr ""

#, c-format
msgid "&Zip"
msgstr "Pakkaa"

#, c-format
msgid "Both to... (%1 of %2)"
msgstr ""

#, c-format
msgid "All to... (%1 of %2)"
msgstr ""

#, c-format
msgid "Differences to... (%1 of %2)"
msgstr ""

#, c-format
msgid "&Refresh"
msgstr "Päivitä"

#, c-format
msgid "Left Shell menu"
msgstr "Vasen Shell-valikko"

#, c-format
msgid "Middle Shell menu"
msgstr ""

#, c-format
msgid "Right Shell menu"
msgstr "Oikea Shell-valikko"

#, c-format
msgid "Copy"
msgstr ""

#, c-format
msgid "&Copy Full Path"
msgstr "Kopioi täysi polku"

#, c-format
msgid "Copy &Filename"
msgstr "Kopioi tiedostonimi"

#, c-format
msgid "Prediffer Settings"
msgstr "Esivertailun asetukset"

#, c-format
msgid "&No prediffer"
msgstr "Ei esivertailua"

#, c-format
msgid "Auto prediffer"
msgstr "Automaattinen esivertailu"

#, c-format
msgid "G&oto Diff"
msgstr "Siirry eroon"

#, c-format
msgid "&No Moved Blocks"
msgstr "Ei siirrettyjä lohkoja"

#, c-format
msgid "&All Moved Blocks"
msgstr "Kaikki siirretyt lohkot"

#, c-format
msgid "Moved Block for &Current Diff"
msgstr "Siirretty lohko nykyiseen eroon"

#, c-format
msgid "W&hitespaces"
msgstr "Välilyönnit"

#, c-format
msgid "Com&pare"
msgstr "Vertaa"

#, c-format
msgid "I&gnore changes"
msgstr "Hylkää muutokset"

#, c-format
msgid "Ig&nore all"
msgstr "Hylkää kaikki"

#, c-format
msgid "Case sensi&tive"
msgstr "Sama kirjainkoko"

#, c-format
msgid "Igno&re carriage return differences (Windows/Unix/Mac)"
msgstr "Ohita rivinvaihtoerot (Windows/Unix/Mac)"

#, c-format
msgid "&Include Subfolders"
msgstr "Sisällytä alihakemistot"

#, c-format
msgid "&Compare method:"
msgstr "Vertailumenetelmä:"

#, c-format
msgid "Full Contents"
msgstr "Koko sisältö"

#, c-format
msgid "Quick Contents"
msgstr "Pikasisältö"

#, c-format
msgid "Binary Contents"
msgstr ""

#, c-format
msgid "Modified Date"
msgstr "Muutospäivämäärä"

#, c-format
msgid "Modified Date and Size"
msgstr "Muutospäivä ja koko"

#, c-format
msgid "Size"
msgstr "Koko"

#, c-format
msgid "&Load Project..."
msgstr ""

#, c-format
msgid "About WinMerge"
msgstr "Tietoja WinMergestä"

#, c-format
msgid "Visit the WinMerge HomePage!"
msgstr "Vieraile WinMerge kotisivulla!

#, c-format
msgid "OK"
msgstr "OK"

#, c-format
msgid "Contributors"
msgstr "Avustajat"

#, c-format
msgid "Select Files or Folders"
msgstr "Valitse tiedostoja tai kansioita"

#, c-format
msgid "&1st File or Folder"
msgstr ""

#, c-format
msgid "Re&ad-only"
msgstr "Vain luku"

#, c-format
msgid "Swap 1st | 2nd"
msgstr ""

#, c-format
msgid "&Browse..."
msgstr "Selaa..."

#, c-format
msgid "&2nd File or Folder"
msgstr ""

#, c-format
msgid "Rea&d-only"
msgstr ""

#, c-format
msgid "Swap 2nd | 3rd"
msgstr ""

#, c-format
msgid "B&rowse..."
msgstr "Selaa..."

#, c-format
msgid "&3rd File or Folder (Optional)"
msgstr ""

#, c-format
msgid "Read-o&nly"
msgstr ""

#, c-format
msgid "Swap 1st | 3rd"
msgstr ""

#, c-format
msgid "Browse..."
msgstr "Selaa..."

#, c-format
msgid " Folder: Filter"
msgstr ""

#, c-format
msgid "&Select..."
msgstr "Valitse..."

#, c-format
msgid " File: Unpacker Plugin"
msgstr ""

#, c-format
msgid "Se&lect..."
msgstr ""

msgid "Co&mpare"
msgstr ""

#, c-format
msgid "Cancel"
msgstr "Peruuta"

#, c-format
msgid "Status:"
msgstr "Tila"

#, c-format
msgid "Help"
msgstr "Ohje"

#, c-format
msgid "General"
msgstr "Yleinen"

#, c-format
msgid "Automatically &scroll to first difference"
msgstr "Siirry automaattisesti ensimmäiseen eroavuuteen"

#, c-format
msgid "Cl&ose windows with ESC"
msgstr "Sulje ikkuna ESC:llä"

#, c-format
msgid "&Automatically verify paths in Open-dialog"
msgstr "Tarkista polut automaattisesti Avaa-valintaikkunassa"

#, c-format
msgid "All&ow only one instance to run"
msgstr "Vain yksi instanssi kerrallaan"

#, c-format
msgid "As&k when closing multiple windows"
msgstr "Kysy monikerta-ikkunoita suljettaessa"

#, c-format
msgid "&Preserve file time in file compare"
msgstr "Säilytä tiedostoaika tiedostovertailussa"

#, c-format
msgid "Show \"Select Files or Folders\" Dialog on Startup"
msgstr "Näytä \"Valitse tiedostot tai kansiot\"-valintaikkuna käynnistyksessä"

#, c-format
msgid "Close \"Select Files or Folders\" Dialog on clicking OK button"
msgstr ""

#, c-format
msgid "O&pen-dialog Auto-Completion:"
msgstr "Avaa valintaikkuna 'Automaattinen täydennys':"

#, c-format
msgid "Language:"
msgstr ""

#, c-format
msgid "WinMerge allows hiding some common messageboxes. Press the Reset button to make all messageboxes visible again."
msgstr "WinMerge sallii joidenkin yleisten viestiruutujen kätkemisen. Paina Palauta "
"tehdäksesi kaikki viestiruudut uudelleen näkyviksi."

#, c-format
msgid "Reset"
msgstr "Palauta"

#, c-format
msgid "Find"
msgstr "Etsi"

#, c-format
msgid "Fi&nd what:"
msgstr "Etsittävä:"

#, c-format
msgid "Match &whole word only"
msgstr "Täsmää vain kokonaisia sanoja."

#, c-format
msgid "Match &case"
msgstr "Sama kirjainkoko"

#, c-format
msgid "Regular &expression"
msgstr "Säännöllinen lauseke"

#, c-format
msgid "D&on't wrap end of file"
msgstr "Älä rivitä tiedoston loppua"

#, c-format
msgid "&Don't close this dialog box"
msgstr ""

#, c-format
msgid "Find &Prev"
msgstr ""

#, c-format
msgid "&Find Next"
msgstr "Etsi seuraava"

#, c-format
msgid "&Ok"
msgstr "OK"

#, c-format
msgid "Replace"
msgstr "Korvaa"

#, c-format
msgid "Re&place with:"
msgstr "Korvaava:"

#, c-format
msgid "&Don't wrap end of file"
msgstr "Älä rivitä tiedoston loppua"

#, c-format
msgid "Replace in"
msgstr "Korvaa kohteessa:"

#, c-format
msgid "&Selection"
msgstr "Valinta"

#, c-format
msgid "Wh&ole file"
msgstr "Koko tiedosto"

#, c-format
msgid "&Replace"
msgstr "Korvaa"

#, c-format
msgid "Replace &All"
msgstr "Korvaa kaikki"

#, c-format
msgid "Markers"
msgstr ""

#, c-format
msgid "Enable &Markers"
msgstr ""

#, c-format
msgid "New"
msgstr "Uusi"

<<<<<<< HEAD
#: Merge.rc:3938FFC5
=======
>>>>>>> 730d141b
#, c-format
msgid "&Background color:"
msgstr ""

#, c-format
msgid "&Apply"
msgstr "Käytä"

#, c-format
msgid "Linefilters"
msgstr "Rivisuodattimet"

#, c-format
msgid "Enable Line Filters"
msgstr "Käytä rivisuodattimia"

#, c-format
msgid "Regular Expressions (one per line):"
msgstr "Säännölliset lausekkeet (yksi rivillä):"

#, c-format
msgid "Edit"
msgstr "Muokkaa"

#, c-format
msgid "Remove"
msgstr "Poista"

#, c-format
msgid "Colors"
msgstr "Värit"

#, c-format
msgid "Background"
msgstr "Tausta"

#, c-format
msgid "Deleted"
msgstr "Poistettu"

#, c-format
msgid "Text"
msgstr "Teksti"

#, c-format
msgid "Difference:"
msgstr "Erilaisuus:"

#, c-format
msgid "Selected Difference:"
msgstr "Valittu ero:"

#, c-format
msgid "Ignored Difference:"
msgstr "Ohitettu ero:"

#, c-format
msgid "Moved:"
msgstr "Siirretty:"

#, c-format
msgid "Selected Moved:"
msgstr "Valittu siirretty:"

#, c-format
msgid "Same As The Next (3 panes):"
msgstr ""

#, c-format
msgid "Same As The Next (Selected):"
msgstr ""

#, c-format
msgid "Word Difference:"
msgstr "Sanaero:"

#, c-format
msgid "Selected Word Diff:"
msgstr "Valittu sanaero:"

#, c-format
msgid "Defaults"
msgstr "Oletukset"

#, c-format
msgid "System"
msgstr "Järjestelmä"

#, c-format
msgid "&Send deleted files to Recycle Bin"
msgstr "Siirrä poistetut tiedostot roskakoriin"

#, c-format
msgid "&External editor:"
msgstr "Ulkoinen editori:"

#, c-format
msgid "&Filter folder:"
msgstr "Suodatinkansio:"

#, c-format
msgid "Temporary files folder"
msgstr "Kansio tilapäisille tiedostoille"

#, c-format
msgid "S&ystem's temp folder"
msgstr "Järjestelmän tilapäiskansio:"

#, c-format
msgid "C&ustom folder:"
msgstr "Mukautettu kansio:"

#, c-format
msgid "Br&owse..."
msgstr "Selaa..."

#, c-format
msgid "Patch Generator"
msgstr "Korjausgeneraattori"

#, c-format
msgid "File&1:"
msgstr "Tiedosto1:"

#, c-format
msgid "File&2:"
msgstr "Tiedosto2:"

#, c-format
msgid "&Swap"
msgstr "Vaihda"

#, c-format
msgid "&Append to existing file"
msgstr "Lisää olem&assa olevaan tiedostoon"

#, c-format
msgid "&Result:"
msgstr "Tulokset:"

#, c-format
msgid "Bro&wse..."
msgstr "Selaa..."

#, c-format
msgid "&Format"
msgstr "Formaatti"

#, c-format
msgid "St&yle:"
msgstr "Tyyli"

#, c-format
msgid "&Context:"
msgstr "Konteksti:"

#, c-format
msgid "Ignor&e blank lines"
msgstr "Ohita tyhjät rivit"

#, c-format
msgid "Inclu&de command line"
msgstr "Sisällytä komentorivi"

#, c-format
msgid "Open to e&xternal editor"
msgstr "Avaa ulkoiseen editoriin"

#, c-format
msgid "Display Columns"
msgstr "Näytä sarakkeet"

#, c-format
msgid "Move &Up"
msgstr "Siirrä ylös"

#, c-format
msgid "Move &Down"
msgstr "Siirrä alas"

#, c-format
msgid "Select Unpacker"
msgstr "Valitse purkaja"

#, c-format
msgid "File unpacker:"
msgstr "Tiedoston purkaja:"

#, c-format
msgid "Display all unpackers, don't check the extension"
msgstr "Näytä kaikki purkajat, älä tarkista tiedostopäätettä"

#, c-format
msgid "Extensions list:"
msgstr "Päätelista:"

#, c-format
msgid "Description:"
msgstr "Kuvaus:"

#, c-format
msgid "Stop"
msgstr "Pysäytä"

#, c-format
msgid "Pause"
msgstr ""

#, c-format
msgid "Continue"
msgstr ""

#, c-format
msgid "Comparing items..."
msgstr "Verrataan kohteita..."

#, c-format
msgid "Items compared:"
msgstr "Verratut kohteet:"

#, c-format
msgid "Items total:"
msgstr "Kohteita yhteensä:"

#, c-format
msgid "Go To"
msgstr "Siirry..."

#, c-format
msgid "G&oto:"
msgstr "Siirry:"

#, c-format
msgid "File"
msgstr "Tiedosto"

#, c-format
msgid "Goto what"
msgstr "Siirry mihin"

#, c-format
msgid "Li&ne"
msgstr "Rivi"

#, c-format
msgid "&Difference"
msgstr "Erilaisuus"

#, c-format
msgid "&Go To"
msgstr "Siirry kohteeseen"

#, c-format
msgid "Compare"
msgstr "Vertaa"

#, c-format
msgid "Whitespace"
msgstr "Välilyönti"

#, c-format
msgid "&Compare"
msgstr "Vertaa"

#, c-format
msgid "&Ignore change"
msgstr "Hylkää muutos"

#, c-format
msgid "I&gnore all"
msgstr "Hylkää kaikki"

#, c-format
msgid "Ignore blan&k lines"
msgstr "Ohita tyhjät rivit"

#, c-format
msgid "Ignore &case"
msgstr "Ohita kirjainkoko"

#, c-format
msgid "Ignore codepage &differences"
msgstr ""

#, c-format
msgid "E&nable moved block detection"
msgstr "Ota siirretyn lohkon tunnistus käyttöön"

#, c-format
msgid "&Match similar lines"
msgstr "Täsmää samanlaiset rivit"

msgid "Diff &algorithm (Experimental):"
msgstr ""

msgid "Enable indent &heuristic"
msgstr ""

#, c-format
msgid "Comments"
msgstr "Kommentit"

#, c-format
msgid "Filter Comments"
msgstr "Suodatin kommentit"

#, c-format
msgid "Editor"
msgstr "Muokkain"

#, c-format
msgid "&Highlight syntax"
msgstr "Korosta syntaksi"

#, c-format
msgid "&Automatic rescan"
msgstr "Automaattinen uusi haku"

#, c-format
msgid "&Preserve original EOL chars"
msgstr "Säilytä alkuperäiset EOL merkit"

#, c-format
msgid "Tabs"
msgstr "Välilehdet"

#, c-format
msgid "&Tab size:"
msgstr "Välilehden koko:"

#, c-format
msgid "&Insert Tabs"
msgstr "Lisää välilehtiä"

#, c-format
msgid "Insert &Spaces"
msgstr "Lisää välilyöntejä"

#, c-format
msgid "Line Difference Coloring"
msgstr "Rivierojen väritys"

#, c-format
msgid "View line differences"
msgstr "Näytä rivin erot"

#, c-format
msgid "&Character level"
msgstr "Merkkitaso"

#, c-format
msgid "&Word-level:"
msgstr "Sanataso:"

#, c-format
msgid "W&ord break characters:"
msgstr ""

#, c-format
msgid "Filefilters"
msgstr "Tiedostosuodattimet"

#, c-format
msgid "Test"
msgstr "Testi"

#, c-format
msgid "Install..."
msgstr "Asenna..."

#, c-format
msgid "New..."
msgstr "Uusi..."

#, c-format
msgid "Edit..."
msgstr "Muokkaa..."

#, c-format
msgid "Delete..."
msgstr "Poista..."

#, c-format
msgid "Save modified files?"
msgstr "Tallennetaanko muokatut tiedostot?"

#, c-format
msgid "Left side file"
msgstr "Vasen tiedosto"

#, c-format
msgid "&Save changes"
msgstr "Tallenna muutokset"

#, c-format
msgid "&Discard changes"
msgstr "Hylkää muutokset"

#, c-format
msgid "Middle side file"
msgstr ""

#, c-format
msgid "Sa&ve changes"
msgstr ""

#, c-format
msgid "Disca&rd changes"
msgstr ""

#, c-format
msgid "Right side file"
msgstr "Oikea tiedosto"

#, c-format
msgid "S&ave changes"
msgstr "Tallenna muutokset"

#, c-format
msgid "Dis&card changes"
msgstr "Hylkää muutokset"

#, c-format
msgid "Disca&rd All"
msgstr ""

#, c-format
msgid "Codepage"
msgstr "Koodisivu"

#, c-format
msgid "Default Codepage"
msgstr "Koodisivu (oletus)"

#, c-format
msgid "Select the default codepage assumed when loading non-Unicode files:"
msgstr "Valitse oletuskoodisivu ladattaessa muita kuin Unicode-tiedostoja:"

#, c-format
msgid "Detect codepage info for these files: .html, .rc, .xml \nneed to restart session"
msgstr "Tunnista koodisivutiedot näille tiedostoille: .html, .rc, .xml \nvaatii istunnon uudelleen käynnistyksen"

#, c-format
msgid "Detect codepage for text files using mlang.dll\nneed to restart session"
msgstr ""

#, c-format
msgid "System codepage"
msgstr "Järjestelmän koodisivu:"

#, c-format
msgid "According to WinMerge User Interface"
msgstr "WinMerge-käyttöliittymän mukaan"

#, c-format
msgid "Custom codepage:"
msgstr "Mukautettu koodisivu:"

#, c-format
msgid "Options"
msgstr "Asetukset"

#, c-format
msgid " Categories"
msgstr " Kategoriat"

#, c-format
msgid "Import..."
msgstr "Tuo..."

#, c-format
msgid "Export..."
msgstr "Vie..."

#, c-format
msgid "Dialog"
msgstr "Valintaikkuna"

#, c-format
msgid "Keywords:"
msgstr "Avainsanat:"

#, c-format
msgid "Function names:"
msgstr "Funktionimet:"

#, c-format
msgid "Comments:"
msgstr "Kommentit:"

#, c-format
msgid "Numbers:"
msgstr "Numerot:"

#, c-format
msgid "Operators:"
msgstr "Operaattorit:"

#, c-format
msgid "Strings:"
msgstr "Merkkijonot:"

#, c-format
msgid "Preprocessor:"
msgstr "Esikäsittelijä:"

#, c-format
msgid "User 1:"
msgstr "Käyttäjä 1:"

#, c-format
msgid "User 2:"
msgstr "Käyttäjä 2:"

#, c-format
msgid "Bold"
msgstr "Lihavoitu"

#, c-format
msgid "Marker colors"
msgstr ""

#, c-format
msgid "Search Marker:"
msgstr ""

#, c-format
msgid "User Defined Marker1:"
msgstr ""

#, c-format
msgid "User Defined Marker2:"
msgstr ""

#, c-format
msgid "User Defined Marker3:"
msgstr ""

#, c-format
msgid "Folder Compare Report"
msgstr "Kansiovertailun raportti"

#, c-format
msgid "Report &File:"
msgstr "Raporttitiedosto:"

#, c-format
msgid "&Style:"
msgstr "Tyyli:"

#, c-format
msgid "&Include File Compare Report"
msgstr ""

<<<<<<< HEAD
#: Merge.rc:3938FFC6
=======
>>>>>>> 730d141b
#, c-format
msgid "&Copy to Clipboard"
msgstr "Kopioi leikepöydälle"

#, c-format
msgid "Shared or Private Filter"
msgstr "Yhteinen tai yksityinen suodatin"

#, c-format
msgid "Which type of filter do you want to create?"
msgstr "Minkä tyyppisen suodattimen haluat luoda?"

#, c-format
msgid "Shared Filter (for all users on this machine)"
msgstr "Yhteinen suodatin (kaikille tämän koneen käyttäjille)"

#, c-format
msgid "Private Filter (only for current user)"
msgstr "Yksityinen suodatin (vain nykyiselle käyttäjälle)"

#, c-format
msgid "Archive Support"
msgstr "Arkistotuki"

#, c-format
msgid "&Enable archive file support"
msgstr "Käytä arkistotiedostojen tukea"

#, c-format
msgid "&Detect archive type from file signature"
msgstr "Tunnista arkistotyyppi tiedoston allekirjoituksesta"

#, c-format
msgid "Compare Statistics"
msgstr "Vertaa tilastoja"

#, c-format
msgid "Folders:"
msgstr "Kansiot:"

#, c-format
msgid "Files:"
msgstr "Tiedostot:"

#, c-format
msgid "Different"
msgstr "Poikkeava"

#, c-format
msgid "Text:"
msgstr "Teksti"

#, c-format
msgid "Binary:"
msgstr "Binääri:"

#, c-format
msgid "Unique"
msgstr "Yksikäsitteinen"

#, c-format
msgid "Left:"
msgstr "Vasen:"

#, c-format
msgid "Right:"
msgstr "Oikea:"

#, c-format
msgid "Identical"
msgstr "Samanlainen"

#, c-format
msgid "Total:"
msgstr "Yhteensä:"

#, c-format
msgid "Close"
msgstr "Sulje"

#, c-format
msgid "Middle:"
msgstr ""

#, c-format
msgid "Missing Left:"
msgstr ""

#, c-format
msgid "Missing Middle:"
msgstr ""

#, c-format
msgid "Missing Right:"
msgstr ""

#, c-format
msgid "Affects"
msgstr "Vaikutukset"

#, c-format
msgid "(Affects)"
msgstr "(Vaikutukset)"

#, c-format
msgid "Select Codepage for"
msgstr "Valitse koodisivu..."

#, c-format
msgid "&File Loading:"
msgstr "Tiedoston lataus:"

#, c-format
msgid "File &Saving:"
msgstr "Tiedoston tallennus:"

#, c-format
msgid "&Use same codepage for both"
msgstr "Käytä samaa koodisivua molemmille"

#, c-format
msgid "&Cancel"
msgstr "Peruuta"

#, c-format
msgid "Test Filter"
msgstr "Testaa suodin"

#, c-format
msgid "Testing filter ..."
msgstr "Testataan suodinta ...

#, c-format
msgid "&Enter text to test:"
msgstr "Anna testiteksti:"

#, c-format
msgid "&Folder Name"
msgstr "Kansionimi"

#, c-format
msgid "Result:"
msgstr "Tulos:"

#, c-format
msgid "&Test"
msgstr "Testi"

#, c-format
msgid "&Close"
msgstr "Sulje"

#, c-format
msgid "&Use customized text colors"
msgstr "Käytä mukautettuja tekstivärejä"

#, c-format
msgid "Custom text colors"
msgstr "Mukautetut tekstivärit"

#, c-format
msgid "Whitespace:"
msgstr "Välilyönti"

#, c-format
msgid "Regular text:"
msgstr "Normaali teksti:"

#, c-format
msgid "Selection:"
msgstr "Valinta:"

#, c-format
msgid "Margin:"
msgstr ""

#, c-format
msgid "Backup Files"
msgstr "Varmuuskopiot"

#, c-format
msgid "Create backup files in:"
msgstr "Luo varmuuskopiot:"

#, c-format
msgid "&Folder compare"
msgstr "Kansiovertailu"

#, c-format
msgid "Fil&e compare"
msgstr "Tiedostovertailu"

#, c-format
msgid "Create backup files into:"
msgstr "Luo varmuuskopiotiedostot:"

#, c-format
msgid "&Original file's folder"
msgstr "Alkuperäiseen tiedostokansioon"

#, c-format
msgid "&Global backup folder:"
msgstr "Yleiseen varmuuskopiokansioon:"

#, c-format
msgid "Backup filename:"
msgstr "Varmuuskopion nimi:"

#, c-format
msgid "&Append .bak -extension"
msgstr "Liitä .bak tarkennin"

#, c-format
msgid "A&ppend timestamp"
msgstr "Liitä aikaleima"

#, c-format
msgid "Confirm Copy"
msgstr "Vahvista kopionti"

#, c-format
msgid "Are you sure you want to copy XXX items?"
msgstr "Oletko varma, että haluat kopioida XXX kohdetta?"

#, c-format
msgid "From left"
msgstr "Vasemmalta"

#, c-format
msgid "To right"
msgstr "Oikealle"

#, c-format
msgid "Yes"
msgstr "Kyllä"

#, c-format
msgid "No"
msgstr "Ei"

#, c-format
msgid "Plugins"
msgstr "Lisäosat"

#, c-format
msgid "&Enable plugins"
msgstr "Ota laajennukset käyttöön"

#, c-format
msgid "Shell Integration"
msgstr "Shell integraatio"

#, c-format
msgid "Explorer"
msgstr "Resurssienhallinta"

#, c-format
msgid "E&nable advanced menu"
msgstr "Ota käyttöön Lisäasetukset-valikko"

#, c-format
msgid "&Add to context menu"
msgstr "Lisää pikavalikkoon"

#, c-format
msgid "&Register shell extension"
msgstr ""

#, c-format
msgid "&Unregister shell extension"
msgstr ""

msgid "Register shell extension for current user &only"
msgstr ""

msgid "Unregister shell extension for current user on&ly"
msgstr ""

msgctxt "Options dialog|Categories"
msgid "Folder"
msgstr "Kansio"

#, c-format
msgid "S&top after first difference"
msgstr "Pysäytä ensimmäisen eron jälkeen"

#, c-format
msgid "Ign&ore time differences less than 3 seconds"
msgstr "Jätä alle 3 sekunnin aikaerot huomiotta"

#, c-format
msgid "&Include unique subfolders contents"
msgstr ""

#, c-format
msgid "&Automatically expand all subfolders"
msgstr ""

#, c-format
msgid "Ignore &Reparse Points"
msgstr ""

#, c-format
msgid "&Quick compare limit (MB):"
msgstr "Pikavertailun raja (Mt):"

msgid "&Binary compare limit (MB):"
msgstr ""

#, c-format
msgid "&Number of compare threads (a negative value implies addition of the number of available CPU cores):"
msgstr ""

msgctxt "Options dialog|Categories"
msgid "Binary"
msgstr "Binääri"

#, c-format
msgid "Binary File &Patterns:"
msgstr ""

#, c-format
msgid "Frhed settings"
msgstr ""

#, c-format
msgid "View &Settings..."
msgstr ""

#, c-format
msgid "&Binary Mode..."
msgstr ""

#, c-format
msgid "&Character Set..."
msgstr ""

msgid "Image"
msgstr ""

#, c-format
msgid "Image File &Patterns:"
msgstr ""

#, c-format
msgid "&Hex View"
msgstr ""

#, c-format
msgid "EXT"
msgstr "EXT"

#, c-format
msgid "CAP"
msgstr "CAP"

#, c-format
msgid "NUM"
msgstr "NUM"

#, c-format
msgid "SCRL"
msgstr "SCRL"

#, c-format
msgid "OVR"
msgstr "OVR"

#, c-format
msgid "REC"
msgstr "REC"

#, c-format
msgid "\nNew Documents (Ctrl+N)"
msgstr ""

#, c-format
msgid "\nOpen (Ctrl+O)"
msgstr ""

#, c-format
msgid "\nSave (Ctrl+S)"
msgstr ""

#, c-format
msgid "Unknown error attempting to open project file"
msgstr "Tuntematon virhe avattaessa projektitiedostoa"

#, c-format
msgid "Unknown error attempting to save project file"
msgstr "Tuntematon virhe yritettäessä tallentaa projektitiedosto"

#, c-format
msgid "Project file successfully loaded."
msgstr "Projektitiedoston lataus onnistui."

#, c-format
msgid "Project file successfully saved."
msgstr "Projektitiedoston tallennus onnistui."

#, c-format
msgid "\nUndo (Ctrl+Z)"
msgstr ""

#, c-format
msgid "\nRedo (Ctrl+Y)"
msgstr ""

#, c-format
msgid "\nFileCompare\n\n\n\nWinMerge.FileCompare\nWinMerge File Compare"
msgstr "\nFileCompare\n\n\n\nWinMerge.FileCompare\nWinMerge File Compare"

#, c-format
msgid "\nFolderCompare\n\n\n\nWinMerge.FolderCompare\nWinMerge Folder Compare"
msgstr "\nFolderCompare\n\n\n\nWinMerge.FolderCompare\nWinMerge Folder Compare"

msgid "Developers:\nDean Grimm, Christian List, Kimmo Varis, Jochen Tucht, Tim Gerundt, Takashi Sawanaka, Gal Hammer, Alexander Skinner"
msgstr "Kehittäjät:\nDean Grimm, Christian List, Kimmo Varis, Jochen Tucht, Tim Gerundt, Takashi Sawanaka, Gal Hammer, Alexander Skinner"

#, c-format
msgid "WinMerge comes with ABSOLUTELY NO WARRANTY. This is free software and you are welcome to redistribute it under certain circumstances; see the GNU General Public License in the Help menu for details."
msgstr "WinMerge comes with ABSOLUTELY NO WARRANTY. This is free software and you are welcome to redistribute it under certain circumstances; see the GNU General Public License in the Help menu for details."

#, c-format
msgid "&Abort"
msgstr "Poistu"

#, c-format
msgid "&Retry"
msgstr "Yritä uudelleen"

#, c-format
msgid "&Ignore"
msgstr "Ohita"

#, c-format
msgid "Ignore &all"
msgstr "Ohita kaikki"

#, c-format
msgid "&Yes"
msgstr "Kyllä"

#, c-format
msgid "Yes to &all"
msgstr "Kyllä kaikkiin"

#, c-format
msgid "&No"
msgstr "Ei"

#, c-format
msgid "No to a&ll"
msgstr "Ei kaikkiin"

#, c-format
msgid "&Continue"
msgstr "Jatka"

#, c-format
msgid "&Skip"
msgstr "Ohita"

#, c-format
msgid "Skip &all"
msgstr "Ohita kaikki"

#, c-format
msgid "Don't display this &message again."
msgstr "Älä näytä tätä ilmoitusta uudestaan."

#, c-format
msgid "Don't ask this &question again."
msgstr "Älä tee tätä kysymystä vastaisuudessa."

#, c-format
msgid "To make this messagebox visible again, press the Reset button on the General page of the Options dialog."
msgstr ""

#, c-format
msgid "Syntax"
msgstr "Syntaksi"

#, c-format
msgid "Differences"
msgstr "Erilaisuudet"

#, c-format
msgid "To:"
msgstr "Mihin:"

#, c-format
msgid "From left:"
msgstr "Vasemmalta:"

#, c-format
msgid "To left:"
msgstr "Vasemmalle:"

#, c-format
msgid "From right:"
msgstr "Oikealta:"

#, c-format
msgid "To right:"
msgstr "Oikealle:"

#, c-format
msgid "Version %1"
msgstr "Versio %1"

#, c-format
msgid "Unicode"
msgstr "Unicode"

#, c-format
msgid "X64"
msgstr "X64"

#, c-format
msgid "Options (%1)"
msgstr "Asetukset (%1)"

#, c-format
msgid "All message boxes are now displayed again."
msgstr "Kaikki ilmoitusruudut näkyvät nyt uudelleen."

#, c-format
msgid "Value in Tab size -field is not in range WinMerge accepts.\n\nPlease use values 1 - %1."
msgstr "Arvo välilehden koko-kentässä ei ole WinMergen hyväksymällä alueella.\n\nKäytä arvoja 1 - %1."

#, c-format
msgid "Open"
msgstr "Avaa"

#, c-format
msgid "Programs|*.exe;*.bat;*.cmd|All Files (*.*)|*.*||"
msgstr "Ohjelmat|*.exe;*.bat;*.cmd|Kaikki tiedostot (*.*)|*.*||"

#, c-format
msgid "All Files (*.*)|*.*||"
msgstr "Kaikki tiedostot (*.*)|*.*||"

#, c-format
msgid "WinMerge Project Files (*.WinMerge)|*.WinMerge||"
msgstr "WinMerge projektitiedostot (*.WinMerge)|*.WinMerge||"

#, c-format
msgid "Options files (*.ini)|*.ini|All Files (*.*)|*.*||"
msgstr "Asetustiedostot (*.ini)|*.ini|Kaikki tiedostot (*.*)|*.*||"

#, c-format
msgid "Text Files (*.csv;*.asc;*.rpt;*.txt)|*.csv;*.asc;*.rpt;*.txt|All Files (*.*)|*.*||"
msgstr "Tekstitiedostot (*.csv;*.asc;*.rpt;*.txt)|*.csv;*.asc;*.rpt;*.txt|Kaikki tiedostot (*.*)|*.*||"

#, c-format
msgid "HTML Files (*.htm,*.html)|*.htm;*.html|All Files (*.*)|*.*||"
msgstr "HTML-tiedostot (*.htm,*.html)|*.htm;*.html|Kaikki tiedostot (*.*)|*.*||"

#, c-format
msgid "XML Files (*.xml)|*.xml|All Files (*.*)|*.*||"
msgstr "XML-tiedostot (*.xml)|*.xml|Kaikki tiedostot (*.*)|*.*||"

#, c-format
msgid "Name"
msgstr "Nimi"

#, c-format
msgid "Location"
msgstr "Sijainti"

#, c-format
msgid "Filters"
msgstr "Suotimet"

#, c-format
msgid "[F] "
msgstr "[F] "

#, c-format
msgid "Description"
msgstr "Kuvaus"

#, c-format
msgid "Select filename for new filter"
msgstr "Valitse tiedostonimi uudelle suodattimelle"

#, c-format
msgid "File Filters (*.flt)|*.flt|All Files (*.*)|*.*||"
msgstr "Tiedostosuotimet (*.flt)|*.flt|Kaikki tiedostot (*.*)|*.*||"

#, c-format
msgid "Cannot find file filter template file!\n\nPlease copy file %1 to WinMerge/Filters -folder:\n%2."
msgstr "Suodatin mallitiedostoa ei löydy!\n\nKopioi tiedosto %1 WinMerge/Suotimet-kansioon:\n%2."

#, c-format
msgid "Cannot copy filter template file to filter folder:\n%1\n\nPlease make sure the folder exists and is writable."
msgstr "Suodatin mallitiedostoa ei voi kopioida suodatinkansioon:\n%1\n\nVarmista, että kansio on olemassa ja kirjoitettavissa."

#, c-format
msgid "User's filter file folder is not defined!\n\nPlease select filter folder in Options/System."
msgstr "Käyttäjän suodatinkansiota ei ole määritelty!\n\nValitse suodatinkansio valikosta Asetukset/Järjestelmä."

#, c-format
msgid "Failed to delete the filter file:\n%1\n\nMaybe the file is read-only?"
msgstr "Suodatintiedoston poistaminen epäonnistui:\n%1\n\nEhkä tiedosto on kirjoitussuojattu?"

#, c-format
msgid "Locate filter file to install"
msgstr "Etsi asennettava suodatintiedosto"

#, c-format
msgid "Installing filter file failed.\n\nCould not copy new filter file to filter folder."
msgstr "Suodatintiedoston asentaminen epäonnistui.\n\nUutta suodatintiedostoa ei voinut kopioida suodatinkansioon."

#, c-format
msgid "Filter file already exists. Overwrite existing filter?"
msgstr "Suodatintiedosto on jo olemassa. Haluatko korvata olemassa olevan suodattimen?"

#, c-format
msgid "Regular expression"
msgstr "Säännöllinen lauseke"

#, c-format
msgid "Filters were updated. Do you want to refresh all open folder compares?\n\nIf you do not want to refresh all compares now you can select No and refresh compares later."
msgstr "Suodattimet päivitettiin. Haluatko päivittää kaikki avoimet kansiovertailut?\n\nJos et halua päivittää kaikkia vertailuja nyt, valitse Ei ja päivitä vertailut myöhemmin."

#, c-format
msgid "Folder Comparison Results"
msgstr "Kansiovertailun tulokset"

#, c-format
msgid "File Comparison"
msgstr "Tiedostovertailu"

#, c-format
msgid "Untitled left"
msgstr "Nimetön vasen"

#, c-format
msgid "Untitled middle"
msgstr ""

#, c-format
msgid "Untitled right"
msgstr "Nimetön oikea"

#, c-format
msgid "Theirs File"
msgstr "Niiden tiedosto"

#, c-format
msgid "Mine File"
msgstr "Minun tiedosto"

#, c-format
msgid "Ln: %s  Col: %d/%d  Ch: %d/%d  EOL: %s"
msgstr "Ln: %s  Col: %d/%d  Ch: %d/%d  EOL: %s"

#, c-format
msgid "Line: %s"
msgstr "Rivi %s"

#, c-format
msgid "Ln: %s  Col: %d/%d  Ch: %d/%d"
msgstr "Ln: %s  Col: %d/%d  Ch: %d/%d"

#, c-format
msgid "Merge"
msgstr "Yhdistä"

#, c-format
msgid "Difference %1 of %2"
msgstr "Eroavuus %1 / %2"

#, c-format
msgid "%1 Differences Found"
msgstr "%1 eroa löytyi"

#, c-format
msgid "1 Difference Found"
msgstr "1 ero löytyi"

#. Abbreviation from "Read Only"
#, c-format
msgid "RO"
msgstr "RO"

#, c-format
msgid "Item %1 of %2"
msgstr "Kohta %1 / %2"

#, c-format
msgid "Items: %1"
msgstr "Kohdat: %1"

#, c-format
msgid "Select two existing folders or files to compare"
msgstr "Valitse vertailuun kaksi olemassa olevaa kansioita tai tiedostoa"

#, c-format
msgid "Folder Selection"
msgstr "Kansion valinta"

#, c-format
msgid "Select two (or three) folders or two (or three) files to compare."
msgstr ""

#, c-format
msgid "Left (1st) path is invalid!"
msgstr ""

#, c-format
msgid "Middle (2nd) path is invalid!"
msgstr ""

#, c-format
msgid "Right (2nd) path is invalid!"
msgstr ""

#, c-format
msgid "Right (3rd) path is invalid!"
msgstr ""

#, c-format
msgid "Both paths are invalid!"
msgstr "Kummatkin polut ovat virheellisiä!"

#, c-format
msgid "Left (1st) and Middle (2nd) paths are invalid!"
msgstr ""

#, c-format
msgid "Left (1st) and Right (3rd) paths are invalid!"
msgstr ""

#, c-format
msgid "Middle (2nd) and Right (3rd) paths are invalid!"
msgstr ""

#, c-format
msgid "All paths are invalid!"
msgstr ""

#, c-format
msgid "Only enabled for File comparisons"
msgstr ""

#, c-format
msgid "Cannot compare file and folder!"
msgstr "Tiedostoa ja kansiota ei voi verrata!"

#, c-format
msgid "File not found: %1"
msgstr "Tiedostoa ei löytynyt: %1"

#, c-format
msgid "File not unpacked: %1"
msgstr "Tiedostoa ei ole purettu: %1"

#, c-format
msgid ""
"Cannot open file\n%1\n\n%2"
msgstr "Tiedostoa ei voi avata\n%1\n\n%2"

#, c-format
msgid "Failed to parse conflict file."
msgstr "Ristiriitatiedoston jäsennys epäonnistui."

#, c-format
msgid "The file\n%1\nis not a conflict file."
msgstr "Tiedosto\n%1\nei ole ristiriitatiedosto."

#, c-format
msgid "Save As"
msgstr "Tallenna nimellä..."

#, c-format
msgid "Save changes to %1?"
msgstr "Tallennetaanko muutokset tiedostoon %1?"

#, c-format
msgid "%1 is marked read-only. Would you like to override the read-only file ? (No to save as new filename.)"
msgstr "%1 on merkitty vain luku-tilaan. Haluatko ohittaa vain luku-tiedoston? (Ei tarkoita 'Tallenna nimellä'"

#, c-format
msgid "Error backing up file"
msgstr "Virhe varmuuskopioinnissa"

#, c-format
msgid "Unable to backup original file:\n%1\n\nContinue anyway?"
msgstr "Alkuperäisen tiedoston varmuuskopiointi ei onnistu:\n%1\n\nJatketaanko?"

#, c-format
msgid "Saving file failed.\n%1\n%2\nDo you want to:\n\t-use a different filename (Press Ok)\n\t-abort the current operation (Press Cancel)?"
msgstr "Tiedoston tallentaminen epäonnistui.\n%1\n%2\nHaluatko:\n\t-käyttää eri tiedostonimeä (paina Ok)\n\t-keskeyttää nykyisen työvaiheen (paina Peruuta)"

#, c-format
msgid "Plugin '%2' cannot pack your changes to the left file back into '%1'.\n\nThe original file will not be changed.\n\nDo you want to save the unpacked version to another file?"
msgstr "Laajennus '%2' ei voi pakata muutoksia vasempaan tiedostoon takaisin '%1'.\n\nAlkuperäinen tiedosto jää koskemattomaksi.\n\nHaluatko tallentaa puretun version toiseen tiedostoon?"

#, c-format
msgid "Plugin '%2' cannot pack your changes to the right file back into '%1'.\n\nThe original file will not be changed.\n\nDo you want to save the unpacked version to another file?"
msgstr "Laajennus '%2' ei voi pakata muutoksia oikeaan tiedostoon takaisin '%1'.\n\nAlkuperäinen tiedosto jää koskemattomaksi.\n\nHaluatko tallentaa puretun version toiseen tiedostoon?"

#, c-format
msgid "Another application has updated file\n%1\nsince WinMerge loaded it.\n\nOverwrite changed file?"
msgstr "Toinen sovellus on päivittänyt tiedoston\n%1\nWinMergen latauksen jälkeen.\n\nKorvataanko muuttunut tiedosto?"

#, c-format
msgid "%1\nis marked read-only. Would you like to override the read-only item?"
msgstr "%1\non merkitty vain luku-tilaan. Haluatko ohittaa vain-luku kohteen?"

#, c-format
msgid "Another application has updated file\n%1\nsince WinMerge scanned it last time.\n\nDo you want to reload the file?"
msgstr "Toinen sovellus on päivittänyt tiedoston\n%1\nWinMergen skannattua sen viimeksi.\n\nHaluatko uudelleenladata tiedoston?"

#, c-format
msgid "Save Left File As"
msgstr "Tallenna vasen tiedosto nimellä"

#, c-format
msgid "Save Middle File As"
msgstr ""

#, c-format
msgid "Save Right File As"
msgstr "Talleta oikea tiedosto nimellä"

#, c-format
msgid "The file\n%1\nhas disappeared. Please save a copy of the file to continue."
msgstr "Tiedosto\n%1\non kadonnut. Tallenna kopio tiedostosta jatkaaksesi."

#, c-format
msgid "Cannot merge differences when documents are not in synch.\n\nRefresh documents before continuing."
msgstr "Eroja ei voi yhdistää, jos asiakirjat eivät ole synkronissa.\n\nPäivitä asiakirjat ennen jatkamista."

msgid "Break at whitespace"
msgstr "Rivinvaihto tyhjätilamerkissä"

msgid "Break at whitespace or punctuation"
msgstr "Rivinvaihto tyhjätilassa tai pilkutuksessa"

#, c-format
msgid "Right to Left (%1)"
msgstr "Oikealta vasemmalle (%1)"

#, c-format
msgid "Right to Middle (%1)"
msgstr ""

#, c-format
msgid "Middle to Left (%1)"
msgstr ""

#, c-format
msgid "Middle to Right (%1)"
msgstr ""

#, c-format
msgid "Left to Right (%1)"
msgstr "Vasemmalta oikealle (%1)"

#, c-format
msgid "Left to Middle (%1)"
msgstr ""

#, c-format
msgid "Left to... (%1)"
msgstr "Vasemmalta... (%1)"

#, c-format
msgid "Middle to... (%1)"
msgstr ""

#, c-format
msgid "Right to... (%1)"
msgstr "Oikealta... (%1)"

#, c-format
msgid "Both to... (%1)"
msgstr ""

#, c-format
msgid "All to... (%1)"
msgstr ""

#, c-format
msgid "Differences to... (%1)"
msgstr ""

#, c-format
msgid "Left (%1)"
msgstr "Vasen (%1)"

#, c-format
msgid "Middle (%1)"
msgstr ""

#, c-format
msgid "Right (%1)"
msgstr "Oikea (%1)"

#, c-format
msgid "Both (%1)"
msgstr "Molemmat (%1)"

#, c-format
msgid "All (%1)"
msgstr ""

#, c-format
msgid "Left side - select destination folder:"
msgstr "Vasen puoli - valitse kohdekansio:"

#, c-format
msgid "Middle side - select destination folder:"
msgstr ""

#, c-format
msgid "Right side - select destination folder:"
msgstr "Oikea puoli - valitse kohdekansio:"

#, c-format
msgid "(%1 Files Affected)"
msgstr "(%1 tiedostoa muokattu)"

#, c-format
msgid "(%1 of %2 Files Affected)"
msgstr "(%1 / %2 tiedostoon vaikutettu)"

#, c-format
msgid "Are you sure you want to delete\n\n%1 ?"
msgstr "Oletko varma, että haluat poistaa\n\n%1 ?"

#, c-format
msgid "Are you sure you want to copy:"
msgstr "Oletko varma, että haluat kopioida:"

#, c-format
msgid "Are you sure you want to copy %d items:"
msgstr "Oletko varma, että haluat kopioida %d kohdetta:"

#, c-format
msgid "Operation aborted!\n\nFolder contents at disks has changed, path\n%1\nwas not found.\n\nPlease refresh the compare."
msgstr "Toiminto keskeytettiin!\n\nKansion sisältö levyllä on muuttunut, polkua\n%1\nei löytynyt.\n\nPäivitä vertailu."

#, c-format
msgid "Are you sure you want to move:"
msgstr "Oletko varma, että haluat siirtää:"

#, c-format
msgid "Are you sure you want to move %d items:"
msgstr "Oletko varma, että haluat siirtää %d kohdetta:"

#, c-format
msgid "Confirm Move"
msgstr "Vahvista siirto"

#, c-format
msgid "You are about to close the window that is comparing folders. Are you sure you want to close the window?"
msgstr ""

#, c-format
msgid "Failed to execute external editor: %1"
msgstr "Ulkoisen editorin ajo epäonnistui: %1"

#, c-format
msgid "Unknown archive format"
msgstr "Tuntematon arkistomuoto."

#, c-format
msgid "Filename"
msgstr "Tiedostonimi"

msgctxt "DirView|ColumnHeader"
msgid "Folder"
msgstr "Kansio"

#, c-format
msgid "Comparison result"
msgstr "Vertailutulokset"

#, c-format
msgid "Left Date"
msgstr "Vasen päiväys"

#, c-format
msgid "Right Date"
msgstr "Oikea päiväys"

#, c-format
msgid "Middle Date"
msgstr ""

#, c-format
msgid "Extension"
msgstr "Pääte"

#, c-format
msgid "Left Size"
msgstr "Vasen koko"

#, c-format
msgid "Right Size"
msgstr "Oikea koko"

#, c-format
msgid "Middle Size"
msgstr ""

#, c-format
msgid "Right Size (Short)"
msgstr "Oikea koko (lyhyt)"

#, c-format
msgid "Left Size (Short)"
msgstr "Vasen koko (lyhyt)"

#, c-format
msgid "Middle Size (Short)"
msgstr ""

#, c-format
msgid "Left Creation Time"
msgstr "Vasen luontiaika"

#, c-format
msgid "Right Creation Time"
msgstr "Oikea luontiaika"

#, c-format
msgid "Middle Creation Time"
msgstr ""

#, c-format
msgid "Newer File"
msgstr "Uudempi tiedosto"

#, c-format
msgid "Left File Version"
msgstr "Vasen tiedostoversio"

#, c-format
msgid "Right File Version"
msgstr "Oikea tiedostoversio"

#, c-format
msgid "Middle File Version"
msgstr ""

#, c-format
msgid "Short Result"
msgstr "Lyhyt tulos"

#, c-format
msgid "Left Attributes"
msgstr "Vasemmat määritteet"

#, c-format
msgid "Right Attributes"
msgstr "Oikeat määritteet"

#, c-format
msgid "Middle Attributes"
msgstr ""

#, c-format
msgid "Left EOL"
msgstr "Vasen EOL"

#, c-format
msgid "Middle EOL"
msgstr ""

#, c-format
msgid "Right EOL"
msgstr "Oikea EOL"

#, c-format
msgid "Left Encoding"
msgstr "Vasen koodaus"

#, c-format
msgid "Right Encoding"
msgstr "Oikea koodaus"

#, c-format
msgid "Middle Encoding"
msgstr ""

#, c-format
msgid "Ignored Diff."
msgstr "Ohitetut erot"

msgctxt "DirView|ColumnHeader"
msgid "Binary"
msgstr "Binääri"

#, c-format
msgid "Unable to compare files"
msgstr "Tiedostoja ei voi verrata."

#, c-format
msgid "Item aborted"
msgstr "Kohde keskeytetty"

#, c-format
msgid "File skipped"
msgstr "Tiedosto ohitettu"

#, c-format
msgid "Folder skipped"
msgstr "Kansio ohitettu"

#, c-format
msgid "Left only: %1"
msgstr "Vain vasen: %1"

#, c-format
msgid "Middle only: %1"
msgstr ""

#, c-format
msgid "Right only: %1"
msgstr "Vain oikea: %1"

#, c-format
msgid "Does not exist in %1"
msgstr ""

#, c-format
msgid "Binary files are identical"
msgstr "Binaaritiedostot ovat samanlaisia"

#, c-format
msgid "Binary files are different"
msgstr "Binaaritiedostot ovat erilaisia"

#, c-format
msgid "Files are different"
msgstr "Tiedostot ovat erilaisia"

#, c-format
msgid "Folders are different"
msgstr "Kansiot ovat erilaisia"

#, c-format
msgid "Left Only"
msgstr "Vain vasen"

#, c-format
msgid "Right Only"
msgstr "Vain oikea"

#, c-format
msgid "Middle Only"
msgstr ""

#, c-format
msgid "No item in left"
msgstr ""

#, c-format
msgid "No item in right"
msgstr ""

#, c-format
msgid "No item in middle"
msgstr ""

#, c-format
msgid "Error"
msgstr "Virhe"

#, c-format
msgid "Text files are identical"
msgstr "Tekstitiedostot ovat samanlaisia"

#, c-format
msgid "(Middle and right are identical)"
msgstr ""

#, c-format
msgid "(Left and right are identical)"
msgstr ""

#, c-format
msgid "(Left and middle are identical)"
msgstr ""

#, c-format
msgid "Text files are different"
msgstr "Tekstitiedostot ovat erilaisia"

#, c-format
msgid "Elapsed time: %ld ms"
msgstr "Kulunut aika: %ld ms"

#, c-format
msgid "1 item selected"
msgstr "1 kohde valittu"

#, c-format
msgid "%1 items selected"
msgstr "%1 kohdetta valittu"

#, c-format
msgid "Filename or folder name."
msgstr "Tiedosto- tai kansionimi."

#, c-format
msgid "Subfolder name when subfolders are included."
msgstr "Alikansion nimi, kun alikansiot ovat mukana."

#, c-format
msgid "Comparison result, long form."
msgstr "Vertailutulokset, pitkä muoto."

#, c-format
msgid "Left side modification date."
msgstr "Vasemman muokkauspäivämäärä"

#, c-format
msgid "Right side modification date."
msgstr "Oikean muokkauspäivämäärä"

#, c-format
msgid "Middle side modification date."
msgstr ""

#, c-format
msgid "File's extension."
msgstr "Tiedostopäätteet."

#, c-format
msgid "Left file size in bytes."
msgstr "Vasemman tiedoston koko tavuina"

#, c-format
msgid "Right file size in bytes."
msgstr "Oikean tiedoston koko tavuina"

#, c-format
msgid "Middle file size in bytes."
msgstr ""

#, c-format
msgid "Left file size abbreviated."
msgstr "Vasen tiedostokoko lyhennettynä."

#, c-format
msgid "Right file size abbreviated."
msgstr "Oikea tiedostokoko lyhennettynä."

#, c-format
msgid "Middle file size abbreviated."
msgstr ""

#, c-format
msgid "Left side creation time."
msgstr "Vasemman puolen luontiaika."

#, c-format
msgid "Right side creation time."
msgstr "Oikean puolen luontiaika."

#, c-format
msgid "Middle side creation time."
msgstr ""

#, c-format
msgid "Tells which side has newer modification date."
msgstr "Kertoo kummallako puolella on uudempi muutospäivä."

#, c-format
msgid "Left side file version, only for some filetypes."
msgstr "Vasen tiedostoversio, vain joillekin tiedostotyypeille."

#, c-format
msgid "Right side file version, only for some filetypes."
msgstr "Oikea tiedostoversio, vain joillekin tiedostotyypeille"

#, c-format
msgid "Middle side file version, only for some filetypes."
msgstr ""

#, c-format
msgid "Short comparison result."
msgstr "Lyhyt vertailutulos."

#, c-format
msgid "Left side attributes."
msgstr "Vasemman puolen määritteet."

#, c-format
msgid "Right side attributes."
msgstr "Oikean puolen määritteet."

#, c-format
msgid "Middle side attributes."
msgstr ""

#, c-format
msgid "Left side file EOL type"
msgstr "Vasemman tiedoston EOL-tyyppi"

#, c-format
msgid "Right side file EOL type"
msgstr "Oikean tiedoston EOL-tyyppi"

#, c-format
msgid "Middle side file EOL type"
msgstr ""

#, c-format
msgid "Left side encoding."
msgstr "Vasemman puolen koodaus."

#, c-format
msgid "Right side encoding."
msgstr "Oikean puolen koodaus."

#, c-format
msgid "Middle side encoding."
msgstr ""

#, c-format
msgid "Number of ignored differences in file. These differences are ignored by WinMerge and cannot be merged."
msgstr "Tiedostossa useita ohitettuja eroja. WinMerge on ohittanut nämä erot, eikä niitä voi yhdistää."

#, c-format
msgid "Number of differences in file. This number does not include ignored differences."
msgstr "Erojen määrä tiedostossa. Tämä luku ei sisällä ohitettuja eroja."

#, c-format
msgid "Shows an asterisk (*) if the file is binary."
msgstr "Näyttää tähden(*), jos tiedosto on binäärinen."

#, c-format
msgid "Compare %1 with %2"
msgstr "Vertaa %1 -> %2"

#, c-format
msgid "Comma-separated list"
msgstr "Pilkuilla erotettu lista"

#, c-format
msgid "Tab-separated list"
msgstr "Sarkain erotettu lista"

#, c-format
msgid "Simple HTML"
msgstr "Yksinkertainen HTML"

#, c-format
msgid "Simple XML"
msgstr "Yksinkertainen XML"

#, c-format
msgid "The report file already exists. Do you want to overwrite existing file?"
msgstr "Raportti on jo olemassa. Haluatko korvata sen sisällön?"

#, c-format
msgid "Error creating the report:\n%1"
msgstr "Raportin luominen epäonnistui:\n%1

#, c-format
msgid "The report has been created successfully."
msgstr "Raportin luominen onnistui."

#, c-format
msgid "The same file is opened in both panels."
msgstr "Sama tiedosto on avatttu molemmissa paneeleissa."

#, c-format
msgid "The selected files are identical."
msgstr "Valitut tiedostot ovat identtisiä."

#, c-format
msgid "An error occurred while comparing the files."
msgstr "Virhe tiedostojen vertaamisessa."

#, c-format
msgid "Temporary files could not be created. Check your temporary path settings."
msgstr "Väliaikaisia tiedostoja ei voi luoda. Tarkista väliaikaiset polkuasetukset."

#, c-format
msgid "These files use different carriage return types.\n\nDo you want to treat all carriage return types as equivalent for this comparison?\n\nNote: If you always want to treat all carriage return types as equivalent, set the option 'Ignore carriage return differences..' in the Compare tab of the options dialog (available under Edit/Options)."
msgstr "Nämä tiedostot käyttävät erilaisia rivinvaihtotyyppejä.\n\nHaluatko käsitellä kaikki rivinvaihdot samanlaisina tässä vertailussa?\n\nHuomaa: Jos haluat käsitellä kaikki rivinvaihtotyypit aina samanlaisina, aseta vaihtoehto 'Ohita rivinvaihtoerot..' Vertaa välilehden Asetukset-valintaikkunassa (Muokkaa/Asetukset)."

#, c-format
msgid "The selected folder is invalid."

#, c-format
msgid "Cannot open a binary file to editor."
msgstr "Binaaritiedostoa voi avata editoriin."

#, c-format
msgid "The folder exists only in other side and cannot be opened.\n\nDo you want to create a matching folder:\n%1\nto the other side and open these folders?"
msgstr "Kansio on olemassa vain toisella puolella, eikä sitä voi avata.\n\nHaluatko luoda vastaavan kansion:\n%1\ntoiselle puolelle ja avata nämä kansiot?"

#, c-format
msgid "Do you want to move to the next file?"
msgstr ""

#, c-format
msgid "Do you want to move to the previous file?"
msgstr ""

#, c-format
msgid "Do you want to move to the next page?"
msgstr ""

#, c-format
msgid "Do you want to move to the previous page?"
msgstr ""

#, c-format
msgid "Different codepages found in left (cp%d) and right (cp%d) files. \nDisplaying each file in its codepage will give a better display but merging/copying will be dangerous.\nWould you like to treat both files as being in the default Windows codepage (recommended)?"
msgstr "Eri koodisivut vasemman (cp%d) ja oikean (cp%d) puolen tiedostoilla.\nTiedostojen näyttäminen omalla koodivullaan antaa paremman näytön, mutta yhdistäminen/kopiointi on vaarallista.\nHaluatko käsitellä molemmat tiedostot Windowsin oletusmerkistöllä (suositus)?"

#, c-format
msgid "Information lost due to encoding errors: both files"
msgstr "Tietoja menetettiin koodausvirheistä johtuen: molemmat tiedostot"

#, c-format
msgid "Information lost due to encoding errors: first file"
msgstr ""

#, c-format
msgid "Information lost due to encoding errors: second file"
msgstr ""

#, c-format
msgid "Information lost due to encoding errors: third file"
msgstr ""

#, c-format
msgid "No difference"
msgstr "Ei eroja"

#, c-format
msgid "Line difference"
msgstr "Rivien välinen ero"

#, c-format
msgid "Replaced %1 string(s)."
msgstr "Korvattu %1 merkkijono(a)."

#, c-format
msgid "Cannot find string \"%s\""
msgstr "Merkkijonoa \"%s\" ei löydy"

#, c-format
msgid "You are now entering Merge Mode. If you want to turn off Merge Mode, press F9 key"
msgstr ""

#, c-format
msgid "The number of automatically merged changes: %1\nThe number of unresolved conflicts: %2"
msgstr ""

#, c-format
msgid "The change of codepage has been merged"
msgstr ""

#, c-format
msgid "The changes of codepage are conflicting"
msgstr ""

#, c-format
msgid "The change of EOL has been merged"
msgstr ""

#, c-format
msgid "The changes of EOL are conflicting"
msgstr ""

#, c-format
msgid "Location Pane"
msgstr "Sijaintiruutu"

#, c-format
msgid "Diff Pane"
msgstr "Eroavuusruutu"

#, c-format
msgid "Patch file successfully written."
msgstr "Paikkaustiedoston kirjoitus onnistui."

#, c-format
msgid "1. item is not found or is directory!"
msgstr "1. kohdetta ei löydy, tai se on hakemisto!"

#, c-format
msgid "2. item is not found or is directory!"
msgstr "2. kohdetta ei löydy, tai se on hakemisto!"

#, c-format
msgid "The patch file already exists. Do you want to overwrite it?"
msgstr "Paikkaustiedosto on jo olemassa. Haluatko korvata sen?"

#, c-format
msgid "[%1 files selected]"
msgstr "[%1 tiedostoa valittu]"

#, c-format
msgid "Normal"
msgstr "Normaali"

#, c-format
msgid "Context"
msgstr "Konteksti"

#, c-format
msgid "Unified"
msgstr "Yhtenäistetty"

#, c-format
msgid "Could not write to file %1."
msgstr "Ei voitu kirjoittaa tiedostoon %1."

#, c-format
msgid "The specified output path is not an absolute path: %1"
msgstr "Määritetty kohdepolku ei ole absoluuttinen polku: %1"

#, c-format
msgid "Specify an output file"
msgstr "Määrittele kohdetiedosto

#, c-format
msgid "Cannot create a patch file from binary files."
msgstr "Paikkaustiedostoa ei voi luoda binääritiedostoista."

#, c-format
msgid "Cannot create a patch file from directories."
msgstr "Paikkaustiedostoa ei voi luoda kansioista."

#, c-format
msgid "Please save all files first.\n\nCreating a patch requires that there are no unsaved changes in files."
msgstr "Tallenna ensin kaikki tiedostot.\n\nKorjaustiedoston luominen edellyttää, että tiedostoissa ei ole tallentamattomia muutoksia."

#, c-format
msgid "Folder does not exist."
msgstr "Kansiota ei ole olemassa."

#, c-format
msgid "Archive support is not enabled.\nAll needed components (7-zip and/or Merge7z*.dll) for archive support cannot be found.\nSee manual for more info about archive support and how to enable it."
msgstr "Arkistotuki ei ole käytössä.\nKaikkia tarvittavia osia (7-zip ja/tai Merge7z *. Dll) arkistojen tukeen ei löydy.\nKatso käyttöohjeesta lisätietoja arkistotuesta ja kuinka se otetaan käyttöön."

#, c-format
msgid "Select file for export"
msgstr "Valitse vietävä tiedosto"

#, c-format
msgid "Select file for import"
msgstr "Valitse tuotava tiedosto"

#, c-format
msgid "Options imported from the file."
msgstr "Asetukset tuotu tiedostosta."

#, c-format
msgid "Options exported to the file."
msgstr "Asetukset viety tiedostoon."

#, c-format
msgid "Failed to import options from the file."
msgstr "Asetuksien tuonti tiedostosta epäonnistui."

#, c-format
msgid "Failed to write options to the file."
msgstr "Asetuksien kirjoitus tiedostoon epäonnistui."

#, c-format
msgid "You are about to close several compare windows.\n\nDo you want to continue?"
msgstr "Olet sulkemassa useita vertailuikkunoita.\n\nHaluatko jatkaa?"

#, c-format
msgid "Mixed"
msgstr "Mixed"

msgctxt "EOL Type"
msgid "Binary"
msgstr "Binääri"

#, c-format
msgid "None"
msgstr "Ei mitään"

#, c-format
msgid "Type"
msgstr "Tyyppi"

#, c-format
msgid "Unpacker"
msgstr "Purkaja"

#, c-format
msgid "Prediffer"
msgstr "Esivertailu"

#, c-format
msgid "Editor script"
msgstr "Muokkainskripti"

#, c-format
msgid "\nDifference in the Current Line"
msgstr ""

#, c-format
msgid "\nOptions"
msgstr ""

#, c-format
msgid "\nRefresh (F5)"
msgstr ""

#, c-format
msgid "\nPrevious Difference (Alt+Up)"
msgstr ""

#, c-format
msgid "\nNext Difference (Alt+Down)"
msgstr ""

#, c-format
msgid "\nPrevious Conflict (Alt+Shift+Up)"
msgstr ""

#, c-format
msgid "\nNext Conflict (Alt+Shift+Down)"
msgstr ""

#, c-format
msgid "\nFirst Difference (Alt+Home)"
msgstr ""

#, c-format
msgid "\nCurrent Difference (Alt+Enter)"
msgstr ""

#, c-format
msgid "\nLast Difference (Alt+End)"
msgstr ""

#, c-format
msgid "\nCopy Right (Alt+Right)"
msgstr ""

#, c-format
msgid "\nCopy Left (Alt+Left)"
msgstr ""

#, c-format
msgid "\nCopy Right and Advance (Ctrl+Alt+Right)"
msgstr ""

#, c-format
msgid "\nCopy Left and Advance (Ctrl+Alt+Left)"
msgstr ""

#, c-format
msgid "\nAll Right"
msgstr ""

#, c-format
msgid "\nAll Left"
msgstr ""

#, c-format
msgid "\nAuto Merge (Ctrl+Alt+M)"
msgstr ""

#, c-format
msgid "The adapted unpacker is applied to both files (one file only needs the extension)"
msgstr "Mukautettua purkajaa käytetään molempiin tiedostoihin (vain yksi tiedosto tarvitsee päätteen)"

#, c-format
msgid "No prediffer (normal)"
msgstr "Ei esivertailua (normaali)"

#, c-format
msgid "Suggested plugins"
msgstr "Suositellut lisäosat"

#, c-format
msgid "Other plugins"
msgstr "Muut lisäosat"

#, c-format
msgid "Private Build: %1"
msgstr "Yksityinen rakenne: %1"

#, c-format
msgid "Your software is up to date"
msgstr ""

#, c-format
msgid "A new version of WinMerge is available.\n%1 is now available (you have %2). Would you like to download it now?"
msgstr ""

#, c-format
msgid "Failed to download latest version information"
msgstr ""

#, c-format
msgid "Plugin Settings"
msgstr "Lisäosien asetukset"

#, c-format
msgid "WSH not found - .sct scripts disabled"
msgstr "WSH ei löytynyt - .sct skriptit poistettu käytöstä"

#, c-format
msgid "<None>"
msgstr "<Ei mitään>"

#, c-format
msgid "<Automatic>"
msgstr "<Automaattinen>"

#, c-format
msgid "G&oto Line %1"
msgstr "Siirry riville %1"

#, c-format
msgid "Disabled"
msgstr "Ei käytössä"

#, c-format
msgid "From file system"
msgstr "Tiedostojärjestelmästä"

#, c-format
msgid "From MRU list"
msgstr "MRU listalta"

#, c-format
msgid "No Highlighting"
msgstr "Ei korostusta"

#, c-format
msgid "Batch"
msgstr "Batch"

msgid "Lua"
msgstr ""

#, c-format
msgid "Portable Object"
msgstr "Portable Object"

#, c-format
msgid "Resources"
msgstr "Ressourcen"

#, c-format
msgid "Shell"
msgstr "Shell"

#, c-format
msgid "VHDL"
msgstr ""

#, c-format
msgid "Close &Left Tabs"
msgstr ""

#, c-format
msgid "Close R&ight Tabs"
msgstr ""

#, c-format
msgid "Close &Other Tabs"
msgstr ""

#, c-format
msgid "Enable &Auto Max Width"
msgstr ""

#, c-format
msgid "frhed is not installed"
msgstr ""

#, c-format
msgid "%1 does not exist. Do you want to create it?"
msgstr ""

#, c-format
msgid "Failed to create folder."
msgstr ""

#, c-format
msgid "You can specify the following parameters to the path:\n$file: Path name of the current file\n$linenum: Line number of the current cursor position"
msgstr ""
<|MERGE_RESOLUTION|>--- conflicted
+++ resolved
@@ -342,14 +342,9 @@
 msgid "&Translations"
 msgstr "Käännökset"
 
-<<<<<<< HEAD
-#: Merge.rc:3938FFC2
 msgid "&Check For Updates"
 msgstr ""
 
-#: Merge.rc:1C6125F4
-=======
->>>>>>> 730d141b
 #, c-format
 msgid "C&onfiguration"
 msgstr "Asetukset"
@@ -358,10 +353,6 @@
 msgid "&GNU General Public License"
 msgstr "&GNU General Public License"
 
-<<<<<<< HEAD
-#: Merge.rc:3938FFC3
-=======
->>>>>>> 730d141b
 #, c-format
 msgid "&About WinMerge..."
 msgstr "Tietoj&a WinMergestä..."
@@ -656,10 +647,6 @@
 msgid "&Toggle Bookmark\tCtrl+F2"
 msgstr "Kirjanmerkki on/ei\tCtrl+F2"
 
-<<<<<<< HEAD
-#: Merge.rc:3938FFC4
-=======
->>>>>>> 730d141b
 #, c-format
 msgid "&Next Bookmark\tF2"
 msgstr "Seuraava kirjanmerkki\tF2"
@@ -1376,10 +1363,6 @@
 msgid "New"
 msgstr "Uusi"
 
-<<<<<<< HEAD
-#: Merge.rc:3938FFC5
-=======
->>>>>>> 730d141b
 #, c-format
 msgid "&Background color:"
 msgstr ""
@@ -1934,10 +1917,6 @@
 msgid "&Include File Compare Report"
 msgstr ""
 
-<<<<<<< HEAD
-#: Merge.rc:3938FFC6
-=======
->>>>>>> 730d141b
 #, c-format
 msgid "&Copy to Clipboard"
 msgstr "Kopioi leikepöydälle"
