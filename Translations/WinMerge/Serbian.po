--- conflicted
+++ resolved
@@ -344,14 +344,9 @@
 msgid "&Translations"
 msgstr ""
 
-<<<<<<< HEAD
-#: Merge.rc:3938FFC2
 msgid "&Check For Updates"
 msgstr ""
 
-#: Merge.rc:1C6125F4
-=======
->>>>>>> 730d141b
 #, c-format
 msgid "C&onfiguration"
 msgstr "&Поставке"
@@ -360,10 +355,6 @@
 msgid "&GNU General Public License"
 msgstr "&GNU јавна лиценца"
 
-<<<<<<< HEAD
-#: Merge.rc:3938FFC3
-=======
->>>>>>> 730d141b
 #, c-format
 msgid "&About WinMerge..."
 msgstr "&О WinMerge..."
@@ -658,10 +649,6 @@
 msgid "&Toggle Bookmark\tCtrl+F2"
 msgstr "&Замени забелешке\tCtrl+F2"
 
-<<<<<<< HEAD
-#: Merge.rc:3938FFC4
-=======
->>>>>>> 730d141b
 #, c-format
 msgid "&Next Bookmark\tF2"
 msgstr "&Следећа забелешка\tF2"
@@ -1366,10 +1353,6 @@
 msgid "New"
 msgstr "Нови"
 
-<<<<<<< HEAD
-#: Merge.rc:3938FFC5
-=======
->>>>>>> 730d141b
 #, c-format
 msgid "&Background color:"
 msgstr ""
@@ -1924,10 +1907,6 @@
 msgid "&Include File Compare Report"
 msgstr ""
 
-<<<<<<< HEAD
-#: Merge.rc:3938FFC6
-=======
->>>>>>> 730d141b
 #, c-format
 msgid "&Copy to Clipboard"
 msgstr "Сачувај у остави"
