--- conflicted
+++ resolved
@@ -416,13 +416,10 @@
 #, c-format
 msgid "&Translations"
 msgstr "Переводы"
-<<<<<<< HEAD
 
 #: Merge.rc:3938FFC2
 msgid "&Check For Updates"
 msgstr ""
-=======
->>>>>>> e3f6eb3f
 
 #: Merge.rc:1C6125F4
 #, c-format
@@ -2764,13 +2761,10 @@
 #, c-format
 msgid "&Quick compare limit (MB):"
 msgstr "Ограничение быстрого сравнения (МБ)"
-<<<<<<< HEAD
-=======
 
 #: Merge.rc:175DEEF0
 msgid "&Binary compare limit (MB):"
 msgstr ""
->>>>>>> e3f6eb3f
 
 #: Merge.rc:2188DD49
 #, c-format
