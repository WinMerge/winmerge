--- conflicted
+++ resolved
@@ -44,11 +44,7 @@
 msgstr "&Выбрать отличие\tF4"
 
 msgid "Add this change to &Ignored Substitutions"
-<<<<<<< HEAD
 msgstr "Добавить в список игнорируемых подстановок"
-=======
-msgstr ""
->>>>>>> 52eec8a7
 
 msgid "&Undo"
 msgstr "&Отменить"
@@ -1117,11 +1113,7 @@
 msgstr "&Применить"
 
 msgid "Line Filters"
-<<<<<<< HEAD
 msgstr "Строковые фильтры"
-=======
-msgstr ""
->>>>>>> 52eec8a7
 
 msgid "Enable Line Filters"
 msgstr "Разрешить строковые фильтры"
@@ -1136,7 +1128,6 @@
 msgstr "Удалить"
 
 msgid "Ignored Substitutions"
-<<<<<<< HEAD
 msgstr "Игнорируемые подстановки"
 
 msgid "Enable"
@@ -1159,30 +1150,6 @@
 
 msgid "Clear"
 msgstr "Очистить"
-=======
-msgstr ""
-
-msgid "The changes that appear on the panels as the listed pairs below will be ignored or marked as insignificant. Patches are unaffected."
-msgstr ""
-
-msgid "Enable"
-msgstr ""
-
-msgid "Completely unhighlight the ignored changes"
-msgstr ""
-
-msgid "Ignore changes in both directions"
-msgstr ""
-
-msgid "Use regular expressions"
-msgstr ""
-
-msgid "Add"
-msgstr ""
-
-msgid "Clear"
-msgstr ""
->>>>>>> 52eec8a7
 
 msgid "Colors"
 msgstr "Цвета"
@@ -1449,11 +1416,7 @@
 msgstr "Режим отрисовки:"
 
 msgid "File Filters"
-<<<<<<< HEAD
 msgstr "Фильтры файлов"
-=======
-msgstr ""
->>>>>>> 52eec8a7
 
 msgid "Test..."
 msgstr "Тест..."
