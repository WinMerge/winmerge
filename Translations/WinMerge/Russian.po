--- conflicted
+++ resolved
@@ -348,14 +348,9 @@
 msgid "&Translations"
 msgstr "Переводы"
 
-<<<<<<< HEAD
-#: Merge.rc:3938FFC2
 msgid "&Check For Updates"
 msgstr ""
 
-#: Merge.rc:1C6125F4
-=======
->>>>>>> 730d141b
 #, c-format
 msgid "C&onfiguration"
 msgstr "&Конфигурация"
@@ -364,10 +359,6 @@
 msgid "&GNU General Public License"
 msgstr "&GNU General Public License"
 
-<<<<<<< HEAD
-#: Merge.rc:3938FFC3
-=======
->>>>>>> 730d141b
 #, c-format
 msgid "&About WinMerge..."
 msgstr "&О программе WinMerge..."
@@ -663,10 +654,6 @@
 msgid "&Toggle Bookmark\tCtrl+F2"
 msgstr "&Переключить закладку\tCtrl+F2"
 
-<<<<<<< HEAD
-#: Merge.rc:3938FFC4
-=======
->>>>>>> 730d141b
 #, c-format
 msgid "&Next Bookmark\tF2"
 msgstr "&Следующая закладка\tF2"
@@ -1382,10 +1369,6 @@
 msgid "New"
 msgstr "Создать"
 
-<<<<<<< HEAD
-#: Merge.rc:3938FFC5
-=======
->>>>>>> 730d141b
 #, c-format
 msgid "&Background color:"
 msgstr "Цвет фона:"
@@ -1944,10 +1927,6 @@
 msgid "&Include File Compare Report"
 msgstr "Включить отчет сравнения файлов"
 
-<<<<<<< HEAD
-#: Merge.rc:3938FFC6
-=======
->>>>>>> 730d141b
 #, c-format
 msgid "&Copy to Clipboard"
 msgstr "Копировать в буфер обмена"
