# This file is from WinMerge <https://winmerge.org/>
# Released under the "GNU General Public License"
#
# Translators:
# * Nelson Simão
# * Lippe35
# * Hugo Carvalho <hugokarvalho at hotmail dot com>, 2019-2025.
#
msgid ""
msgstr ""
"Project-Id-Version: WinMerge\n"
"Report-Msgid-Bugs-To: https://github.com/WinMerge/winmerge/issues/\n"
"POT-Creation-Date: 2024-05-05 10:37+0000\n"
<<<<<<< HEAD
"PO-Revision-Date: 2025-08-12 11:36+0100\n"
=======
"PO-Revision-Date: 2025-10-06 17:28+0100\n"
>>>>>>> cbec710b
"Last-Translator: Hugo Carvalho <hugokarvalho@hotmail.com>\n"
"Language-Team: Portuguese <winmerge-translate@lists.sourceforge.net>\n"
"Language: pt\n"
"MIME-Version: 1.0\n"
"Content-Type: text/plain; charset=UTF-8\n"
"Content-Transfer-Encoding: 8bit\n"
"Plural-Forms: nplurals=2; plural=(n != 1);\n"
"X-Poedit-SourceCharset: UTF-8\n"
"X-Poedit-Basepath: ../../Src\n"
<<<<<<< HEAD
"X-Generator: Poedit 3.6\n"
=======
"X-Generator: Poedit 3.7\n"
>>>>>>> cbec710b

#. LANGUAGE, SUBLANGUAGE
msgid "LANG_ENGLISH, SUBLANG_ENGLISH_US"
msgstr "LANG_PORTUGUESE, SUBLANG_PORTUGUESE"

msgid "Copy to Middle"
msgstr "Copiar para o meio"

msgid "C&opy to Right\tAlt+Right"
msgstr "C&opiar para a direita\tAlt+Direita"

msgid "Copy from Middle"
msgstr "Copiar do meio"

msgid "Copy fro&m Right\tAlt+Shift+Left"
msgstr "Copiar da direita\tAlt+Shift+Direita"

msgid "Cop&y to Left\tAlt+Left"
msgstr "Cop&iar para a esquerda\tAlt+Esquerda"

msgid "Copy &from Left\tAlt+Shift+Right"
msgstr "Copiar da esquerda\tAlt+Shift+Direita"

msgid "Copy Selected Lines to Middle"
msgstr "Copiar linha(s) selecionada(s) para o meio"

msgid "Copy Selected Lines to Right"
msgstr "Copiar linha(s) selecionada(s) para a direita"

msgid "Copy Selected Lines from Middle"
msgstr "Copiar linha(s) selecionada(s) do meio"

msgid "Copy Selected Lines from Right"
msgstr "Copiar linha(s) selecionada(s) da direita"

msgid "Copy Selected Lines to Left"
msgstr "Copiar linha(s) selecionada(s) para a esquerda"

msgid "Copy Selected Lines from Left"
msgstr "Copiar linha(s) selecionada(s) da esquerda"

msgid "Copy Selected Diff (Left) to Clipboard\tCtrl+&1"
msgstr "Copiar diferença selecionada (esquerda) para a área de transferência\tCtrl+&1"

msgid "Copy Selected Diff (Right) to Clipboard\tCtrl+&2"
msgstr "Copiar diferença selecionada (direita) para a área de transferência\tCtrl+&2"

msgid "Copy Selected Diff (Middle) to Clipboard\tCtrl+&2"
msgstr "Copiar diferença selecionada (meio) para a área de transferência\tCtrl+&2"

msgid "Copy Selected Diff (Right) to Clipboard\tCtrl+&3"
msgstr "Copiar diferença selecionada (direita) para a área de transferência\tCtrl+&3"

msgid "Select Line &Difference\tF4"
msgstr "Selecionar diferenças da linha\tF4"

msgid "Add to Substitution &Filters"
msgstr "Adicionar esta alteração aos &Filtros de substituição"

msgid "Add to &Line Filters"
msgstr "Adicionar aos Filtros de &linha"

msgid "&Undo"
msgstr "&Anular"

msgid "&Redo"
msgstr "&Refazer"

msgid "Cu&t"
msgstr "Cor&tar"

msgid "&Copy"
msgstr "Co&piar"

msgid "&Paste"
msgstr "Co&lar"

msgid "&Scripts"
msgstr "Scripts"

msgid "< Empty >"
msgstr "< Vazio >"

msgid "&Go to...\tCtrl+G"
msgstr "&Ir para...\tCtrl+G"

msgid "Go to Moved Line Between Left and Middle\tCtrl+Shift+G"
msgstr "Ir para a linha movida entre a esquerda e o meio\tCtrl+Shift+G"

msgid "Go to Moved Line Between Middle and Right\tCtrl+Alt+G"
msgstr "Ir para a linha movida entre o meio e a direita\tCtrl+Alt+G"

msgid "Op&en"
msgstr "&Abrir"

msgid "With &Registered Application"
msgstr "Com a aplicação &registada"

msgid "With &External Editor\tCtrl+Alt+E"
msgstr "Com o editor externo\tCtrl+Alt+E"

msgid "&With..."
msgstr "Com..."

msgid "Open &Parent Folder..."
msgstr "Abrir &pasta da localização..."

msgid "S&hell Menu"
msgstr "M&enu de contexto"

msgid "Use First Line as Headers"
msgstr "Usar a primeira linha como cabeçalhos"

msgid "Auto-Fit All Columns"
msgstr "Ajustar automaticamente todas as colunas"

msgid "View &Differences"
msgstr "Ver &diferenças"

msgid "Diff &Block Size"
msgstr "Dividir tamanho do &bloco"

msgid "&Ignore Color Difference"
msgstr "&Ignorar a diferença de cor (distância limite da cor)"

msgid "Ins&ertion/Deletion Detection"
msgstr "Deteção de Ins&erção/Eliminação"

msgid "&None"
msgstr "&Nenhum"

msgid "&Vertical"
msgstr "&Vertical"

msgid "&Horizontal"
msgstr "&Horizontal"

msgid "&Previous Page"
msgstr "&Página anterior"

msgid "&Next Page"
msgstr "&Página seguinte"

msgid "&Active Pane"
msgstr "Painel &ativo"

msgid "Rotate &Right 90deg"
msgstr "Rodar 90° para a direita"

msgid "Rotate &Left 90deg"
msgstr "Rodar 90° para a esquerda"

msgid "Flip V&ertically"
msgstr "Rodar v&erticalmente"

msgid "Flip H&orizontally"
msgstr "Rodar h&orizontalmente"

msgid "&Zoom"
msgstr "&Zoom"

msgid "Zoom &In\tCtrl++"
msgstr "&Ampliar\tCtrl++"

msgid "Zoom &Out\tCtrl+-"
msgstr "&Reduzir\tCtrl+-"

#. Zoom to normal
msgid "&Normal\tCtrl+*"
msgstr "&Normal\tCtrl+*"

msgid "&Overlay"
msgstr "Sobreposição"

msgid "&Alpha Blend"
msgstr "Mistura &Alfa"

msgid "Alpha &Blend Animation"
msgstr "Animação da Mistura Alfa"

msgid "Dragging &Mode"
msgstr "&Modo de arrastar"

msgid "&Move"
msgstr "&Mover"

msgid "&Adjust Offset"
msgstr "&Ajustar deslocamento"

msgid "&Vertical Wipe"
msgstr "Limpeza &vertical"

msgid "&Horizontal Wipe"
msgstr "Limpeza &horizontal"

msgid "Rectangle &Select"
msgstr "&Seleção de retângulo"

msgid "&Set Background Color"
msgstr "Definir cor de fundo"

msgid "&Vector Image Scaling"
msgstr "Escala da imagem &vetorial"

msgid "&Animation Settings"
msgstr "Definições de &animação"

msgid "&Blink Interval"
msgstr "&Intervalo de intermitência"

msgid "&Overlay Animation Interval"
msgstr "Intervalo de animação de &sobreposição"

msgid "Compare Extracted &Text from Images"
msgstr "Comparar &texto extraído de imagens"

msgid "Co&mpare"
msgstr "Co&mparar"

msgid "&Screenshots"
msgstr "Capturas de ecrã"

msgid "&Full Size Screenshots"
msgstr "Capturas de ecrã em tamanho total"

msgid "&HTMLs"
msgstr "&HTMLs"

msgid "&Texts"
msgstr "&Textos"

msgid "&Resource Trees"
msgstr "Árvores de &recursos"

msgid "&Size"
msgstr "Tamanho"

msgid "Fit to Window"
msgstr "Ajustar à janela"

msgid "&Event Sync"
msgstr "Sincronização de &eventos"

msgid "&Enabled"
msgstr "&Ativado"

msgid "&Scroll"
msgstr "&Rolar"

msgid "&Click"
msgstr "&Clicar"

msgid "&Input"
msgstr "&Introduzir"

msgid "&Go Back/Forward"
msgstr "&Voltar/Avançar"

msgid "Clear &Browsing Data"
msgstr "Limpar dados de &navegação"

msgid "&Disk Cache"
msgstr "Cache do &disco"

msgid "&Cookies"
msgstr "&Cookies"

msgid "&Browsing History"
msgstr "Histórico de &navegação"

msgid "&All Profiles"
msgstr "Todo o perfil"

msgid "&File"
msgstr "&Ficheiro"

msgid "&New"
msgstr "&Novo"

msgid "&Text"
msgstr "&Texto"

msgid "T&able"
msgstr "T&abela"

msgid "&Binary"
msgstr "&Binário"

msgid "&Image"
msgstr "Imagem"

msgid "&Webpage"
msgstr "&Página web"

msgid "New (&3 panes)"
msgstr "Novo (&3 painéis)"

msgid "&Open...\tCtrl+O"
msgstr "&Abrir...\tCtrl+O"

msgid "Open Conflic&t File..."
msgstr "Ab&rir ficheiro de conflito..."

msgid "Open C&lipboard"
msgstr "Abrir área de transferência"

msgid "Open Pro&ject...\tCtrl+J"
msgstr "Abrir pro&jeto...\tCtrl+J"

msgid "Sa&ve Project..."
msgstr "&Guardar projeto..."

msgid "Recent Projects"
msgstr "Projetos recentes"

msgid "Recent F&iles or Folders"
msgstr "&Ficheiros ou pastas recentes"

msgid "E&xit\tCtrl+Q"
msgstr "S&air\tCtrl+Q"

msgid "&Edit"
msgstr "&Editar"

msgid "&Paste\tCtrl+V"
msgstr "&Colar\tCtrl+V"

msgid "&Options...\tCtrl+,"
msgstr "&Opções...\tCtrl+,"

msgid "&View"
msgstr "&Ver"

msgid "Ta&b Bar"
msgstr "Ba&rra de separadores"

msgid "&View Tab Bar"
msgstr "&Ver barra de separadores"

msgid "&On Title Bar"
msgstr "Na barra de títul&os"

msgid "&Toolbar"
msgstr "&Barra de ferramentas"

msgid "&Small"
msgstr "&Pequena"

msgid "&Medium"
msgstr "&Média"

msgid "&Big"
msgstr "&Grande"

msgid "&Huge"
msgstr "&Enorme"

msgid "Men&u Bar"
msgstr "Barra de men&us"

msgid "&Output Pane"
msgstr "Painel de resultad&os"

msgid "&Status Bar"
msgstr "Barra de esta&do"

msgid "&Tools"
msgstr "&Ferramentas"

msgid "&Filters..."
msgstr "&Filtros..."

msgid "&Generate Patch..."
msgstr "&Gerar correção..."

msgid "&Plugins"
msgstr "Plugins"

msgid "P&lugin Settings..."
msgstr "Definições de P&lugins..."

msgid "Ma&nual Prediffer"
msgstr "Pré-diferenciação manual"

msgid "A&utomatic Prediffer"
msgstr "Pré-diferenciação a&utomática"

msgid "&Manual Unpacking"
msgstr "Descompactação &manual"

msgid "&Automatic Unpacking"
msgstr "Descompactação &automática"

msgid "&Reload Plugins"
msgstr "&Recarregar plugins"

msgid "&Window"
msgstr "&Janela"

msgid "Cl&ose\tCtrl+W"
msgstr "Fe&char\tCtrl+W"

msgid "Clo&se All"
msgstr "Fechar &tudo"

msgid "Change &Pane\tF6"
msgstr "Mudar &painel\tF6"

msgid "Tile &Horizontally"
msgstr "Ordenar &horizontalmente"

msgid "Tile &Vertically"
msgstr "Ordenar &verticalmente"

msgid "&Cascade"
msgstr "Em &cascata"

msgid "&Help"
msgstr "A&juda"

msgid "&WinMerge Help\tF1"
msgstr "Ajuda do &WinMerge\tF1"

msgid "R&elease Notes"
msgstr "Notas da versão"

msgid "&Translations"
msgstr "Traduções"

msgid "C&onfiguration"
msgstr "&Configuração"

msgid "&GNU General Public License"
msgstr "Licença pública geral GNU"

msgid "&About WinMerge..."
msgstr "Acerca do WinMerge..."

msgid "&Read-Only"
msgstr "Apenas-leitura"

msgid "L&eft Read-Only"
msgstr "Apenas-leitura o da &esquerda"

msgid "M&iddle Read-Only"
msgstr "Apenas-leitura o do &meio"

msgid "Ri&ght Read-Only"
msgstr "Apenas-leitura o da &direita"

msgid "&File Encoding..."
msgstr "Codificação de ficheiro..."

msgid "Select &All\tCtrl+A"
msgstr "Selecionar &tudo\tCtrl+A"

msgid "Show &Identical Items"
msgstr "Mostrar itens idênticos"

msgid "Show &Different Items"
msgstr "Mostrar itens diferentes"

msgid "Show L&eft Unique Items"
msgstr "Mostrar apenas itens da esquerda"

msgid "Show Midd&le Unique Items"
msgstr "Mostrar apenas itens do meio"

msgid "Show Ri&ght Unique Items"
msgstr "Mostrar apenas itens da direita"

msgid "Show S&kipped Items"
msgstr "Mostrar itens ignorados"

msgid "S&how Binary Files"
msgstr "Mostrar ficheiros &binários"

msgid "&3-way Compare"
msgstr "Comparação de 3 vias"

msgid "Show &Left Only Different Items"
msgstr "Mostrar apenas itens diferentes"

msgid "Show &Middle Only Different Items"
msgstr "Mostrar apenas itens diferentes do meio"

msgid "Show &Right Only Different Items"
msgstr "Mostrar apenas itens diferentes da direita"

msgid "Show L&eft Only Missing Items"
msgstr "Mostrar apenas itens em falta na esquerda"

msgid "Show Mi&ddle Only Missing Items"
msgstr "Mostrar apenas itens em falta no meio"

msgid "Show Rig&ht Only Missing Items"
msgstr "Mostrar apenas itens em falta na direita"

msgid "Show Hidd&en Items"
msgstr "Mostrar itens ocultados"

msgid "Tree &Mode"
msgstr "&Modo árvore"

msgid "E&xpand Subfolders"
msgstr "E&xpandir subpastas"

msgid "&All Subfolders"
msgstr "&Todas as subpastas"

msgid "&Different Subfolders"
msgstr "Subpastas &diferentes"

msgid "&Identical Subfolders"
msgstr "Subpastas &idênticas"

msgid "&Collapse All Subfolders"
msgstr "&Fechar todas as subpastas"

msgid "Select &Font..."
msgstr "Selecionar &tipo de letra..."

msgid "Use Default Font"
msgstr "Usar tipo de letra pre&definida"

msgid "Sw&ap Panes"
msgstr "Troc&ar painéis"

msgid "Swap &1st | 2nd"
msgstr "Trocar &1.º | 2.º"

msgid "Swap &2nd | 3rd"
msgstr "Trocar &2.º | 3.º"

msgid "Swap 1st | &3rd"
msgstr "Trocar 1.º | &3.º"

msgid "Com&pare Statistics..."
msgstr "Comparar estatísticas..."

msgid "Refresh\tF5"
msgstr "Atualizar\tF5"

msgid "&Refresh Selected\tCtrl+F5"
msgstr "&Atualizar seleção\tCtrl+F5"

msgid "&Merge"
msgstr "&Fundir"

msgid "Co&mpare\tEnter"
msgstr "Comparar\tEnter"

msgid "&Next Difference\tAlt+Down"
msgstr "Diferença seguinte\tAlt+Baixo"

msgid "&Previous Difference\tAlt+Up"
msgstr "Diferença anterior\tAlt+Cima"

msgid "&First Difference\tAlt+Home"
msgstr "Primeira diferença\tAlt+Home"

msgid "&Current Difference\tAlt+Enter"
msgstr "Diferença atual\tAlt+Enter"

msgid "&Last Difference\tAlt+End"
msgstr "Última diferença\tAlt+End"

msgid "Copy to &Right\tAlt+Right"
msgstr "Copiar para a direita\tAlt+Direita"

msgid "Copy to L&eft\tAlt+Left"
msgstr "Copiar para a esquerda\tAlt+Esquerda"

msgid "&Delete\tDel"
msgstr "&Eliminar\tDel"

msgid "&Customize Columns..."
msgstr "Personalizar colunas..."

msgid "Generate &Report..."
msgstr "&Gerar relatório..."

msgid "&Edit with Unpacker..."
msgstr "&Editar com o descompactador..."

msgid "&Save\tCtrl+S"
msgstr "&Guardar\tCtrl+S"

msgid "Sav&e"
msgstr "Gu&ardar"

msgid "Save &Left"
msgstr "Guardar o da &esquerda"

msgid "Save &Middle"
msgstr "Guardar o do &meio"

msgid "Save &Right"
msgstr "Guardar o da &direita"

msgid "Save &As"
msgstr "Guardar &como"

msgid "Save &Left As..."
msgstr "Guardar o da &esquerda como..."

msgid "Save &Middle As..."
msgstr "Guardar o do &meio como..."

msgid "Save &Right As..."
msgstr "Guardar o da &direita como..."

msgid "&Print...\tCtrl+P"
msgstr "Im&primir...\tCtrl+P"

msgid "Page Set&up..."
msgstr "Con&figuração da página..."

msgid "Print Previe&w..."
msgstr "Pré-&visualizar..."

msgid "&Convert Line Endings to"
msgstr "Converter os fins de linha para"

msgid "Mer&ge Mode\tF9"
msgstr "Mod&o de Fusão\tF9"

msgid "Reloa&d\tCtrl+F5"
msgstr "Re&carregar\tCtrl+F5"

msgid "Reco&mpare As"
msgstr "Recomparar como"

msgid "&Undo\tCtrl+Z"
msgstr "&Anular\tCtrl+Z"

msgid "&Redo\tCtrl+Y"
msgstr "&Refazer\tCtrl+Z"

msgid "Cu&t\tCtrl+X"
msgstr "Co&rtar\tCtrl+X"

msgid "&Copy\tCtrl+C"
msgstr "&Copiar...\tCtrl+C"

msgid "F&ind...\tCtrl+F"
msgstr "Localizar...\tCtrl+F"

msgid "Repla&ce...\tCtrl+H"
msgstr "Substituir...\tCtrl+H"

msgid "&Marker...\tCtrl+Shift+M"
msgstr "&Marcador...\tCtrl+Shift+M"

msgid "Advanced"
msgstr "Avançado"

msgid "&Copy With Line Numbers\tCtrl+Shift+C"
msgstr "Copiar com números de linha\tCtrl+Shift+C"

msgid "&Bookmarks"
msgstr "&Marcadores"

msgid "&Toggle Bookmark\tCtrl+F2"
msgstr "Alternar marcadores\tCtrl+F2"

msgid "&Next Bookmark\tF2"
msgstr "Marcador &seguinte\tF2"

msgid "&Previous Bookmark\tShift+F2"
msgstr "Marcador &anterior\tShift+F2"

msgid "&Clear All Bookmarks"
msgstr "Limpar todos os marcadores"

msgid "Syntax Highlight"
msgstr "Destaque da sintaxe"

msgid "&Diff Context"
msgstr "Contexto de diferenciação"

msgid "&All Lines"
msgstr "Todas as linhas"

msgid "&0 Lines"
msgstr "&0 Linhas"

msgid "&1 Line"
msgstr "&1 Linhas"

msgid "&3 Lines"
msgstr "&3 Linhas"

msgid "&5 Lines"
msgstr "&5 Linhas"

msgid "&7 Lines"
msgstr "&7 Linhas"

msgid "&9 Lines"
msgstr "&9 Linhas"

msgid "&Toggle All and 0-9 Lines\tCtrl+D"
msgstr "Alternar tudo e linhas 0-9\tCtrl+D"

msgid "&Invert (Hide Different Lines)"
msgstr "&Inverter (ocultar linhas diferentes)"

msgid "&Lock Panes"
msgstr "B&loquear painéis"

msgid "&View Whitespace"
msgstr "&Ver espaços em branco"

msgid "View E&OL"
msgstr "Ver fim de linha"

msgid "Vie&w Line Differences"
msgstr "Ver diferenças da linha"

msgid "View Line &Numbers"
msgstr "Ver números da linha"

msgid "View &Margins"
msgstr "Ver &margens"

msgid "View To&p Margins"
msgstr "Ver margens su&periores"

msgid "W&rap Lines"
msgstr "Mudança de linha"

msgid "Split V&ertically"
msgstr "Dividir v&erticalmante"

msgid "Diff &Pane"
msgstr "Painel de diferenças"

msgid "Lo&cation Pane"
msgstr "Painel de localização"

msgid "Output Pane"
msgstr "Painel de resultados"

msgid "Ne&xt Conflict\tAlt+Shift+Down"
msgstr "Conflito seguinte\tAlt+Shift+Down"

msgid "Pre&vious Conflict\tAlt+Shift+Up"
msgstr "Conflito anterior\tAlt+Shift+Up"

msgid "A&dvanced"
msgstr "A&vançado"

msgid "Next Difference (Left/Middle)\tAlt+1"
msgstr "Diferença seguinte entre o da esquerda e o do meio\tAlt+1"

msgid "Previous Difference (Left/Middle)\tAlt+Shift+1"
msgstr "Diferença anterior entre o da esquerda e o do meio\tAlt+Shift+1"

msgid "Next Difference (Left/Right)\tAlt+2"
msgstr "Diferença seguinte entre o da esquerda e o da direita\tAlt+2"

msgid "Previous Difference (Left/Right)\tAlt+Shift+2"
msgstr "Diferença anterior entre o da esquerda e o da direita\tAlt+Shift+2"

msgid "Next Difference (Middle/Right)\tAlt+3"
msgstr "Diferença seguinte entre o do meio e o da direita\tAlt+3"

msgid "Previous Difference (Middle/Right)\tAlt+Shift+3"
msgstr "Diferença anterior entre o do meio e o da direita\tAlt+Shift+3"

msgid "Next Left-Only Difference\tAlt+7"
msgstr "Diferença seguinte apenas à esquerda\tAlt+7"

msgid "Previous Left-Only Difference\tAlt+Shift+7"
msgstr "Diferença anterior apenas à esquerda\tAlt+Shift+7"

msgid "Next Middle-Only Difference\tAlt+8"
msgstr "Diferença seguinte apenas o do meio\tAlt+8"

msgid "Previous Middle-Only Difference\tAlt+Shift+8"
msgstr "Diferença anterior apenas o do meio\tAlt+Shift+8"

msgid "Next Right-Only Difference\tAlt+9"
msgstr "Diferença seguinte apenas à direita\tAlt+9"

msgid "Previous Right-Only Difference\tAlt+Shift+9"
msgstr "Diferença anterior apenas à direita\tAlt+Shift+9"

msgid "Copy from &Left to"
msgstr "Copiar da &esquerda para"

msgid "&Middle"
msgstr "&Meio"

msgid "&Right"
msgstr "&Direita"

msgid "Copy from &Middle to"
msgstr "Copiar do &meio para"

msgid "&Left"
msgstr "&Esquerda"

msgid "Copy from &Right to"
msgstr "Copiar da &direita para"

msgid "Copy Selected Lines from Le&ft to"
msgstr "Copiar linha(s) selecionada(s) da es&querda para"

msgid "Copy Selected Lines from Mi&ddle to"
msgstr "Copiar linha(s) selecionada(s) do m&eio para"

msgid "Copy Selected Lines from Ri&ght to"
msgstr "Copiar linha(s) selecionada(s) da dir&eita para"

msgid "Copy from Left\tAlt+Shift+Right"
msgstr "Copiar da esquerda\tAlt+Shift+Direita"

msgid "Copy from Right\tAlt+Shift+Left"
msgstr "Copiar da direita\tAlt+Shift+Esquerda"

msgid "C&opy to Right and Advance\tCtrl+Alt+Right"
msgstr "C&opiar para a direita e avançar\tCtrl+Alt+Direita"

msgid "Copy &to Left and Advance\tCtrl+Alt+Left"
msgstr "Copiar &para a esquerda e avançar\tCtrl+Alt+Esquerda"

msgid "Copy &All to Right"
msgstr "Copiar tudo para a &direita"

msgid "Cop&y All to Left"
msgstr "Copiar tudo para a &esquerda"

msgid "A&uto Merge\tCtrl+Alt+M"
msgstr "Fundir a&utomaticamente\tCtrl+Alt+M"

msgid "Add &Synchronization Point\tAlt+S"
msgstr "Adicionar ponto de sincronização\tAlt+S"

msgid "Clear Sync&hronization Points"
msgstr "Limpar pontos de sincronização"

msgid "Unpac&ker"
msgstr "Descompactador"

msgid "&Prediffer"
msgstr "Pré-diferenciar"

msgid "Apply Pre&differ..."
msgstr "Aplicar pré&diferenciação..."

msgid "&Transform with Editor Script..."
msgstr "&Transformar com o script editor..."

msgid "Scripts for &Copying"
msgstr "Scripts para &copiar"

msgid "Select &Editor Script..."
msgstr "Selecionar script editor..."

msgid "Sp&lit"
msgstr "Di&vidir"

msgid "Comp&are"
msgstr "Comparar"

msgid "Compare in New &Window"
msgstr "Comparar em nova janela"

msgid "Compare Non-hor&izontally..."
msgstr "Comparar não hor&izontalmente..."

msgid "Compare Non-hor&izontally"
msgstr "Comparar não horizontalmente"

msgid "First &Left with Second Left"
msgstr "Primeiro item da esquerda com o segundo item da esquerda"

msgid "First &Right with Second Right"
msgstr "Primeiro item da direita com o segundo item da direita"

msgid "&First Left with Second Right"
msgstr "Primeiro item da esquerda com o segundo item da direita"

msgid "&Second Left with First Right"
msgstr "Segundo item da esquerda com o primeiro item da direita"

msgid "Co&mpare As"
msgstr "Co&mparar como"

#, c-format
msgid "Left to Middle (%1 of %2)"
msgstr "Da esquerda para o meio (%1 de %2)"

#, c-format
msgid "Left to Right (%1 of %2)"
msgstr "Da esquerda para a direita (%1 de %2)"

#, c-format
msgid "Left to... (%1 of %2)"
msgstr "Esquerda para... (%1 de %2)"

#, c-format
msgid "Middle to Left (%1 of %2)"
msgstr "Meio para a esquerda (%1 de %2)"

#, c-format
msgid "Middle to Right (%1 of %2)"
msgstr "Meio para a direita (%1 de %2)"

#, c-format
msgid "Middle to... (%1 of %2)"
msgstr "Meio para... (%1 de %2)"

#, c-format
msgid "Right to Middle (%1 of %2)"
msgstr "Direita para o meio (%1 de %2)"

#, c-format
msgid "Right to Left (%1 of %2)"
msgstr "Direita para a esquerda (%1 de %2)"

#, c-format
msgid "Right to... (%1 of %2)"
msgstr "Direita para... (%1 de %2)"

msgid "&Delete"
msgstr "Eliminar"

msgid "&Both"
msgstr "&Ambos"

msgid "&All"
msgstr "&Tudo"

msgid "Re&name"
msgstr "Re&nomear"

msgid "&Hide Items"
msgstr "&Ocultar itens"

msgid "&Open Left"
msgstr "Abrir o da &esquerda"

msgid "Open Midd&le"
msgstr "Abrir o do &meio"

msgid "O&pen Right"
msgstr "Abrir o da &direita"

msgid "Cop&y Paths"
msgstr "Copiar &nomes de localização"

#, c-format
msgid "Left (%1 of %2)"
msgstr "Esquerda (%1 de 2)"

#, c-format
msgid "Middle (%1 of %2)"
msgstr "Meio (%1 de %2)"

#, c-format
msgid "Right (%1 of %2)"
msgstr "Direita (%1 de 2)"

#, c-format
msgid "Both (%1 of %2)"
msgstr "Ambos (%1 de %2)"

#, c-format
msgid "All (%1 of %2)"
msgstr "Tudo (%1 de %2)"

msgid "Copy &Filenames"
msgstr "Co&piar nomes de ficheiro"

msgid "Copy Items to Clip&board"
msgstr "Copiar itens para a área de trans&ferência"

msgid "Copy All Di&splayed Columns"
msgstr "Copiar toda&s as colunas exibidas"

msgid "&Zip"
msgstr "&Zip"

#, c-format
msgid "Both to... (%1 of %2)"
msgstr "Ambos para... (%1 de %2)"

#, c-format
msgid "All to... (%1 of %2)"
msgstr "Tudo para... (%1 de %2)"

#, c-format
msgid "Differences to... (%1 of %2)"
msgstr "Diferenças para... (%1 de %2)"

msgid "Left Shell Menu"
msgstr "Menu de contexto da esquerda"

msgid "Middle Shell Menu"
msgstr "Menu de contexto do meio"

msgid "Right Shell Menu"
msgstr "Menu de contexto da direita"

msgid "Both Shell Menu"
msgstr "Ambos os menus Shell"

msgid "All Shell Menu"
msgstr "Todos os menus Shell"

msgid "Copy"
msgstr "Copiar"

msgid "&Copy Full Path"
msgstr "Copiar localização completa"

msgid "Copy &Filename"
msgstr "Co&piar nome de ficheiro"

msgid "&Edit Caption"
msgstr "&Editar legenda"

msgid "&Open..."
msgstr "&Abrir..."

msgid "Unpacker Settings"
msgstr "Definições do descompactador"

msgid "<None>"
msgstr "<None>"

msgid "<Automatic>"
msgstr "<Automatic>"

msgid "&Select..."
msgstr "&Selecionar..."

msgid "Prediffer Settings"
msgstr "Definições de pré-diferenciação"

msgid "G&o to Diff"
msgstr "Ir para Diferença"

msgid "Move Cursor on &Click"
msgstr "Mover cursor ao &clicar"

msgid "&No Moved Blocks"
msgstr "&Nenhum bloco movido"

msgid "&All Moved Blocks"
msgstr "&Todos os blocos movidos"

msgid "W&hitespaces"
msgstr "Espaços em branco"

msgid "Com&pare"
msgstr "Comparar"

msgid "I&gnore Changes"
msgstr "I&gnorar alterações"

msgid "Ig&nore All"
msgstr "Ig&norar tudo"

msgid "Ignore Blan&k Lines"
msgstr "Ignorar linhas em branco"

msgid "Ignore &Case"
msgstr "Ignorar maiúsculas/minúsculas"

msgid "Igno&re EOL Differences (Windows/Unix/Mac)"
msgstr "Igno&rar diferentes tipos de ficheiros (Windows/Unix/Mac)"

msgid "Ignore Codepage &Differences"
msgstr "Ignorar &diferenças nas páginas de código"

msgid "Ignore Num&bers"
msgstr "Ignorar números"

msgid "Ignore C&omment Differences"
msgstr "Ignorar diferenças nos c&omentários"

msgid "Ignore &Missing Trailing EOL"
msgstr "Ignorar presença ou ausência de um carácter de nova linha no fim do ficheiro"

msgid "Ignore Line &Breaks (Treat as Spaces)"
msgstr "Ignorar &quebras de linha (tratar como espaços)"

msgid "&Include Subfolders"
msgstr "&Incluir subpastas"

msgid "&Compare Method"
msgstr "Método de &comparação"

msgid "Full Contents"
msgstr "Conteúdo completo"

msgid "Quick Contents"
msgstr "Conteúdo essencial"

msgid "Binary Contents"
msgstr "Conteúdo binário"

msgid "Modified Date"
msgstr "Data de modificação"

msgid "Modified Date and Size"
msgstr "Data de modificação e tamanho"

msgid "Size"
msgstr "Tamanho"

msgid "Existence"
msgstr ""

msgid "&Load Project..."
msgstr "&Carregar projeto..."

msgid "${*} - All Arguments"
msgstr "${*} - Todos os argumentos"

msgid "${1} - First Argument"
msgstr "${1} - O primeiro argumento"

msgid "${2} - Second Argument"
msgstr "${2} - O segundo argumento"

msgid "${3} - Third Argument"
msgstr "${3} - O terceiro argumento"

msgid "${4} - Fourth Argument"
msgstr "${4} - O quarto argumento"

msgid "${5} - Fifth Argument"
msgstr "${5} - O quinto argumento"

msgid "${6} - Sixth Argument"
msgstr "${6} - O sexto argumento"

msgid "${7} - Seventh Argument"
msgstr "${7} - O sétimo argumento"

msgid "${8} - Eighth Argument"
msgstr "${8} - O oitavo argumento"

msgid "${9} - Ninth Argument"
msgstr "${9} - O nono argumento"

msgid "${SRC_FILE} - Source File"
msgstr "${SRC_FILE} - Ficheiro da fonte"

msgid "${SRC_FOLDER} - Source Folder"
msgstr "${SRC_FOLDER} - Pasta da fonte"

msgid "${SRC_URL} - Source URL"
msgstr "${SRC_URL} - URL da fonte"

msgid "${SRC_URL_PROTOCOL} - Source URL Protocol"
msgstr "${SRC_URL_PROTOCOL} - Protocolo do URL da fonte"

msgid "${SRC_URL_SUFFIX} - Source URL Suffix"
msgstr "${SRC_URL_SUFFIX} - Sufixo do URL da fonte"

msgid "${DST_FILE} - Destination File"
msgstr "${DST_FILE} - Ficheiro de destino"

msgid "${DST_FOLDER} - Destination Folder"
msgstr "${DST_FOLDER} - Pasta de destino"

msgid "${DST_URL} - Destination URL"
msgstr "${DST_URL} - URL de destino"

msgid "${DST_URL_PROTOCOL} - Destination URL Protocol"
msgstr "${DST_URL_PROTOCOL} - Protocolo do URL de destino"

msgid "${DST_URL_SUFFIX} - Destination URL Suffix"
msgstr "${DST_URL_SUFFIX} - Sufixo do URL de destino"

msgid "${WINMERGE_HOME} - WinMerge Home Directory"
msgstr "${WINMERGE_HOME} - Diretório da pasta pessoal do WinMerge"

msgid "${SCRIPT_FILE} - Script File"
msgstr "${SCRIPT_FILE} - Ficheiro script"

msgid "Add &Unpacker Plugin..."
msgstr "Adicionar plugin de &descompactação..."

msgid "Add &Prediffer Plugin..."
msgstr "Adicionar plugin de &pré-diferenciação..."

msgid "&Duplicate Plugin..."
msgstr "Plugin de &uplicação..."

msgid "Clear &All"
msgstr "Limp&ar tudo"

msgid "&Clear All"
msgstr "&Limpar tudo"

msgid "Remove Last Filter &Group"
msgstr "Remover último &grupo de filtros"

msgid "R&eset to Default (*.*)"
msgstr "Repor para predefinição (*.*)"

msgid "Add E&xclude File"
msgstr "Adicionar ficheiro e&xcluído"

msgid "&System Files"
msgstr "Ficheiros de &sistema"

msgid "&Editor Backup Files"
msgstr "Ficheiros de backup do &editor"

msgid "&Compiled Binary Files"
msgstr "Ficheiros binários &compilados"

msgid "&Log Files"
msgstr "Ficheiros de &registo"

msgid "&Temporary or Cache Files"
msgstr "Ficheiros &temporários ou de cache"

msgid "Add Excl&ude Folder"
msgstr "Adicionar pasta excl&uída"

msgid "&Version Control"
msgstr "Controlo de &versão"

msgid "&Build Artifacts"
msgstr "Artefactos de &compilação"

msgid "&IDE"
msgstr "&IDE"

msgid "Add &File Condition"
msgstr "Adicionar condição de ficheiro"

msgid "File &Size"
msgstr "Tamanho do ficheiro"

msgid "Less than 1KB"
msgstr "Menos de 1KB"

msgid "1KB or more"
msgstr "1KB ou mais"

msgid "Less than 10KB"
msgstr "Menos de 10KB"

msgid "10KB or more"
msgstr "10KB ou mais"

msgid "Less than 100KB"
msgstr "Menos de 100KB"

msgid "100KB or more"
msgstr "100KB ou mais"

msgid "Less than 1MB"
msgstr "Menos de 1MB"

msgid "1MB or more"
msgstr "1MB ou mais"

msgid "Less than 10MB"
msgstr "Menos de 10MB"

msgid "10MB or more"
msgstr "10MB ou mais"

msgid "Less than 100MB"
msgstr "Menos de 100MB"

msgid "100MB or more"
msgstr "100MB ou mais"

msgid "Less than 1GB"
msgstr "Menos de 1GB"

msgid "1GB or more"
msgstr "1GB ou mais"

msgid "Custom Range..."
msgstr "Valores personalizados..."

msgid "&Last Modified"
msgstr "Última Modificação"

msgid "&Hour"
msgstr "&Hora"

msgid "More than 1 hour ago"
msgstr "Há mais de 1 hora"

msgid "Within 1 hour"
msgstr "Dentro de 1 hora"

msgid "&Day"
msgstr "&Dia"

msgid "Before today"
msgstr "Antes de hoje"

msgid "Today"
msgstr "Hoje"

msgid "Before yesterday"
msgstr "Antes de ontem"

msgid "Yesterday"
msgstr "Ontem"

msgid "Since yesterday"
msgstr "Desde ontem"

msgid "&Week"
msgstr "Semana"

msgid "Before this week"
msgstr "Antes desta semana"

msgid "This week"
msgstr "Esta semana"

msgid "Before last week"
msgstr "Antes da semana passada"

msgid "Last week"
msgstr "Semana passada"

msgid "Since last week"
msgstr "Desde a semana passada"

msgid "&Month"
msgstr "&Mês"

msgid "Before this month"
msgstr "Antes deste mês"

msgid "This month"
msgstr "Este mês"

msgid "Before last month"
msgstr "Antes do mês passado"

msgid "Last month"
msgstr "Mês passado"

msgid "Since last month"
msgstr "Desde o mês passado"

msgid "&Year"
msgstr "Ano"

msgid "Before this year"
msgstr "Antes deste ano"

msgid "This year"
msgstr "Este ano"

msgid "Before last year"
msgstr "Antes do ano passado"

msgid "Last year"
msgstr "Ano passado"

msgid "Since last year"
msgstr "Desde o ano passado"

msgid "&Custom Range..."
msgstr "Valores personalizados..."

msgid "&Attributes"
msgstr "&Atributos"

msgid "Read-only files"
msgstr "Ficheiros apenas para Leitura"

msgid "Not read-only files"
msgstr "Ficheiros não apenas de leitura"

msgid "Hidden files"
msgstr "Ficheiros ocultos"

msgid "Not hidden files"
msgstr "Não são ficheiros ocultos"

msgid "System files"
msgstr "Ficheiros de sistema"

msgid "Not system files"
msgstr "Não são ficheiros do sistema"

msgid "File &Content"
msgstr "&Conteúdo dos ficheiros"

msgid "Contains string..."
msgstr "Contém a sequência de caracteres..."

msgid "Does not contain string..."
msgstr "Não contém sequência de caracteres..."

msgid "First line contains string..."
msgstr "A primeira linha contém sequência de caracteres..."

msgid "First line does not contain string..."
msgstr "A primeira linha não contém sequência de caracteres..."

msgid "First 10 lines contain string..."
msgstr "As primeiras 10 linhas contêm sequência de caracteres..."

msgid "First 10 lines do not contain string..."
msgstr "As primeiras 10 linhas não contêm sequência de caracteres..."

msgid "Last 10 lines contain string..."
msgstr "As últimas 10 linhas contêm sequência de caracteres..."

msgid "Last 10 lines do not contain string..."
msgstr "As últimas 10 linhas não contêm sequência de caracteres..."

msgid "Last line contains string..."
msgstr "A última linha contém sequência de caracteres..."

msgid "Last line does not contain string..."
msgstr "A última linha não contém sequência de caracteres..."

msgid "&Line Count"
msgstr "Contagem de &linhas"

msgid "Less than 10"
msgstr "Menos de 10"

msgid "10 or more"
msgstr "10 ou mais"

msgid "Less than 100"
msgstr "Menos de 100"

msgid "100 or more"
msgstr "100 ou mais"

msgid "Less than 1000"
msgstr "Menos de 1000"

msgid "1000 or more"
msgstr "1000 ou mais"

msgid "Less than 10000"
msgstr "Menos de 10000"

msgid "10000 or more"
msgstr "10000 ou mais"

msgid "Less than 100000"
msgstr "Menos de 100000"

msgid "100000 or more"
msgstr "100000 ou mais"
<<<<<<< HEAD
=======

msgid "Additional &Properties..."
msgstr ""
>>>>>>> cbec710b

msgid "Add F&older Condition"
msgstr "Adicionar c&ondição de pasta"

msgid "Target: &Any (Left/Middle/Right)"
msgstr "&Alvo: Qualquer (Esquerda/Meio/Direita)"

msgid "Target: &Left"
msgstr "Alvo: Esquerda"

msgid "Target: &Middle"
msgstr "Alvo: Meio"

msgid "Target: &Right"
msgstr "Alvo: Direita"

msgid "Add &Difference Condition"
msgstr "Adicionar condição de &diferença"

msgid "Equal"
msgstr "Igual"

msgid "Not Equal"
msgstr "Não igual"
<<<<<<< HEAD

msgid "Less than 10B"
msgstr "Menos de 10B"

msgid "10B or more"
msgstr "10B ou mais"

msgid "Less than 100B"
msgstr "Menos de 100B"
=======

msgid "Less Than"
msgstr ""

msgid "Less Than or Equal to"
msgstr ""

msgid "Greater Than"
msgstr ""

msgid "Greater Than or Equal to"
msgstr ""
>>>>>>> cbec710b

msgid "Less than 10B"
msgstr "Menos de 10B"

msgid "10B or more"
msgstr "10B ou mais"

msgid "Less than 100B"
msgstr "Menos de 100B"

msgid "100B or more"
msgstr "100B ou mais"

msgid "Less than 1 second"
msgstr "Menos de 1 segundo"

msgid "1 second or more"
msgstr "1 segundo ou mais"

msgid "Less than 1 minute"
msgstr "Menos de 1 minuto"

msgid "1 minute or more"
msgstr "1 minuto ou mais"

msgid "Less than 1 hour"
msgstr "Menos de 1 hora"

msgid "1 hour or more"
msgstr "1 hora ou mais"

msgid "Less than 1 day"
msgstr "Menos de 1 dia"

msgid "1 day or more"
msgstr "1 dia ou mais"

msgid "Less than 1 week"
msgstr "Menos de 1 semana"

msgid "1 week or more"
msgstr "1 semana ou mais"

msgid "Target: &Left and Right"
msgstr "Alvo: Esquerda e Direita"

msgid "Target: Left and &Middle"
msgstr "Alvo: Esquerda e Meio"

msgid "Target: Middle and &Right"
msgstr "Alvo: Meio e Direita"
<<<<<<< HEAD
=======

msgid "Target: &All"
msgstr ""

msgid "&Clear conditions"
msgstr ""

msgid "Compare &Size"
msgstr ""

msgid "Compare &Date"
msgstr ""

msgid "Compare &Attributes"
msgstr ""

msgid "Compare C&ontents"
msgstr ""
>>>>>>> cbec710b

msgid "About WinMerge"
msgstr "Acerca do WinMerge"

msgid "Visit the WinMerge Homepage!"
msgstr "Visite a página inicial do WinMerge!"

msgid "OK"
msgstr "Ok"

msgid "Contributors"
msgstr "Contribuidores"

msgid "Select Files or Folders"
msgstr "Selecione Ficheiros ou Pastas"

msgid "&1st File or Folder"
msgstr "&1º Ficheiro ou Pasta"

msgid "Re&ad-only"
msgstr "Apen&as-leitura"

msgid "Swap 1st | 2nd"
msgstr "Trocar 1.º | 2.º"

msgid "&Browse..."
msgstr "&Explorar..."

msgid "&2nd File or Folder"
msgstr "&2º Ficheiro ou Pasta"

msgid "Rea&d-only"
msgstr "Apenas-leitura"

msgid "Swap 2nd | 3rd"
msgstr "Trocar 2.º | 3.º"

msgid "B&rowse..."
msgstr "Explora&r..."

msgid "&3rd File or Folder (Optional)"
msgstr "&3º Ficheiro ou Pasta (Opcional)"

msgid "Read-o&nly"
msgstr "Apenas-leitura"

msgid "Swap 1st | 3rd"
msgstr "Trocar 1.º | 3.º"

msgid "Browse..."
msgstr "Explorar..."

msgid " Folder: Filter"
msgstr " Pasta: Filtro"

msgid "&Include subfolders"
msgstr "&Incluir subpastas"

msgid " File: Prediffer Plugin"
msgstr " Ficheiro: Plugin de Pré-diferenciação"

msgid " File: Unpacker Plugin"
msgstr " Ficheiro: Plugin descompactador"

msgid "Se&lect..."
msgstr "Se&lecionar..."

msgid "Cancel"
msgstr "Cancelar"

msgid "Status:"
msgstr "Estado:"

msgid "Help"
msgstr "Ajuda"

msgid "&Options..."
msgstr "&Opções..."

msgid "General"
msgstr "Geral"

msgid "Automatically &scroll to first difference"
msgstr "Ir automaticamente para a primeira diferença"

msgid "Automatically s&croll to first inline difference"
msgstr "Ir automati&camente para a primeira diferença em linha"

msgid "Cl&ose windows with 'Esc':"
msgstr "Fechar janela c&om 'Esc':"

msgid "&Automatically verify paths in Open dialog"
msgstr "Verificar automaticamente localização na janela de abertura"

msgid "Single instance mode:"
msgstr "Modo de instância única:"

msgid "As&k when closing multiple windows"
msgstr "Pe&rguntar ao fechar múltiplas janelas"

msgid "&Preserve file time in file compare"
msgstr "&Preservar data do ficheiro na comparação de ficheiros"

msgid "Show \"Select Files or Folders\" dialog on startup"
msgstr "Mostrar janela \"Pastas ou Ficheiros selecionados\" ao iniciar"

msgid "Close \"Select Files or Folders\" dialog on clicking Compare button"
msgstr "Fechar a janela \"Selecionar Ficheiros ou Pastas\" ao clicar no botão Comparar"

msgid "Op&en dialog Auto completion:"
msgstr "Abrir janela de auto-conclusão:"

msgid "Auto-&reload modified files:"
msgstr "&Recarregar automaticamente ficheiros modificados:"

msgid "Language:"
msgstr "Idioma:"

msgid "Defaults"
msgstr "Predefinições"

msgid "Find"
msgstr "Localizar"

msgid "Fi&nd what:"
msgstr "Localizar o quê:"

msgid "Match &whole word only"
msgstr "Apenas palavras completas"

msgid "Match &case"
msgstr "Reconhecer maiúsculas/minúsculas"

msgid "Regular &expression"
msgstr "Expressão regular"

msgid "D&on't wrap end of file"
msgstr "Não ultrapassar o fim de ficheiro"

msgid "&Don't close this dialog"
msgstr "&Não feche esta caixa de diálogo"

msgid "&Find Next"
msgstr "Localizar &seguinte"

msgid "Find &Prev"
msgstr "Localizar &anterior"

msgid "Replace"
msgstr "Substituir"

msgid "Re&place with:"
msgstr "Substituir &por:"

msgid "&Don't wrap at end of file"
msgstr "Não ultrapassar o fim de ficheiro"

msgid "Replace in"
msgstr "Substituir em"

msgid "&Selection"
msgstr "&Seleção"

msgid "Wh&ole file"
msgstr "Ficheiro completo"

msgid "Find Pre&v"
msgstr "Localizar &anterior"

msgid "&Replace"
msgstr "Substituir"

msgid "Replace &All"
msgstr "Substituir tudo"

msgid "Markers"
msgstr "Marcadores"

msgid "Enable &markers"
msgstr "Ativar marcadores"

msgid "New"
msgstr "Novo"

msgid "&Background color:"
msgstr "&Cor de fundo:"

msgid "&Ok"
msgstr "&Ok"

msgid "&Apply"
msgstr "Aplicar"

msgid "Line Filters"
msgstr "Filtros de linha"

msgid "Enable Line Filters"
msgstr "Ativar filtros de linha"

msgid "Regular Expressions (one per line):"
msgstr "Expressões regulares (um por linha):"

msgid "Edit"
msgstr "Editar"

msgid "Remove"
msgstr "Remover"

msgid "Substitution Filters"
msgstr "Filtros de substituição"

msgid "Changes to the listed pairs below will be ignored or marked as insignificant. Patches are unaffected."
msgstr "As alterações que aparecem nos painéis como os pares listados abaixo serão ignoradas ou marcadas como insignificantes. As correções não são afetadas."

msgid "Enable"
msgstr "Ativar"

msgid "Add"
msgstr "Adicionar"

msgid "Clear"
msgstr "Limpar"

msgid "Colors"
msgstr "Cores"

msgid "Color &mode:"
msgstr "&Modo de cor:"

msgid "&Light mode scheme:"
msgstr "Esquema de modo &claro:"

msgid "&Dark mode scheme:"
msgstr "Esquema de modo &escuro:"

msgid "Your custom schemes"
msgstr "Os seus esquemas personalizados"

msgid "&Save current scheme..."
msgstr "&Guardar esquema atual..."

msgid "Delete &current scheme..."
msgstr "Guardar esquema &atual..."

msgid "Background"
msgstr "Fundo"

msgid "Deleted"
msgstr "Eliminado"

msgid "Text"
msgstr "Texto"

msgid "Difference:"
msgstr "Diferença:"

msgid "Selected Difference:"
msgstr "Diferença selecionada:"

msgid "Ignored Difference:"
msgstr "Diferença ignorada:"

msgid "Moved:"
msgstr "Movida:"

msgid "Selected Moved:"
msgstr "Selecionada movida:"

msgid "Same As Next (3 panes):"
msgstr "Como os seguintes (3 painéis):"

msgid "Same As Next (Selected):"
msgstr "Como os seguintes (Selecionados):"

msgid "Word Difference:"
msgstr "Diferença de palavra:"

msgid "Selected Word Diff:"
msgstr "Diferença de palavra selecionada:"

msgid "Dialog"
msgstr "Diálogo"

msgid "Keywords:"
msgstr "Palavras-chave:"

msgid "Function names:"
msgstr "Nomes das funções:"

msgid "Comments:"
msgstr "Comentários:"

msgid "Numbers:"
msgstr "Números:"

msgid "Operators:"
msgstr "Operadores:"

msgid "Strings:"
msgstr "Frases originais:"

msgid "Preprocessor:"
msgstr "Pré-processador:"

msgid "User 1:"
msgstr "Utilizador 1:"

msgid "User 2:"
msgstr "Utilizador 2:"

msgid "Bold"
msgstr "Negrito"

msgid "&Use customized text colors"
msgstr "Utilizar cores de texto personalizadas"

msgid "Whitespace:"
msgstr "Espaço:"

msgid "Regular text:"
msgstr "Texto normal:"

msgid "Selection:"
msgstr "Seleção:"

msgid "Margin:"
msgstr "Margem:"

msgid "Search Marker:"
msgstr "Procurar marcador:"

msgid "User Defined Marker 1:"
msgstr "Marcador 1 definido pelo utilizador:"

msgid "User Defined Marker 2:"
msgstr "Marcador 2 definido pelo utilizador:"

msgid "User Defined Marker 3:"
msgstr "Marcador 3 definido pelo utilizador:"

msgid "&Use folder compare colors"
msgstr "&Utilizar pasta de comparar cores"

msgid "Items equal:"
msgstr "Itens iguais:"

msgid "Items different:"
msgstr "Itens diferentes:"

msgid "Items missing:"
msgstr "Os itens não existem todos:"

msgid "Items filtered:"
msgstr "Itens filtrados:"

msgid "&Use custom system colors"
msgstr "&Usar cores personalizadas do sistema (Alguns elementos da interface podem não se aplicar)"

msgid "System"
msgstr "Sistema"

msgid "&Use Recycle Bin"
msgstr "Enviar ficheiro&s eliminados para a Reciclagem"

msgid "&External editor:"
msgstr "&Editor externo:"

msgid "&Filter folder:"
msgstr "&Filtro de pasta:"

msgid "Temporary files folder"
msgstr "Pasta de ficheiros temporários"

msgid "S&ystem temp folder"
msgstr "Pasta de ficheiros de s&istema"

msgid "C&ustom folder:"
msgstr "Pasta p&ersonalizada:"

msgid "Br&owse..."
msgstr "L&ocalizar..."

msgid "Patch Generator"
msgstr "Gerador de correção"

msgid "File&1:"
msgstr "Ficheiro&1:"

msgid "File&2:"
msgstr "Ficheiro&2:"

msgid "&Swap"
msgstr "&Troca"

msgid "&Copy to clipboard"
msgstr "Copiar para a área de transferência"

msgid "&Append to existing file"
msgstr "&Anexar a ficheiro existente"

msgid "&Result:"
msgstr "&Resultado:"

msgid "Bro&wse..."
msgstr "Explorar..."

msgid "&Format"
msgstr "&Formato"

msgid "St&yle:"
msgstr "Est&ilo:"

msgid "&Context:"
msgstr "&Contexto:"

msgid "Inclu&de command line"
msgstr "Incluir linha &de comandos"

msgid "Open in e&xternal editor"
msgstr "Abrir em editor e&xterno"

msgid "Display Columns"
msgstr "Mostrar colunas"

msgid "Move &Up"
msgstr "Mover para &cima"

msgid "Move &Down"
msgstr "Mover para &baixo"

msgid "&Additional Properties"
msgstr "&Propriedades adicionais"

msgid "Additional Properties"
msgstr "Propriedades adicionais"

msgid "Select Plugin"
msgstr "Selecionar plugin"

msgid "Plugin &name:"
msgstr "&Nome do plugin:"

msgid "&Target files:"
msgstr "Ficheiros de &destino:"

msgid "Extensions list:"
msgstr "Lista de extensões:"

msgid "Description:"
msgstr "Descrição:"

msgid "Default arguments:"
msgstr "Argumentos predefinidos:"

msgid "Display all plugins (Ignore extension)"
msgstr "Mostrar todos os plugins, não verifica a extensão"

msgid "&Open files in same window type after unpacking"
msgstr "Abrir ficheiros no mesmo tipo de janela depois de desempacotar"

msgid "&Plugin pipeline:"
msgstr "&Plugin pipeline:"

msgid "&Alias..."
msgstr "&Abreviatura..."

msgid "Stop"
msgstr "Parar"

msgid "Pause"
msgstr "Pausa"

msgid "Continue"
msgstr "Continuar"

msgid "C&PU cores to use:"
msgstr "&Número de núcleos de CPU a utilizar:"

msgid "Items total:"
msgstr "Total de itens:"

msgid "Items compared:"
msgstr "Itens comparados:"

msgid "Go to"
msgstr "Ir para"

msgid "G&o to:"
msgstr "&Ir para:"

msgid "File"
msgstr "Ficheiro"

msgid "Go to what"
msgstr "Ir para o quê"

msgid "Li&ne"
msgstr "Li&nha"

msgid "&Difference"
msgstr "&Diferença"

msgid "&Go to"
msgstr "&Ir para"

msgid "Compare"
msgstr "Comparar"

msgid "Whitespaces"
msgstr "Espaço"

msgid "&Compare"
msgstr "&Comparar"

msgid "&Ignore change"
msgstr "&Ignorar alteração"

msgid "I&gnore all"
msgstr "I&gnorar tudo"

msgid "Ignore blan&k lines"
msgstr "Ignorar linhas em branco"

msgid "Ignore &case"
msgstr "Ignorar maiúsculas/minúsculas"

msgid "Igno&re EOL differences (Windows/Unix/Mac)"
msgstr "Ignorar diferenças de EOL (Windows/Unix/Mac)"

msgid "Ignore num&bers"
msgstr "Ignorar números"

msgid "Ignore codepage &differences"
msgstr "Ignorar &diferenças nas páginas de código"

msgid "Ignore c&omment differences"
msgstr "Ignorar diferenças nos c&omentários"

msgid "Ignore &missing trailing EOL"
msgstr "Ignorar presença ou ausência de um carácter de nova linha no fim do ficheiro"

msgid "Ignore line &breaks (treat as spaces)"
msgstr "Ignorar &quebras de linha (tratar como espaços)"

msgid "E&nable moved block detection"
msgstr "Ativar deteção de bloco movido"

msgid "Align &similar lines"
msgstr "Alinhar linhas &semelhantes"

msgid "Diff &algorithm:"
msgstr "Diff &algoritmo:"

msgid "Enable indent &heuristic"
msgstr "Ativar travessão &heurístico"

msgid "Completely unhighlight the ignored differences"
msgstr "Desmarcar completamente as diferenças ignoradas"

msgid "Editor"
msgstr "Editor"

msgid "&Highlight syntax"
msgstr "Destacar sintaxe"

msgid "&Preserve original EOL"
msgstr "Manter carateres EOL originais"

msgid "Tabs"
msgstr "Separadores"

msgid "&Tab size:"
msgstr "Tamanho do separador:"

msgid "&Insert tabs"
msgstr "Inserir separadores"

msgid "Insert &spaces"
msgstr "Inserir espaços"

msgid "&Rendering mode:"
msgstr "Modo de &renderização:"

msgid "&Automatic rescan"
msgstr "Re-análise automática"

msgid "Copy &granularity for selected differences:"
msgstr "Copiar &granularidade para diferenças selecionadas:"

msgid "Line Difference Coloring"
msgstr "Cor da diferença da linha"

msgid "View line differences"
msgstr "Ver diferenças da linha"

msgid "&Character-level"
msgstr "A nível do caráter"

msgid "&Word-level:"
msgstr "A nível da palavra:"

msgid "W&ord break characters:"
msgstr "Carateres da palavra:"

msgid "Some messages can be hidden by the user. Press Reset to make all messages visible again."
msgstr "O WinMerge permite ocultar mensagens predefinidas. Prima o botão Repor para visualizar novamente todas as mensagens."

msgid "Reset"
msgstr "Repor"

msgid "File Filters"
msgstr "Filtros de ficheiros"

msgid "&Mask / Filter Expression"
msgstr "&Máscara / Filtrar Expressão"

msgid "Preset &Filters"
msgstr "Filtros predefinidos"

msgid "Test..."
msgstr "Testar..."

msgid "Install..."
msgstr "Instalar..."

msgid "New..."
msgstr "Novo..."

msgid "Edit..."
msgstr "Editar..."

msgid "Delete..."
msgstr "Eliminar..."

msgid "Filter Condition"
msgstr "Condição do filtro"

msgid "&Left-hand side:"
msgstr "&Lado esquerdo:"

msgid "&Operator:"
msgstr "&Operador:"

msgid "&Right-hand side:"
msgstr "Lado di&reito:"

msgid "Expression:"
msgstr "Expressão:"

msgid "Save Modified Files?"
msgstr "Guardar ficheiros modificados?"

msgid "Left side file"
msgstr "Ficheiro da esquerda"

msgid "&Save changes"
msgstr "&Guardar alterações"

msgid "&Discard changes"
msgstr "Rejeitar alterações"

msgid "Middle side file"
msgstr "Ficheiro do meio"

msgid "Sa&ve changes"
msgstr "Gu&ardar alterações"

msgid "Discard c&hanges"
msgstr "Rejei&tar alterações"

msgid "Right side file"
msgstr "Ficheiro da direita"

msgid "S&ave changes"
msgstr "Guardar alterações"

msgid "Dis&card changes"
msgstr "Rejeitar alterações"

msgid "Disca&rd All"
msgstr "Rejei&tar tudo"

msgid "Codepage"
msgstr "Página de código"

msgid "Default Codepage"
msgstr "Página de código predefinida"

msgid "Select the default codepage for non-Unicode files:"
msgstr "Selecionar a página de código predefinida quando carregar ficheiros non-Unicode:"

msgid "System codepage"
msgstr "Página de código do sistema"

msgid "According to WinMerge User Interface"
msgstr "A mesma que o interface de utilizador do WinMerge"

msgid "Custom codepage:"
msgstr "Página de código personalizada:"

msgid ""
"Detect codepage for: .html, .rc, .xml\n"
"Restart required."
msgstr ""
"Detetar informação da página de código para estes ficheiros: .html, .rc, .xml\n"
"Necessário para reiniciar sessão."

msgid ""
"Detect codepage for files with mlang.dll\n"
"Restart required."
msgstr ""
"Detetar página de código para ficheiros de texto que utilizam mlang.dll\n"
"Necessário para reiniciar sessão."

msgid "Options"
msgstr "Opções"

msgid "Import..."
msgstr "Importar..."

msgid "Export..."
msgstr "Exportar..."

msgid "Folder Compare Report"
msgstr "Relatório de comparação de ficheiros"

msgid "Report &file:"
msgstr "Ficheiro de relatório:"

msgid "&Style:"
msgstr "Estilo:"

msgid "&Include file compare report"
msgstr "Incluir relatório de comparação de ficheiros"

msgid "Shared or Private Filter"
msgstr "Filtro partilhado ou privado"

msgid "What type of filter do you want?"
msgstr "Qual o tipo de filtro que deseja criar?"

msgid "Shared Filter (for all users)"
msgstr "Filtro partilhado (para todos os utilizadores deste computador)"

msgid "Private Filter (current user only)"
msgstr "Filtro privado (apenas para o utilizador atual)"

msgid "Archive Support"
msgstr "Suporte de arquivos"

msgid "&Enable archive file support"
msgstr "Ativar suporte de arquivos"

msgid "&Detect archive type from file signature"
msgstr "Detetar tipo de arquivo pela assinatura"

msgid "Items saved to or restored from the project file:"
msgstr "Itens guardados ou restaurados a partir do ficheiro do projeto:"

msgid "Compare Statistics"
msgstr "Comparar estatísticas"

msgid "Folders:"
msgstr "Pastas:"

msgid "Files:"
msgstr "Ficheiros:"

msgid "Different"
msgstr "Diferente"

msgid "Binary:"
msgstr "Binário:"

msgid "Unique"
msgstr "Único"

msgid "Left:"
msgstr "Esquerda:"

msgid "Right:"
msgstr "Direita:"

msgid "Identical"
msgstr "Idêntico"

msgid "Total:"
msgstr "Total:"

msgid "Close"
msgstr "Fechar"

msgid "Middle:"
msgstr "Meio:"

msgid "Missing Left:"
msgstr "Em falta à esquerda:"

msgid "Missing Middle:"
msgstr "Em falta ao meio:"

msgid "Missing Right:"
msgstr "Em falta à direita:"

msgid "Affects"
msgstr "Afecta"

msgid "(Affects)"
msgstr "(Afecta)"

msgid "Select Codepage for"
msgstr "Selecionar página de código para"

msgid "&File Loading:"
msgstr "Carregar &ficheiro:"

msgid "File &Saving:"
msgstr "Guardar &ficheiro:"

msgid "&Use same codepage for both"
msgstr "Utilizar a mesma página de código para ambos"

msgid "&Cancel"
msgstr "&Cancelar"

msgid "Test Filter"
msgstr "Testar filtro"

msgid "Testing filter:"
msgstr "A testar filtro:"

msgid "&Enter text to test:"
msgstr "Inserir texto a testar:"

msgid "&Folder Name"
msgstr "Nome da pasta"

msgid "Result:"
msgstr "Resultado:"

msgid "&Test"
msgstr "Testar"

msgid "&Close"
msgstr "Fechar"

msgid "Table"
msgstr "Tabela"

msgid "File type"
msgstr "Tipo de ficheiro"

msgid "&CSV"
msgstr "&CSV"

msgid "&TSV"
msgstr "&TSV"

msgid "Custom &Delimiter-Separated Values"
msgstr "Valores separados por &delimitador personalizado"

msgid "D&elimiter character:"
msgstr "Caráter d&elimitador:"

msgid "&Allow newlines in quotes"
msgstr "&Permitir novas linhas entre aspas"

msgid "&Quote character:"
msgstr "&Citar caráter:"

msgid "Backup Files"
msgstr "Cópia de ficheiros"

msgid "Create backup files for:"
msgstr "Criar cópia de ficheiros em:"

msgid "&Folder compare"
msgstr "Comparação de pastas"

msgid "Fil&e compare"
msgstr "Comparação de ficheiros"

msgid "Create backup files in:"
msgstr "Criar cópia de ficheiros para:"

msgid "&Original file's folder"
msgstr "Pasta de ficheiros originais"

msgid "&Global backup folder:"
msgstr "Cópia geral de pastas:"

msgid "Backup filename:"
msgstr "Nome da cópia do ficheiro:"

msgid "&Append .bak extension"
msgstr "&Anexar extenção .bak"

msgid "A&ppend timestamp"
msgstr "A&nexar data"

msgid "Confirm Copy"
msgstr "Confirmar cópia"

msgid "Are you sure you want to copy XXX items?"
msgstr "Tem a certeza que deseja copiar XXX itens?"

msgid "From left"
msgstr "Da esquerda"

msgid "To right"
msgstr "Para a direita"

msgid "Don't ask this &question again."
msgstr "Não voltar a perguntar."

msgid "Yes"
msgstr "Sim"

msgid "No"
msgstr "Não"

msgid "Plugins"
msgstr "Plugins"

msgid "&Enable plugins"
msgstr "&Ativar plugins"

msgid "Plugin &type:"
msgstr "&Tipo de plugin:"

msgid "File filters:"
msgstr "Filtros de ficheiro:"

msgid "&Plugin arguments:"
msgstr "Argumentos do &plugin:"

msgid "Enable &automatic unpacking/prediffing"
msgstr "Ativar a descompactação/pré-diferenciação &automática para o plugin"

msgid "Shell Integration"
msgstr "Integração do contexto"

msgid "Explorer"
msgstr "Explorador"

msgid "&Add to context menu"
msgstr "&Adicionar ao menu de contexto"

msgid "E&nable advanced menu"
msgstr "Ativar menu avançado"

msgid "Enable &Compare As menu"
msgstr "Ativar o menu &Comparar como"

msgid "&Register Shell Extension"
msgstr "&Registar a extensão do contexto"

msgid "&Unregister Shell Extension"
msgstr "Extensão do contexto não registada"

msgid "Register Shell Extension for Current User &Only"
msgstr "Registar a extensão do contexto apenas para o utilizad&or atual"

msgid "Unregister Shell Extension for Current User On&ly"
msgstr "Anular o registo da extensão do contexto apenas para o utilizador atua&l"

msgid "Register Shell Extension for &Windows 11"
msgstr "Registar a extensão do contexto para &Windows 11 ou posterior"

msgid "Unregister Shell Extension for W&indows 11"
msgstr "Cancelar o registo da extensão do contexto para W&indows 11 ou posterior"

msgid "Jump List"
msgstr "Lista de atalhos"

msgid "Clear all recent items"
msgstr "Limpar todos os itens recentes"

msgctxt "Options dialog|Categories"
msgid "Folder"
msgstr "Pasta"

msgid "&Compare method:"
msgstr "Método de &comparação:"

msgid "S&top after first difference"
msgstr "Parar após primeira diferença"

msgid "Ign&ore time differences less than 3 seconds"
msgstr "Ignorar diferenças de tempo inferiores a 3 segundos"

msgid "Expand subfolders &after comparison:"
msgstr "Expandir &automaticamente as subpastas após a comparação:"

msgid "Include &unique subfolders contents"
msgstr "&Incluir conteúdos exclusivos da subpastas"

msgid "Ignore &reparse points"
msgstr "Ignorar pontos de &análise"

msgid "Switch to &quick compare when size exceeds (MB):"
msgstr "Limite para trocar para comparação &rápida (MB):"

msgid "Switch to &binary compare when size exceeds (MB):"
msgstr "Limite para trocar para comparação &binária (MB):"

msgid "Additional comparison condi&tions:"
msgstr ""

msgid "File patterns:"
msgstr "Padrões de ficheiros:"

msgid "Custom Delimiter-Separated Values"
msgstr "Valores separados por &delimitador personalizado"

msgctxt "Options dialog|Categories"
msgid "Binary"
msgstr "Binário"

msgid "Binary file &patterns:"
msgstr "&Padrões de ficheiro Binário:"

msgid "Frhed settings"
msgstr "Definições Frhed"

msgid "View &Settings..."
msgstr "Ver &Definições..."

msgid "&Binary Mode..."
msgstr "Modo Binário..."

msgid "&Character Set..."
msgstr "A preparar caráter..."

msgid "Image"
msgstr "Imagem"

msgid "Image file &patterns:"
msgstr "&Padrões de imagem do ficheiro:"

msgid "&Enable image compare in folder compare"
msgstr "&Ativar comparação de imagem na comparação de pasta"

msgid "OCR result:"
msgstr "Resultado do OCR:"

msgid "Webpage"
msgstr "Página web"

msgid "URL pattern to &include (Regular expression):"
msgstr "Padrão de URL a &incluir (Expressão regular):"

msgid "URL pattern to &exclude (Regular expression):"
msgstr "Padrão de URL a &excluir (Expressão regular):"

msgid "&User data folder location:"
msgstr "Localização da pasta de dados do &utilizador:"

msgid "&Separate user data folders for each pane"
msgstr "&Separar pastas de dados do utilizador para cada painel"

msgid "&Hex View"
msgstr "Visualização &Hex"

msgid "Edit Plugin"
msgstr "Editar plugin"

msgid "&Category:"
msgstr "&Categoria:"

msgid "&Menu caption:"
msgstr "Legenda do &menu:"

msgid "&Window type:"
msgstr "Tipo de &janela:"

msgid "&Unpacked file extension:"
msgstr "Extensão de ficheiro &descompactado:"

msgid "&Require arguments"
msgstr "Argumentos &necessários"

msgid "&Generate editor script"
msgstr "&Gerar script do editor"

msgid "Command &line:"
msgstr "&Linha de comandos:"

msgid "&Script file extension:"
msgstr "Extensão de ficheiro &script:"

msgid "Script &body:"
msgstr "&Corpo do script:"

msgid "Font"
msgstr "Tipo de letra"

msgid "&Font:"
msgstr "&Tipo de letra:"

msgid "Font st&yle:"
msgstr "Estilo de t&ipo de letra:"

msgid "&Size:"
msgstr "Tama&nho:"

msgid "Effects"
msgstr "Efeitos"

msgid "Stri&keout"
msgstr "Ris&cado"

msgid "&Underline"
msgstr "S&ublinhado"

msgid "&Color:"
msgstr "&Cor:"

msgid "Sample"
msgstr "Exemplo"

msgid "AaBbYyZz"
msgstr "AaBbYyZz"

msgid "Sc&ript:"
msgstr "Sc&ript:"

msgid "<A>Show more fonts</A>"
msgstr "<A>Mostrar mais tipos de letra</A>"

msgid "EXT"
msgstr "EXT"

msgid "CAP"
msgstr "CAP"

msgid "NUM"
msgstr "NUM"

msgid "SCRL"
msgstr "SCRL"

msgid "OVR"
msgstr "OVR"

msgid "REC"
msgstr "REC"

msgid ""
"\n"
"New Documents (Ctrl+N)"
msgstr ""
"\n"
"Novos documentos (Ctrl+N)"

msgid ""
"\n"
"Open (Ctrl+O)"
msgstr ""
"\n"
"Abrir (Ctrl+O)"

msgid ""
"\n"
"Save (Ctrl+S)"
msgstr ""
"\n"
"Guardar (Ctrl+S)"

msgid "Unknown error opening project file."
msgstr "Erro desconhecido ao abrir projeto."

msgid "Unknown error saving project file."
msgstr "Erro desconhecido ao guardar projeto."

msgid "Project file loaded."
msgstr "Projeto carregado com sucesso."

msgid "Project file saved."
msgstr "Projeto guardado com sucesso."

msgid ""
"\n"
"Undo (Ctrl+Z)"
msgstr ""
"\n"
"Anular (Ctrl+Z)"

msgid ""
"\n"
"Redo (Ctrl+Y)"
msgstr ""
"\n"
"Refazer (Ctrl+Y)"

msgid ""
"\n"
"FileCompare\n"
"\n"
"\n"
"\n"
"WinMerge.FileCompare\n"
"WinMerge File Compare"
msgstr ""
"\n"
"FileCompare\n"
"\n"
"\n"
"\n"
"WinMerge.FileCompare\n"
"Comparação de ficheiros do WinMerge"

msgid ""
"\n"
"FolderCompare\n"
"\n"
"\n"
"\n"
"WinMerge.FolderCompare\n"
"WinMerge Folder Compare"
msgstr ""
"\n"
"FolderCompare\n"
"\n"
"\n"
"\n"
"WinMerge.FolderCompare\n"
"Comparação de pastas WinMerge"

msgid "WinMerge comes with ABSOLUTELY NO WARRANTY. It is free software and can be redistributed under the conditions of the GNU General Public License - see the Help menu for details."
msgstr ""
"O WinMerge não possui ABSOLUTAMENTE NENHUMA GARANTIA. É um software livre e pode ser redistribuído sob as condições da Licença Pública Geral GNU - consulte o menu Ajuda para obter "
"detalhes."

msgid "&Abort"
msgstr "&Abortar"

msgid "&Retry"
msgstr "Tentar novamente"

msgid "&Ignore"
msgstr "&Ignorar"

msgid "Ignore &all"
msgstr "Ignorar tudo"

msgid "&Yes"
msgstr "&Sim"

msgid "Yes to &all"
msgstr "Sim a tudo"

msgid "&No"
msgstr "Não"

msgid "No to a&ll"
msgstr "Não a tudo"

msgid "&Continue"
msgstr "Continuar"

msgid "&Skip"
msgstr "Ignorar"

msgid "Skip &all"
msgstr "Ignorar tudo"

msgid "Don't display this &message again."
msgstr "Não voltar a mostrar esta mensagem."

msgid "To make this message box visible, press Reset on the Message Boxes page in Options."
msgstr "Para tornar esta caixa de mensagens visível, prima Repor na página Caixas de mensagens em Opções."

msgid "Compare/Merge"
msgstr "Comparar/Fundir"

msgid "Syntax"
msgstr "Sintaxe"

msgid "Color Schemes"
msgstr "Esquema de cores"

msgid "Folder Compare"
msgstr "Comparação de pastas"

msgid "Project"
msgstr "Projecto"

msgid "Differences"
msgstr "Diferenças"

msgid "Message Boxes"
msgstr "Caixas de mensagens"

msgid "To:"
msgstr "Para:"

msgid "From left:"
msgstr "Da esquerda:"

msgid "To left:"
msgstr "Para a esquerda:"

msgid "From right:"
msgstr "Da direita:"

msgid "To right:"
msgstr "Para a direita:"

msgid "From middle:"
msgstr "Do meio:"

msgid "To middle:"
msgstr "Para o meio:"

#, c-format
msgid "Version %1"
msgstr "Versão %1"

msgid "X64"
msgstr "X64"

#, c-format
msgid "Options (%1)"
msgstr "Opções (%1)"

msgid "All message boxes are now displayed again."
msgstr "Todas as mensagens estão novamente disponíveis."

#, c-format
msgid "Tab size value is out of range. Please use 1 - %1."
msgstr ""
"O valor no tamanho do separador -campo não está de acordo com os parâmetros do WinMerge. \n"
"\n"
"Utilize os valores 1 - %1."

msgid "Open"
msgstr "Abrir"

msgid "Programs|*.exe;*.bat;*.cmd|All Files (*.*)|*.*||"
msgstr "Programas|*.exe;*.bat;*.cmd|Todos os ficheiros (*.*)|*.*||"

msgid "All Files (*.*)|*.*||"
msgstr "Todos os ficheiros (*.*)|*.*||"

msgid "WinMerge Project Files (*.WinMerge)|*.WinMerge||"
msgstr "Ficheiros do Projeto WinMerge (*.WinMerge)|*.WinMerge||"

msgid "Options files (*.ini)|*.ini|All Files (*.*)|*.*||"
msgstr "Opções de ficheiros (*.ini)|*.ini|Todos os ficheiros (*.*)|*.*||"

msgid "Text Files (*.csv;*.asc;*.rpt;*.txt)|*.csv;*.asc;*.rpt;*.txt|All Files (*.*)|*.*||"
msgstr "Ficheiros de texto (*.csv;*.asc;*.rpt;*.txt)|*.csv;*.asc;*.rpt;*.txt|Todos os ficheiros (*.*)|*.*||"

msgid "HTML Files (*.htm,*.html)|*.htm;*.html|All Files (*.*)|*.*||"
msgstr "Ficheiros HTML (*.htm,*.html)|*.htm;*.html|Todos os ficheiros (*.*)|*.*||"

msgid "XML Files (*.xml)|*.xml|All Files (*.*)|*.*||"
msgstr "Ficheiros XML (*.xml)|*.xml|Todos os ficheiros (*.*)|*.*||"

msgid "Do not expand"
msgstr "Não expandir"

msgid "Expand all subfolders"
msgstr "Expandir todas as subpastas"

msgid "Expand different subfolders"
msgstr "Expandir subpastas diferentes"

msgid "Expand identical subfolders"
msgstr "Expandir subpastas idênticas"

msgid "File Type"
msgstr "Tipo de ficheiro"

msgid "Extension"
msgstr "Extensão"

msgid "Message"
msgstr "Mensagem"

msgid "Answer"
msgstr "Resposta"

msgid "Item"
msgstr "Item"

msgid "Load"
msgstr "Carregar"

msgid "Save"
msgstr "Guardar"

msgid "Include Subfolders"
msgstr "Incluir subpastas"

msgid "Compare Options"
msgstr "Comparar opções"

msgid "Hidden Items"
msgstr "Itens ocultos"

msgid "Name"
msgstr "Nome"

msgid "Location"
msgstr "Localização"

msgid "Filters"
msgstr "Filtros"

msgid "[F] "
msgstr "[F] "

msgid "Description"
msgstr "Descrição"

msgid "Select Filename for New Filter"
msgstr "Selecionar nome de ficheiro para novo filtro"

msgid "File Filters (*.flt)|*.flt|All Files (*.*)|*.*||"
msgstr "Filtros de ficheiros (*.ini)|*.ini|Todos os ficheiros (*.*)|*.*||"

#, c-format
msgid ""
"Cannot find filter template!\n"
"\n"
"Copy %1 to WinMerge/Filters Folder:\n"
"%2."
msgstr ""
"Não é possível encontrar ficheiro de modelo de filtro de ficheiros!\n"
"\n"
"Copie o ficheiro %1 para a pasta WinMerge/Filtros:\n"
"%2."

#, c-format
msgid ""
"Cannot copy filter template:\n"
"%1\n"
"\n"
"Make sure the folder exists and is writable."
msgstr ""
"Não é possível copiar o ficheiro de modelo de filtro para a pasta de filtro:\n"
"%1\n"
"\n"
"Certifique-se de que a pasta existe e é gravável."

msgid ""
"User's filter folder is not defined!\n"
"\n"
"Select filter folder in Options/System."
msgstr ""
"A pasta de filtro de ficheiro de utilizador não está definida!\n"
"\n"
"Selecione a pasta de filtros em Opções/Sistema."

#, c-format
msgid ""
"Failed to delete filter:\n"
"%1\n"
"\n"
"File may be read-only."
msgstr ""
"Falha ao eliminar o filtro:\n"
"%1\n"
"\n"
"O ficheiro pode ser de apenas-leitura."

msgid "Locate Filter File to Install"
msgstr "Localizar filtro a instalar"

msgid ""
"Installing filter file failed.\n"
"\n"
"Could not copy new filter to folder."
msgstr ""
"A instalação do filtro de ficheiro falhou.\n"
"\n"
"Não foi possível copiar o novo filtro de ficheiro para a pasta de filtros."

msgid "Filter file exists. Overwrite?"
msgstr "O filtro de ficheiro já existe. Substituir filtro existente?"

msgid "Regular expression"
msgstr "Expressão regular"

msgid ""
"Filters updated. Refresh all open folder compares?\n"
"\n"
"Select 'No' to refresh later."
msgstr ""
"Os filtros foram atualizados. Deseja atualizar as comparações de todas as pastas abertas?\n"
"\n"
"Se não quiser atualizar todas as comparações agora, pode selecionar 'Não' e atualizar a comparação mais tarde."

msgid "Folder Comparison Results"
msgstr "Relatório de comparação de pastas"

msgid "File Comparison"
msgstr "Comparação de ficheiros"

msgid "Untitled Left"
msgstr "Esquerdo sem título"

msgid "Untitled Middle"
msgstr "Meio sem título"

msgid "Untitled Right"
msgstr "Direito sem título"

msgid "Base File"
msgstr "Ficheiro base"

msgid "Theirs File"
msgstr "O ficheiro deles"

msgid "Mine File"
msgstr "O meu ficheiro"

msgid "Original File"
msgstr "Ficheiro original"

#, c-format
msgid "Ln: %s  Col: %d/%d  Ch: %d/%d  EOL: %s"
msgstr "Ln: %s  Col: %d/%d  Ch: %d/%d  EOL: %s"

#, c-format
msgid "Line: %s"
msgstr "Linha: %s"

#, c-format
msgid "Ln: %s  Col: %d/%d  Ch: %d/%d"
msgstr "Ln: %s  Col: %d/%d  Ch: %d/%d"

#, c-format
msgid "  Sel: %d | %d"
msgstr "  Sel: %d | %d"

msgid "Merge"
msgstr "Fundir"

#, c-format
msgid "Difference %1 of %2"
msgstr "Diferença %1 de %2"

#, c-format
msgid "%1 Differences Found"
msgstr "%1 diferenças encontradas"

msgid "1 Difference Found"
msgstr "1 diferença encontrada"

#, c-format
msgid "%1 Errors Found"
msgstr "%1 erros encontrados"

msgid "1 Error Found"
msgstr "1 erro encontrado"

#. Abbreviation from "Read Only"
msgid "RO"
msgstr "AL"

#, c-format
msgid "Item %1 of %2"
msgstr "Item %1 de %2"

#, c-format
msgid "Items: %1"
msgstr "Itens: %1"

msgid "Comparing items..."
msgstr "A comparar itens..."

#, c-format
msgid "%.1f[items/sec]"
msgstr "%.1f[itens/seg.]"

msgid "Select two existing folders/files to compare."
msgstr "Selecione duas pastas existentes ou ficheiros para comparar."

msgid "Folder Selection"
msgstr "Seleção de pasta"

msgid "Select two (or three) folders/files to compare."
msgstr "Selecione duas (ou três) pastas ou dois (ou três) ficheiros para comparar."

msgid "Left (1st) path is invalid!"
msgstr "Pasta esquerda (1º) não é válida!"

msgid "Middle (2nd) path is invalid!"
msgstr "Pasta do meio (2º) não é válida!"

msgid "Right (2nd) path is invalid!"
msgstr "Pasta direita (2º) não é válida!"

msgid "Right (3rd) path is invalid!"
msgstr "Pasta direita (3º) não é válida!"

msgid "Both paths are invalid!"
msgstr "Ambas as pastas de destino são inválidas!"

msgid "Left (1st) and Middle (2nd) paths are invalid!"
msgstr "Pasta esquerda (1º) e do meio (2º) não são válidas!"

msgid "Left (1st) and Right (3rd) paths are invalid!"
msgstr "Pasta esquerda (1º) e direita (3º) não são válidas!"

msgid "Middle (2nd) and Right (3rd) paths are invalid!"
msgstr "Pasta do meio (2º) e direita (3º) não são válidas!"

msgid "All paths are invalid!"
msgstr "Todos as pastas de destino são inválidas!"

msgid "Only enabled for file comparisons"
msgstr "Apenas ativado para comparações de ficheiros"

msgid "Cannot compare file and folder!"
msgstr "Não é possível comparar ficheiro ou pasta!"

#, c-format
msgid "File not found: %1"
msgstr "Ficheiro não encontrado: %1"

#, c-format
msgid "File not unpacked: %1"
msgstr "Ficheiro não descompactado: %1"

#, c-format
msgid ""
"Cannot open file\n"
"%1\n"
"\n"
"%2"
msgstr ""
"Não é possível abrir ficheiro\n"
"%1\n"
"\n"
"%2"

msgid "Failed to parse conflict file."
msgstr "Erro ao analisar ficheiro em conflito."

#, c-format
msgid ""
"The file\n"
"%1\n"
"is not a conflict file."
msgstr ""
"O ficheiro\n"
"%1\n"
"não está em conflito."

msgid ""
"Comparing large files requires significant memory.\n"
"Show only comparison results (not file contents)?"
msgstr ""
"A comparação de ficheiros grandes requer muita memória.\n"
"Mostrar apenas os resultados da comparação (não o conteúdo do ficheiro)?"

msgid "Save As"
msgstr "Guardar como"

#, c-format
msgid "Save changes to %1?"
msgstr "Guardar alterações em %1?"

#, c-format
msgid "%1 is read-only. Override? Or 'No' to save as new filename?"
msgstr "%1 é de apenas-leitura. Deseja substituir o ficheiro de apenas-leitura? (não, para guardar com novo nome.)"

msgid "Error backing up file"
msgstr "Erro ao criar cópia de segurança"

#, c-format
msgid ""
"Unable to backup original file:\n"
"%1\n"
"\n"
"Continue anyway?"
msgstr ""
"Não foi possível copiar ficheiro original:\n"
"%1\n"
"\n"
"Continuar mesmo assim?"

#, c-format
msgid ""
"Saving file failed.\n"
"%1\n"
"%2\n"
"\t- Use different filename (OK)\n"
"\t- Abort (Cancel)?"
msgstr ""
"Erro ao guardar ficheiro.\n"
"%1\n"
"%2\n"
"Deseja:\n"
"\t- usar um nome diferente para o ficheiro (Prima OK)\n"
"\t- abortar a ação atual (Prima Cancelar)?"

#, c-format
msgid ""
"Plugin '%2' cannot pack changes to left file into '%1'.\n"
"\n"
"Original unchanged. Save unpacked version?"
msgstr ""
"Plugin '%2' Não é possível comprimir as suas alterações no ficheiro esquerdo em '%1'.\n"
"\n"
"O ficheiro original não será alterado.\n"
"\n"
"Deseja guardar a versão não compactada num outro ficheiro?"

#, c-format
msgid ""
"Plugin '%2' cannot pack changes to middle file into '%1'.\n"
"\n"
"Original unchanged. Save unpacked version?"
msgstr ""
"O plugin '%2' não pode empacotar as suas alterações ao ficheiro do meio em '%1'.\n"
"\n"
"O ficheiro original não será alterado.\n"
"\n"
"Quer guardar a versão compactada noutro ficheiro?"

#, c-format
msgid ""
"Plugin '%2' cannot pack changes to right file into '%1'.\n"
"\n"
"Original unchanged. Save unpacked version?"
msgstr ""
"Plugin '%2' Não é possível comprimir as suas alterações no ficheiro direito em '%1'.\n"
"\n"
"O ficheiro original não será alterado.\n"
"\n"
"Deseja guardar a versão não compactada em outro ficheiro?"

#, c-format
msgid ""
"Another application updated\n"
"%1\n"
"since WinMerge loaded it.\n"
"\n"
"Overwrite?"
msgstr ""
"Outra aplicação atualizou o ficheiro\n"
"%1\n"
"desde a inicialização do WinMerge.\n"
"\n"
"Substituir o ficheiro modificado?"

#, c-format
msgid ""
"%1\n"
"is read-only. Override?"
msgstr ""
"%1\n"
"é de apenas-leitura. Deseja substituir o item de apenas-leitura?"

#, c-format
msgid ""
"Another application updated\n"
"%1\n"
"since last scan.\n"
"\n"
"Reload?"
msgstr ""
"Outra aplicação atualizou o ficheiro\n"
"%1\n"
"desde que o WinMerge o analisou pela última vez.\n"
"\n"
"Deseja recarregar o ficheiro?"

msgid "Save Left File As"
msgstr "Guardar o ficheiro da esquerda como"

msgid "Save Middle File As"
msgstr "Guardar o ficheiro do meio como"

msgid "Save Right File As"
msgstr "Guardar o ficheiro da direita como"

#, c-format
msgid ""
"File\n"
"%1\n"
"not found. Save a copy to continue."
msgstr ""
"O ficheiro\n"
"%1\n"
"desapareceu. Guarde uma cópia do ficheiro para continuar."

msgid ""
"Cannot merge unsynched documents.\n"
"\n"
"Refresh before continuing."
msgstr ""
"Não é possível combinar diferenças quando os documentos não estão sincronizados.\n"
"\n"
"Atualizar documentos antes de continuar."

msgid "Break at whitespace"
msgstr "Quebra de linha nos espaços em branco"

msgid "Break at whitespace or punctuation"
msgstr "Quebra de linha nos espaços em branco ou pontuação"

msgid "Copy to &Middle\tAlt+Right"
msgstr "Copiar para o &meio\tAlt+Direita"

msgid "Copy to &Middle\tAlt+Left"
msgstr "Copiar para a &esquerda\tAlt+Esquerda"

msgid "Copy from Middle\tAlt+Shift+Right"
msgstr "Copiar do meio\tAlt+Shift+Direita"

msgid "Copy from Middle\tAlt+Shift+Left"
msgstr "Copiar do meio\tAlt+Shift+Esquerda"

msgid "Copy to Middle and Advance\tCtrl+Alt+Right"
msgstr "Copiar para o meio e avançar\tCtrl+Alt+Direita"

msgid "Copy to Middle and Advance\tCtrl+Alt+Left"
msgstr "Copiar para o meio e avançar\tCtrl+Alt+Esquerda"

msgid "Copy All to Middle"
msgstr "Copiar tudo para o meio"

#, c-format
msgid "Right to Left (%1)"
msgstr "Da direita para a esquerda (%1)"

#, c-format
msgid "Right to Middle (%1)"
msgstr "Da direita para o meio"

#, c-format
msgid "Middle to Left (%1)"
msgstr "Do meio para a esquerda"

#, c-format
msgid "Middle to Right (%1)"
msgstr "Do meio para a direita"

#, c-format
msgid "Left to Right (%1)"
msgstr "Da esquerda para a direita (%1)"

#, c-format
msgid "Left to Middle (%1)"
msgstr "Da esquerda para o meio"

#, c-format
msgid "Left to... (%1)"
msgstr "Da esquerda para... (%1)"

#, c-format
msgid "Middle to... (%1)"
msgstr "Do meio para..."

#, c-format
msgid "Right to... (%1)"
msgstr "Da direita para... (%1)"

#, c-format
msgid "Both to... (%1)"
msgstr "Ambos para... (%1)"

#, c-format
msgid "All to... (%1)"
msgstr "Tudo para... (%1)"

#, c-format
msgid "Differences to... (%1)"
msgstr "Diferenças para... (%1)"

msgid ""
"Some selected items are identical or skipped.\n"
"Copy only items with differences?"
msgstr ""
"Alguns itens selecionados são idênticos ou foram ignorados.\n"
"Pretende copiar apenas os itens com diferenças?"

#, c-format
msgid "Left (%1)"
msgstr "Esquerda (%1)"

#, c-format
msgid "Middle (%1)"
msgstr "Meio (%1)"

#, c-format
msgid "Right (%1)"
msgstr "Direita (%1)"

#, c-format
msgid "Both (%1)"
msgstr "Ambos (%1)"

#, c-format
msgid "All (%1)"
msgstr "Tudo (%1)"

msgid "Left Side - Select Destination Folder:"
msgstr "Lado esquerdo - selecione pasta de destino:"

msgid "Middle Side - Select Destination Folder:"
msgstr "Do meio - selecione pasta de destino:"

msgid "Right Side - Select Destination Folder:"
msgstr "Lado direito - selecione pasta de destino:"

#, c-format
msgid "(%1 Files Affected)"
msgstr "(%1 ficheiros afetados)"

#, c-format
msgid "(%1 of %2 Files Affected)"
msgstr "(%1 de %2 ficheiros afetados)"

#, c-format
msgid ""
"Are you sure you want to delete\n"
"\n"
"%1 ?"
msgstr ""
"Tem a certeza que deseja eliminar\n"
"\n"
"%1 ?"

msgid "Are you sure you want to copy?"
msgstr "Tem a certeza que deseja copiar?"

#, c-format
msgid "Are you sure you want to copy %d items?"
msgstr "Tem a certeza que deseja copiar %d itens?"

#, c-format
msgid ""
"Operation aborted!\n"
"\n"
"Folder contents changed, path\n"
"%1\n"
"not found.\n"
"\n"
"Refresh the compare."
msgstr ""
"Operação abortada!\n"
"\n"
"O conteúdo da pasta no disco mudou, o caminho\n"
"%1\n"
"não foi encontrado.\n"
"\\Recarregue para comparar."

msgid "Are you sure you want to move?"
msgstr "Tem a certeza que deseja mover?"

#, c-format
msgid "Are you sure you want to move %d items?"
msgstr "Tem a certeza que deseja mover %d itens?"

msgid "Confirm Move"
msgstr "Confirmar"

msgid "Close the folder comparison window?"
msgstr "Está prestes a fechar a janela que está a comparar as pastas. Tem a certeza de que pretende fechar a janela?"

msgid "Close the folder comparison window, which took a long time?"
msgstr "Fechar a janela de comparação de pastas, que demorou muito tempo?"

msgid "The file or folder name is invalid."
msgstr "O nome do ficheiro ou pasta é inválido."

#, c-format
msgid "Failed to execute external editor: %1"
msgstr "Erro ao executar editor externo: %1"

msgid "Unknown archive format"
msgstr "Formato de ficheiro desconhecido"

msgid ""
"Failed to extract archive.\n"
"Compare as text file?"
msgstr ""
"Falha ao extrair ficheiros do arquivo.\n"
"Quer comparar os ficheiros do arquivo como ficheiros de texto?"

msgid "Filename"
msgstr "Nome do ficheiro"

msgctxt "DirView|ColumnHeader"
msgid "Folder"
msgstr "Pasta"

msgid "Comparison Result"
msgstr "Resultado da comparação"

msgid "Left Date"
msgstr "Data da esquerda"

msgid "Right Date"
msgstr "Data da direita"

msgid "Middle Date"
msgstr "Data do meio"

msgid "Left Size"
msgstr "Lado esquerdo"

msgid "Right Size"
msgstr "Lado direito"

msgid "Middle Size"
msgstr "Do meio"

msgid "Right Size (Short)"
msgstr "Lado direito (Curto)"

msgid "Left Size (Short)"
msgstr "Lado esquerdo (Curto)"

msgid "Middle Size (Short)"
msgstr "Meio (Curto)"

msgid "Left Creation Time"
msgstr "Data de criação - Esquerda"

msgid "Right Creation Time"
msgstr "Data de criação - Direita"

msgid "Middle Creation Time"
msgstr "Data de criação - Meio"

msgid "Newer File"
msgstr "Ficheiro mais recente"

msgid "Left File Version"
msgstr "Versão do ficheiro da esquerda"

msgid "Right File Version"
msgstr "Versão do ficheiro da direita"

msgid "Middle File Version"
msgstr "Versão do ficheiro do meio"

msgid "Short Result"
msgstr "Resultado resumido"

msgid "Left Attributes"
msgstr "Atributos esquerda"

msgid "Right Attributes"
msgstr "Atributos direita"

msgid "Middle Attributes"
msgstr "Atributos meio"

msgid "Left EOL"
msgstr "EOL Esquerda"

msgid "Middle EOL"
msgstr "EOL Meio"

msgid "Right EOL"
msgstr "EOL Direita"

msgid "Left Encoding"
msgstr "Codificação esquerda"

msgid "Right Encoding"
msgstr "Codificação direita"

msgid "Middle Encoding"
msgstr "Codificação meio"

msgid "Ignored Diff"
msgstr "Diferença ignorada"

msgctxt "DirView|ColumnHeader"
msgid "Binary"
msgstr "Binário"

msgid "Unpacker"
msgstr "Descompactador"

msgid "Prediffer"
msgstr "Pré-diferenciar"

msgid "Left"
msgstr "Esquerda"

msgid "Middle"
msgstr "Meio"

msgid "Right"
msgstr "Direita"

msgid "Diff"
msgstr "Diferença"

msgid "Left Duplicate Count"
msgstr "Contagem em duplicado à esquerda"

msgid "Right Duplicate Count"
msgstr "Contagem em duplicado à direita"

msgid "Middle Duplicate Count"
msgstr "Contagem em duplicado ao meio"

msgid "Move"
msgstr "Mover"

msgid "Audio"
msgstr "Áudio"

msgid "Calendar"
msgstr "Calendário"

msgid "Communication"
msgstr "Comunicação"

msgid "Contact"
msgstr "Contacto"

msgid "Devices"
msgstr "Dispositivos"

msgid "Document"
msgstr "Documento"

# Context of the word "Home"?
msgid "Home"
msgstr "Casa"

msgid "Journal"
msgstr "Jornal"

msgid "Link"
msgstr "Ligação"

msgid "Media"
msgstr "Multimédia"

msgid "Music"
msgstr "Música"

msgid "Note"
msgstr "Nota"

msgid "Photo"
msgstr "Foto"

msgid "RecordedTV"
msgstr "TV gravada"

msgid "Search"
msgstr "Pesquisa"

msgid "Security"
msgstr "Segurança"

msgid "Software"
msgstr "Software"

msgid "Task"
msgstr "Tarefa"

msgid "Video"
msgstr "Vídeo"

msgid "Hash"
msgstr "Hash"

msgid "Unable to compare files"
msgstr "Não é possível comparar ficheiros"

msgid "Item aborted"
msgstr "Item abortado"

msgid "File skipped"
msgstr "Ficheiro ignorado"

msgid "Folder skipped"
msgstr "Pasta ignorada"

#, c-format
msgid "Left only: %1"
msgstr "Apenas da esquerda: %1"

#, c-format
msgid "Middle only: %1"
msgstr "Apenas do meio: %1"

#, c-format
msgid "Right only: %1"
msgstr "Apenas da direita: %1"

#, c-format
msgid "Does not exist in %1"
msgstr "Não existe no %1"

msgid "Binary files are identical"
msgstr "Os ficheiros binários são idênticos"

msgid "Binary files are different"
msgstr "Os ficheiros binários são diferentes"

msgid "Files are different"
msgstr "Os ficheiros são diferentes"

msgid "Folders are different"
msgstr "As pastas são diferentes"

msgid "Left Only"
msgstr "Apenas o da esquerda"

msgid "Right Only"
msgstr "Apenas o da direita"

msgid "Middle Only"
msgstr "Apenas o do meio"

msgid "No item in left"
msgstr "Sem itens à esquerda"

msgid "No item in right"
msgstr "Sem itens à direita"

msgid "No item in middle"
msgstr "Sem itens no meio"

msgid "Error"
msgstr "Erro"

msgid "Text files are identical"
msgstr "Os ficheiros de texto são idênticos"

msgid " (Middle and right are identical)"
msgstr " (o do meio e o da direita são idênticos)"

msgid " (Left and right are identical)"
msgstr " (o da esquerda e o da direita são idênticos)"

msgid " (Left and middle are identical)"
msgstr " (o da esquerda e o do meio são idênticos)"

msgid "Text files are different"
msgstr "Os ficheiros de texto são diferentes"

msgid "Image files are identical"
msgstr "Os ficheiros de imagem são idênticos"

msgid "Image files are different"
msgstr "Os ficheiros de imagem são diferentes"

#, c-format
msgid "Files are different (expr: %1)"
msgstr ""

#, c-format
msgid "Group%d"
msgstr "Grupo%d"

#, c-format
msgid "Elapsed time: %ld ms"
msgstr "Tempo decorrido: %ld ms"

msgid "1 item selected"
msgstr "1 item selecionado"

#, c-format
msgid "%1 items selected"
msgstr "%1 itens selecionados"

msgid "Filename or folder name."
msgstr "Nome do ficheiro ou pasta."

msgid "Subfolder name when subfolders are included."
msgstr "Nome da subpasta quando as subpastas estão incluídas."

msgid "Comparison result, long form."
msgstr "Resultado da comparação, forma extensa."

msgid "Left side modification date."
msgstr "Data de modificação do lado esquerdo."

msgid "Right side modification date."
msgstr "Data de modificação do lado direito."

msgid "Middle side modification date."
msgstr "Data de modificação do meio."

msgid "File's extension."
msgstr "Extensão do ficheiro."

msgid "Left file size in bytes."
msgstr "Tamanho do ficheiro em bytes."

msgid "Right file size in bytes."
msgstr "Tamanho do ficheiro direito em bytes."

msgid "Middle file size in bytes."
msgstr "Tamanho do ficheiro do meio em bytes."

msgid "Left file size abbreviated."
msgstr "Tamanho do ficheiro esquerdo abreviado."

msgid "Right file size abbreviated."
msgstr "Tamanho do ficheiro direito abreviado."

msgid "Middle file size abbreviated."
msgstr "Tamanho do ficheiro do meio abreviado."

msgid "Left side creation time."
msgstr "Data de criação do lado esquerdo."

msgid "Right side creation time."
msgstr "Data de criação do lado direito."

msgid "Middle side creation time."
msgstr "Data de criação do meio."

msgid "Tells which side has newer modification date."
msgstr "Indica o lado com a data de modificação mais recente."

msgid "Left side file version, only for some file types."
msgstr "Versão do ficheiro do lado esquerdo, apenas para alguns tipos de ficheiro."

msgid "Right side file version, only for some file types."
msgstr "Versão do ficheiro do lado direito, apenas para alguns tipos de ficheiro."

msgid "Middle side file version, only for some file types."
msgstr "Versão do ficheiro do meio, apenas para alguns tipos de ficheiro."

msgid "Short comparison result."
msgstr "Resultado resumido da comparação."

msgid "Left side attributes."
msgstr "Atributos do lado esquerdo."

msgid "Right side attributes."
msgstr "Atributos do lado direito."

msgid "Middle side attributes."
msgstr "Atributos do meio."

msgid "Left side file EOL type."
msgstr "Tipo de ficheiro EOL do lado esquerdo."

msgid "Right side file EOL type."
msgstr "Tipo de ficheiro EOL do lado direito."

msgid "Middle side file EOL type."
msgstr "Tipo de ficheiro EOL do meio."

msgid "Left side encoding."
msgstr "Codificação do lado esquerdo."

msgid "Right side encoding."
msgstr "Codificação do lado direito."

msgid "Middle side encoding."
msgstr "Codificação do meio."

msgid "Number of ignored differences in file. Ignored and cannot be merged."
msgstr "Número de diferenças ignoradas no ficheiro. Estas diferenças são ignoradas pelo WinMerge e não podem ser fundidas."

msgid "Number of differences in file (excluding ignored)."
msgstr "Número de diferenças no ficheiro. Este número não inclui diferenças ignoradas."

msgid "Shows an asterisk (*) if the file is binary."
msgstr "Apresenta um asterisco (*) se ficheiro for binário."

msgid "Unpacker plugin name or pipeline."
msgstr "Desempacotar nome de plugin ou pipeline."

msgid "Prediffer plugin name or pipeline."
msgstr "Nome ou pipeline do plugin da pré-diferenciação."

#, c-format
msgid "Compare %1 with %2"
msgstr "Comparar %1 com %2"

#, c-format
msgid "Compare %1 with %2 and %3"
msgstr "Comparar %1 com %2 e %3"

msgid "Comma-separated list"
msgstr "Lista separada por vírgulas"

msgid "Tab-separated list"
msgstr "Lista de separadores"

msgid "Simple HTML"
msgstr "HTML simples"

msgid "Simple XML"
msgstr "XML simples"

msgid "Report file already exists. Overwrite?"
msgstr "O ficheiro de relatório já existe. Pretende substituir o ficheiro existente?"

#, c-format
msgid ""
"Error creating the report:\n"
"%1"
msgstr ""
"Erro ao criar relatório:\n"
"%1"

msgid "Report created successfully."
msgstr "O relatório foi criado com sucesso."

msgid "Cannot add a synchronization point at this line."
msgstr "Não é possível adicionar um ponto de sincronização nesta linha."

msgid "Same file is opened in both panes."
msgstr "O mesmo ficheiro está aberto em ambos os painéis."

msgid "Selected files are identical."
msgstr "Os ficheiros selecionados são idênticos."

msgid "An error occurred while comparing files."
msgstr "Ocorreu um erro ao comparar os ficheiros."

msgid "Could not create temporary files. Check your temporary path settings."
msgstr "Não é possível criar ficheiros temporários. Verifique as suas definições de ficheiros temporários."

msgid ""
"Files use different EOL.\n"
"\n"
"Treat all EOL as equivalent?\n"
"\n"
"Set 'Ignore EOL differences (Windows/Unix/Mac)' in Compare section of Options."
msgstr ""
"Os ficheiros utilizam EOL diferentes.\n"
"\n"
"Tratar todos os EOL como equivalentes?\n"
"\n"
"Defina 'Ignorar diferenças de EOL (Windows/Unix/Mac)' na secção Comparar das Opções."

msgid "Selected folder is invalid."
msgstr "A pasta selecionada é inválida."

msgid "Cannot open a binary file in Editor."
msgstr "Não é possível abrir ficheiro binário no editor."

#, c-format
msgid ""
"Create matching folder:\n"
"%1\n"
"on the other side and open?"
msgstr ""
"A pasta existe apenas no outro lado e não pode ser aberta. \n"
"\n"
"Pretende criar a pasta correspondente:\n"
"%1\n"
"para o outro lado e abrir essas pastas?"

msgid "Copy all differences to other file?"
msgstr "Copiar todas as diferenças para o outro ficheiro?"

msgid "Move to next file?"
msgstr "Deseja seguir para o próximo ficheiro?"

msgid "Move to previous file?"
msgstr "Deseja retroceder para o ficheiro anterior?"

msgid "Move to next page?"
msgstr "Deseja seguir para a próxima página?"

msgid "Move to previous page?"
msgstr "Deseja retroceder para a página anterior?"

msgid "Move to first file?"
msgstr "Quer passar para o primeiro ficheiro?"

msgid "Move to last file?"
msgstr "Quer passar para o último ficheiro?"

#, c-format
msgid ""
"Different codepages: left (cp%d), right (cp%d).\n"
"Display in codepage (better display) or default Windows codepage (safer merging)?\n"
"(Recommended: default Windows codepage)"
msgstr ""
"Encontradas páginas de código diferentes nos ficheiros da esquerda (cp%d) e direita (cp%d).\n"
"Apresentar cada ficheiro na sua página de código terá melhor visualização, mas combinar/copiar poderá ser arriscado.\\Deseja tratar os dois ficheiros como tendo as páginas de código "
"predefinidas para as janelas?"

msgid "Information lost due to encoding errors: both files"
msgstr "Informações perdidas devido a erros de codificação: ambos os ficheiros"

msgid "Information lost due to encoding errors: first file"
msgstr "Informações perdidas devido a erros de codificação: primeiro ficheiro"

msgid "Information lost due to encoding errors: second file"
msgstr "Informações perdidas devido a erros de codificação: segundo ficheiro"

msgid "Information lost due to encoding errors: third file"
msgstr "Informações perdidas devido a erros de codificação: terceiro ficheiro"

msgid "No difference"
msgstr "Sem diferenças"

msgid "Line difference"
msgstr "Diferença de linha"

#, c-format
msgid "Replaced %1 string(s)."
msgstr "Substituída(s) %1 frase(s)."

#, c-format
msgid "Cannot find string \"%s\"."
msgstr "Não é possível localizar frase \"%s\"."

msgid "Entering Merge Mode. Press F9 to turn off."
msgstr "Está a entrar no Modo de Fusão. Se pretende desligar o Modo de Fusão, prima a tecla F9."

#, c-format
msgid ""
"Automatic merges: %1\n"
"Unresolved conflicts: %2"
msgstr ""
"Número de alterações fundidas automaticamente: %1\n"
"Número de conflitos não resolvidos: %2"

msgid "Codepage change merged."
msgstr "A alteração da página de código foi fundida."

msgid "Codepage changes are conflicting."
msgstr "As alterações da página de código estão em conflito."

msgid "EOL change merged."
msgstr "A alteração de EOL foi fundida."

msgid "EOL changes are conflicting."
msgstr "As alterações de EOL estão em conflito."

msgid "Location Pane"
msgstr "Painel de localização"

msgid "Diff Pane"
msgstr "Painel de diferenças"

msgid "Patch file written."
msgstr "Ficheiro de correção gravado com sucesso."

msgid "First item not found!"
msgstr "1. item não encontrado!"

msgid "Second item not found!"
msgstr "2. item não encontrado!"

msgid "Patch file already exists. Overwrite?"
msgstr "O ficheiro de correção já existe. Deseja substituí-lo?"

#, c-format
msgid "[%1 files selected]"
msgstr "[%1 itens selecionados]"

msgid "Normal"
msgstr "Normal"

msgid "Context"
msgstr "Contexto"

msgid "Unified"
msgstr "Unificado"

#, c-format
msgid "Could not write to file %1."
msgstr "Não é possível gravar para o ficheiro %1."

#, c-format
msgid "Output path is not absolute: %1"
msgstr "A localização de destino não é uma localização absoluta: %1"

msgid "Specify an output file."
msgstr "Especifique o ficheiro de destino."

msgid "Cannot create patch from binary files."
msgstr "Não é possível criar um ficheiro de correção a partir de ficheiros binários."

msgid ""
"Save all files first.\n"
"\n"
"Creating a patch requires no unsaved changes."
msgstr ""
"Guarde todos os ficheiros primeiro.\n"
"\n"
"Criar um ficheiro de correção requer a inexistência de alterações por guardar nos ficheiros."

msgid "Folder does not exist."
msgstr "A pasta não existe."

msgid ""
"Archive support not enabled.\n"
"7-Zip and/or Merge7z*.dll not found.\n"
"See manual for archive support."
msgstr ""
"O suporte de arquivo não está ativado.\n"
"Todos os componentes necessários (7-Zip e/ou Merge7z*.dll) para suporte de arquivo não foram encontrados.\n"
"Ver manual para mais informações sobre suporte de arquivo e como o ativar."

msgid "Select file for export"
msgstr "Selecione ficheiro a exportar"

msgid "Select file for import"
msgstr "Selecione ficheiro a importar"

msgid "Options imported from file."
msgstr "Opções importadas do ficheiro."

msgid "Options exported to file."
msgstr "Opções exportadas para o ficheiro."

msgid "Failed to import options from file."
msgstr "Falha ao importar opções do ficheiro."

msgid "Failed to write options to file."
msgstr "Falha ao gravar opções para o ficheiro."

msgid ""
"Close multiple compare windows?\n"
"\n"
"Continue?"
msgstr ""
"Está prestes a fechar várias janelas de comparação. \n"
"\n"
"Deseja continuar?"

msgid "Mixed"
msgstr "Misturado"

msgctxt "EOL Type"
msgid "Binary"
msgstr "Binário"

msgid "None"
msgstr "Nenhum"

#, c-format
msgid "Marker Color %d"
msgstr "Cor do marcador %d"

msgid "New Pattern"
msgstr "Novo padrão"

msgid "Type"
msgstr "Tipo"

msgid "Editor script"
msgstr "Script de edição"

msgid ""
"\n"
"Difference in Current Line (F4)"
msgstr ""
"\n"
"Diferenças na linha atual (F4)"

msgid ""
"\n"
"Options"
msgstr ""
"\n"
"Opções"

msgid ""
"\n"
"Refresh (F5)"
msgstr ""
"\n"
"Recarregar (F5)"

msgid ""
"\n"
"Previous Difference (Alt+Up)"
msgstr ""
"\n"
"Diferença anterior (Alt+Cima)"

msgid ""
"\n"
"Next Difference (Alt+Down)"
msgstr ""
"\n"
"Diferença seguinte (Alt+Baixo)"

msgid ""
"\n"
"Previous Conflict (Alt+Shift+Up)"
msgstr ""
"\n"
"Conflito Anterior (Alt+Shift+Cima)"

msgid ""
"\n"
"Next Conflict (Alt+Shift+Down)"
msgstr ""
"\n"
"Conflito Seguinte (Alt+Shift+Baixo)"

msgid ""
"\n"
"First Difference (Alt+Home)"
msgstr ""
"\n"
"Primeira diferença (Alt+Home)"

msgid ""
"\n"
"Current Difference (Alt+Enter)"
msgstr ""
"\n"
"Diferença atual (Alt+Enter)"

msgid ""
"\n"
"Last Difference (Alt+End)"
msgstr ""
"\n"
"Última diferença (Alt+End)"

msgid ""
"\n"
"Copy to Right (Alt+Right)"
msgstr ""
"\n"
"Copiar para a direita (Alt+Direita)"

msgid ""
"\n"
"Copy to Left (Alt+Left)"
msgstr ""
"\n"
"Copiar para a esquerda (Alt+Esquerda)"

msgid ""
"\n"
"Copy to Right and Advance (Ctrl+Alt+Right)"
msgstr ""
"\n"
"Copiar para a direita e avançar (Ctrl+Alt+Direita)"

msgid ""
"\n"
"Copy to Left and Advance (Ctrl+Alt+Left)"
msgstr ""
"\n"
"Copiar para a esquerda e avançar (Ctrl+Alt+Esquerda)"

msgid ""
"\n"
"Copy All to Right"
msgstr ""
"\n"
"Copiar tudo para a direita"

msgid ""
"\n"
"Copy All to Left"
msgstr ""
"\n"
"Copiar tudo para a esquerda"

msgid ""
"\n"
"Auto Merge (Ctrl+Alt+M)"
msgstr ""
"\n"
"Fundir automaticamente (Ctrl+Alt+M)"

msgid ""
"\n"
"First File"
msgstr ""
"\n"
"Primeiro ficheiro"

msgid ""
"\n"
"Next File (Ctrl+F8)"
msgstr ""
"\n"
"Ficheiro seguinte (Ctrl+F8)"

msgid ""
"\n"
"Last File"
msgstr ""
"\n"
"Último ficheiro"

msgid ""
"\n"
"Previous File (Ctrl+F7)"
msgstr ""
"\n"
"Ficheiro anterior (Ctrl+F7)"

msgid "Adapted unpacker applied to both files (one needs extension)."
msgstr "O descompactador adotado aplica-se em ambos os ficheiros (apenas um ficheiro necessita de extensão)."

msgid "No Prediffer (Normal)"
msgstr "Sem pré-diferenciação (normal)"

msgid "Suggested Plugins"
msgstr "Plugins sugeridos"

msgid "All Plugins"
msgstr "Todos os plugins"

#, c-format
msgid "Private Build: %1"
msgstr "Compilação Privada: %1"

msgid "Your software is up to date."
msgstr "O WinMerge está atualizado com a última versão."

#, c-format
msgid ""
"WinMerge update available.\n"
"%1 available (you have %2). Download now?"
msgstr ""
"Está disponível uma nova versão do WinMerge.\n"
"%1 está disponível (versão instalada %2). Pretende transferir agora?"

msgid " - All rights reserved."
msgstr " - Todos os direitos reservados."

msgid "Failed to download latest version information"
msgstr "Falha ao transferir informações mais recentes sobre a versão"

msgid "Plugin Settings"
msgstr "Definições de plugins"

msgid "WSH not found - .sct scripts disabled"
msgstr "WSH não encontrado - scripts .sct desativados"

#, c-format
msgid "G&o to Line %1"
msgstr "Ir para linha %1"

msgid "Go to Moved Line\tCtrl+Shift+G"
msgstr "Ir para linha movida\tCtrl+Shift+G"

msgctxt "Options dialog|General|Open dialog Auto completion"
msgid "Disabled"
msgstr "Desativado"

msgid "From file system"
msgstr "Do sistema de ficheiros"

msgid "From Most Recently Used list"
msgstr "Da lista MRU"

msgid "No Highlighting"
msgstr "Sem destaque"

msgid "Batch"
msgstr "Quantidade"

msgid "Portable Object"
msgstr "Objeto portátil"

msgid "Resources"
msgstr "Recursos"

msgid "Shell"
msgstr "Contexto"

msgid "Close &Left Tabs"
msgstr "Fechar separadores da e&squerda"

msgid "Close R&ight Tabs"
msgstr "Fechar separadores da d&ireita"

msgid "Close &Other Tabs"
msgstr "Fechar &outros separadores"

msgid "Enable &Auto Max Width"
msgstr "Ativar largura máxima automática"

msgid "We&bpage"
msgstr "&Página web"

msgid "W&rap Text"
msgstr "M&udança de linha"

#, c-format
msgid "%1 is not installed."
msgstr "O %1 não está instalado."

#, c-format
msgid "%1 does not exist. Create it?"
msgstr "%1 não existe. Deseja criar?"

msgid "Failed to create folder."
msgstr "Erro ao criar pasta."

msgid ""
"Parameters:\n"
"$file: Current file path\n"
"$linenum: Current cursor line number"
msgstr ""
"Pode especificar os seguintes parâmetros no caminho:\n"
"$file: Nome do caminho do ficheiro atual\n"
"$linenum: Número da linha da posição atual do cursor"

msgid "default"
msgstr "predefinição"

msgid "minimal"
msgstr "mínimo"

msgid "patience"
msgstr "paciência"

msgid "histogram"
msgstr "histograma"

msgid "none"
msgstr "nenhum"

msgid "GDI"
msgstr "GDI"

msgid "DirectWrite Default"
msgstr "DirectWrite Default"

msgid "DirectWrite Aliased"
msgstr "DirectWrite Aliased"

msgid "DirectWrite GDI Classic"
msgstr "DirectWrite GDI Classic"

msgid "DirectWrite GDI Natural"
msgstr "DirectWrite GDI Natural"

msgid "DirectWrite Natural"
msgstr "DirectWrite Natural"

msgid "DirectWrite Natural Symmetric"
msgstr "DirectWrite Natural Symmetric"

msgctxt "Options dialog|General|Close windows with Esc"
msgid "Disabled"
msgstr "Desativado"

msgid "MDI child window or main window"
msgstr "Sub-janela MDI ou janela principal"

msgid "MDI child window only"
msgstr "Apenas sub-janela MDI"

msgid "Close main window if only one MDI child window"
msgstr "Fecha a janela principal se houver apenas uma sub-janela MDI"

msgctxt "ImgMergeFrame|LocationPane"
msgid "Diff"
msgstr "Diferença"

msgctxt "ImgMergeFrame|LocationPane"
msgid "Highlight"
msgstr "Destaque"

msgctxt "ImgMergeFrame|LocationPane"
msgid "Blink"
msgstr "Piscar"

msgctxt "ImgMergeFrame|LocationPane"
msgid "Block Size"
msgstr "Tamanho do bloco"

msgctxt "ImgMergeFrame|LocationPane"
msgid "Block Alpha"
msgstr "Bloco Alfa"

msgctxt "ImgMergeFrame|LocationPane"
msgid "CD Threshold"
msgstr "Limiar do CD"

msgctxt "ImgMergeFrame|LocationPane"
msgid "Ins/Del Detection"
msgstr "Deteção Ins/Eli"

msgctxt "ImgMergeFrame|LocationPane"
msgid "None"
msgstr "Nenhum"

msgctxt "ImgMergeFrame|LocationPane"
msgid "Vertical"
msgstr "Vertical"

msgctxt "ImgMergeFrame|LocationPane"
msgid "Horizontal"
msgstr "Horizontal"

msgctxt "ImgMergeFrame|LocationPane"
msgid "Overlay"
msgstr "Sobreposição"

msgctxt "ImgMergeFrame|LocationPane"
msgid "Alpha"
msgstr "Alfa"

msgctxt "ImgMergeFrame|LocationPane"
msgid "XOR"
msgstr "XOR"

msgctxt "ImgMergeFrame|LocationPane"
msgid "Alpha Blend"
msgstr "Mistura Alfa"

msgctxt "ImgMergeFrame|LocationPane"
msgid "Alpha Animation"
msgstr "Animação Alfa"

msgctxt "ImgMergeFrame|LocationPane"
msgid "Zoom"
msgstr "Zoom"

msgctxt "ImgMergeFrame|LocationPane"
msgid "Page:"
msgstr "Página:"

#, c-format
msgid "Pt: (%d, %d)  RGBA: (%d, %d, %d, %d)  "
msgstr "Pt: (%d, %d)  RGBA: (%d, %d, %d, %d)  "

#, c-format
msgid "Dist: %g  "
msgstr "Dist: %g  "

#, c-format
msgid "Dist: %g, %g  "
msgstr "Dist: %g, %g  "

#, c-format
msgid "Page: %d/%d  Zoom: %d%%  %dx%dpx  %dbpp  "
msgstr "Página: %d/%d  Zoom: %d%%  %dx%dpx  %dbpp  "

#, c-format
msgid "Rc: (%d, %d)  "
msgstr "Rc: (%d, %d)  "

#, c-format
msgid "Flipped: %s  "
msgstr "Virada: %s  "

#, c-format
msgid "Rotated: %d  "
msgstr "Rodado: %d  "

msgid "All pages"
msgstr "Todas as páginas"

msgid "<Edit here>"
msgstr "<Edit here>"

msgid "No differences found to select"
msgstr "Nenhuma diferença a selecionar encontrada"

msgid "No differences found to add as substitution filter"
msgstr "Nenhuma diferença encontrada para adicionar como filtro de substituição"

msgid "The pair is already in the Substitution Filters list"
msgstr "O par já está presente na lista de Filtros de substituição"

msgid "Add this change to Substitution Filters?"
msgstr "Adicionar esta alteração aos Filtros de substituição?"

msgid "Text only"
msgstr "Apenas texto"

msgid "Line-by-line position and text"
msgstr "Posição e texto linha a linha"

msgid "Word-by-word position and text"
msgstr "Posição e texto palavra por palavra"

msgid "AppData folder"
msgstr "Pasta AppData"

msgid "Install folder"
msgstr "Pasta de instalação"

msgctxt "Options dialog|General|Single instance mode"
msgid "Disabled"
msgstr "Desativado"

msgid "Allow only one instance to run"
msgstr "Permitir apenas uma execução"

msgid "Allow only one instance; wait for termination"
msgstr "Permitir apenas executar uma instância e esperar que a instância termine"

msgctxt "Options dialog|General|Auto-reload modified files"
msgid "Disabled"
msgstr "Desativado"

msgid "Only on window activated"
msgstr "Apenas na janela ativada"

msgid "Immediately"
msgstr "Imediatamente"

msgid "Al&l"
msgstr "Tu&do"

msgid "&Others"
msgstr "&Outros"

#, c-format
msgid "Missing plugin name in pipeline: %1"
msgstr "Nome de plugin ausente no pipeline do plugin: %1"

#, c-format
msgid "Missing quote in plugin pipeline: %1"
msgstr "Marca de cotação em falta no pipeline do plugin: %1"

#, c-format
msgid "Plugin name '%1' already exists."
msgstr "O nome do plugin '%1' já existe."

msgid "Specify plugin arguments"
msgstr "Especificar argumentos de plugin"

#, c-format
msgid "Plugin not found or invalid: %1"
msgstr "Plugin não encontrado ou inválido: %1"

#, c-format
msgid "'%1' is not an unpacker plugin"
msgstr "'%1' não é um plugin de descompactação"

#, c-format
msgid "'%1' is not a prediffer plugin"
msgstr "'%1' não é um plugin de pré-diferenciação"

#, c-format
msgid "Error prediffing '%1' with '%2'. Prediffing disabled."
msgstr "Erro na pré-diferenciação de '%1' com '%2'. Pré-diferenciação desativada."

#, c-format
msgid "Circular reference in plugin pipeline: %1"
msgstr "Referência circular no pipeline do plugin: %1"

msgid "URL Handler"
msgstr "Gestor de URL"

msgid "File Unpacker"
msgstr "Descompactador de ficheiros"

msgid "File or Folder Unpacker"
msgstr "Desempacotador de ficheiros ou pastas"

msgid "Alias for Unpacker"
msgstr "Abreviatura para desempacotador"

msgid "Alias for Prediffer"
msgstr "Abreviatura para pé-diferenciação"

msgid "Alias for Editor script"
msgstr "Abreviatura para editor de scripts"

#, c-format
msgid "Alias for plugin pipeline '%1'"
msgstr "Abreviatura para pipeline do plugin '%1'"

msgid "New plugin description"
msgstr "Nova descrição do plugin"

msgid "All"
msgstr "Tudo"

msgid "1st"
msgstr "1.º"

msgid "2nd"
msgstr "2.º"

msgid "3rd"
msgstr "3.º"

msgid "1st and 2nd"
msgstr "1.º e 2.º"

msgid "1st and 3rd"
msgstr "1.º e 3.º"

msgid "2nd and 3rd"
msgstr "2.º e 3.º"

msgid "Filter applied"
msgstr "Filtro aplicado"

#, c-format
msgid "Compare %1"
msgstr ""

#, c-format
msgid "Clipboard at %s"
msgstr "Área de transferência em %s"

msgid ""
"Clipboard history disabled.\r\n"
"Enable: Windows logo key + V, then Turn on."
msgstr ""
"O histórico da área de transferência está desativado.\r\n"
"Para ativar o histórico da área de transferência, prima a tecla do logotipo do Windows + V e clique no botão Ativar."

msgid "This system does not support clipboard history."
msgstr "Este sistema não suporta o histórico da área de transferência."

msgid "32-bit WinMerge does not support Clipboard Compare"
msgstr "A versão de 32 bits do WinMerge não suporta a comparação da área de transferência"

msgid "WebView2 runtime not installed. Download it?"
msgstr "O runtime WebView2 não está instalado. Quer transferi-lo?"

msgid "New Text Compare"
msgstr "Nova comparação de textos"

msgid "New Table Compare"
msgstr "Nova comparação de tabelas"

msgid "New Binary Compare"
msgstr "Nova comparação de binários"

msgid "New Image Compare"
msgstr "Nova comparação de imagens"

msgid "New Webpage Compare"
msgstr "Nova comparação de páginas web"

msgid "Clipboard Compare"
msgstr "Comparação da área de transferência"

msgid "&Print..."
msgstr "&Imprimir..."

msgid "Pre&v Page"
msgstr "Pré-&visualizar página"

msgid "&Two Page"
msgstr "&Duas páginas"

msgid "&One Page"
msgstr "&Uma página"

msgid "Zoom &In"
msgstr "&Ampliar"

msgid "Zoom &Out"
msgstr "&Reduzir"

msgid "Comparing..."
msgstr "A comparar..."

msgid "Zoom:"
msgstr "Zoom:"

msgid "Diff hunk"
msgstr "Diferenciar pedaço"

msgid "Inline diff"
msgstr "Diferença em linha"

msgid "Line"
msgstr "Linha"

msgid "Character"
msgstr "Caráter"

msgid ""
"\n"
"Previous Difference (Alt+Up)\n"
"(Right Button+Wheel Up)\n"
"(Alt+Wheel Up)"
msgstr ""
"\n"
"Diferença anterior (Alt+Seta para cima)\n"
"(Botão direito+Roda para cima)\n"
"(Alt+Roda para cima)"

msgid ""
"\n"
"Next Difference (Alt+Down)\n"
"(Right Button+Wheel Down)\n"
"(Alt+Wheel Down)"
msgstr ""
"\n"
"Diferença seguinte (Alt+Seta para baixo)\n"
"(Botão direito+Roda para baixo)\n"
"(Alt+Roda para baixo)"

msgid ""
"\n"
"Copy to Right (Alt+Right)\n"
"(Right Button+Wheel Right)\n"
"(Alt+Wheel Right)\n"
"(Alt+Shift+Wheel Down)"
msgstr ""
"\n"
"Copiar para a direita (Alt+Direita)\n"
"(Botão direito+Roda para a direita)\n"
"(Alt+Roda para a direita)\n"
"(Alt+Shift+Roda para baixo)"

msgid ""
"\n"
"Copy to Left (Alt+Left)\n"
"(Right Button+Wheel Left)\n"
"(Alt+Wheel Left)\n"
"(Alt+Shift+Wheel Up)"
msgstr ""
"\n"
"Copiar para a esquerda (Alt+Esquerda)\n"
"(Botão direito+Roda para a esquerda)\n"
"(Alt+Roda para a esquerda)\n"
"(Alt+Shift+Roda para cima)"

msgid ""
"\n"
"Copy to Right and Advance (Ctrl+Alt+Right)\n"
"(Ctrl+Alt+Wheel Right)\n"
"(Ctrl+Alt+Shift+Wheel Down)"
msgstr ""
"\n"
"Copiar para a direita e avançar (Ctrl+Alt+Direita)\n"
"(Ctrl+Alt+Roda para a direita)\n"
"(Ctrl+Alt+Shift+Roda para baixo)"

msgid ""
"\n"
"Copy to Left and Advance (Ctrl+Alt+Left)\n"
"(Ctrl+Alt+Wheel Left)\n"
"(Ctrl+Alt+Shift+Wheel Up)"
msgstr ""
"\n"
"Copiar para a esquerda e avançar (Ctrl+Alt+Esquerda)\n"
"(Ctrl+Alt+Roda para a esquerda)\n"
"(Ctrl+Alt+Shift+Roda para cima)"

#, c-format
msgid "Comparing %1 with %2"
msgstr "A comparar %1 com %2"

#, c-format
msgid "Comparing %1 with %2 and %3"
msgstr "A comparar %1 com %2 e %3"

msgid "Comparison completed"
msgstr "Comparação concluída"

#, c-format
msgid "Failed to compare %1 with %2: "
msgstr "Falha ao comparar %1 com %2: "

#, c-format
msgid "Failed to compare %1 with %2 and %3: "
msgstr "Falha ao comparar %1 com %2 e %3: "

msgid "File saved"
msgstr "Ficheiro guardado"

msgid "Copying files..."
msgstr "A copiar ficheiros..."

msgid "Moving files..."
msgstr "A mover ficheiros..."

msgid "Deleting files..."
msgstr "A eliminar ficheiros..."

msgid "Recycle Bin"
msgstr "Reciclagem"

msgid "Permanently deleted"
msgstr "Eliminado permanentemente"

msgid "File operation completed successfully"
msgstr "Operação de ficheiros concluída com sucesso"

msgid "File operation canceled"
msgstr "Operação de ficheiros cancelada"

msgid "No error"
msgstr "Sem erros"

msgid "Filter expression is empty"
msgstr "A expressão de filtro está vazia"

msgid "Unknown character in filter expression"
msgstr "Caracter desconhecido na expressão de filtro"

msgid "Unterminated string literal"
msgstr "Sequência de caracteres sem terminação"

msgid "Syntax error in filter expression"
msgstr "Erro de sintaxe na expressão do filtro"

msgid "Failed to parse filter expression"
msgstr "Falha ao analisar a expressão do filtro"

msgid "Invalid literal value"
msgstr "Valor literal inválido"

msgid "Invalid regular expression"
msgstr "Expressão regular inválida"

msgid "Undefined identifier"
msgstr "Identificador indefinido"

msgid "Invalid number of arguments"
msgstr "Número de argumentos inválido"

msgid "Filter name not found"
msgstr "Nome de filtro não encontrado"

msgid "Division by zero in filter expression"
msgstr "Divisão por zero em expressão de filtro"

msgid "Unknown error"
msgstr "Erro desconhecido"
<<<<<<< HEAD
=======

msgid "Invalid property name"
msgstr ""
>>>>>>> cbec710b

msgid "Equals"
msgstr "Igual a"

msgid "Does not equal"
msgstr "Não é igual a"

msgid "Less than"
msgstr "Menor que"

msgid "Less than or equal to"
msgstr "Menor ou igual a"

msgid "Greater than or equal to"
msgstr "Maior ou igual a"

msgid "Greater than"
msgstr "Maior que"

msgid "Between"
msgstr "Entre"

msgid "Not Between"
msgstr "Não é entre"

msgid "Contains"
msgstr "Contém"

msgid "Not Contains"
msgstr "Não contém"

msgid "Contains (regex)"
msgstr "Contém (regex)"

msgid "Not Contains (regex)"
msgstr "Não contém (regex)"
<<<<<<< HEAD
=======

msgid "Light"
msgstr "Claro"

msgid "Dark"
msgstr "Escuro"

msgid "Follow system"
msgstr "Seguir o sistema"
>>>>>>> cbec710b

msgid "Prettification"
msgstr "Embelezamento"

msgid "Content Extraction"
msgstr "Extração de conteúdo"

msgid "Preview"
msgstr "Pré-visualização"

msgid "Data Query"
msgstr "Consulta de dados"

msgid "Validation"
msgstr "Validação"

msgid "Decompilation"
msgstr "Descompilação"

msgid "URL Handling"
msgstr "Gestão de URLs"

msgid "Decoding / Encoding"
msgstr "Decodificação / Codificação"

msgid "Make Uppercase"
msgstr "Converter para maiúsculas"

msgid "Make Lowercase"
msgstr "Converter para minúsculas"

msgid "Remove Duplicate Lines"
msgstr "Remover linhas duplicadas"

msgid "Count Duplicate Lines"
msgstr "Contagem de linhas duplicadas"

msgid "Sort Lines Ascending"
msgstr "Ordem de linhas ascendente"

msgid "Sort Lines Descending"
msgstr "Ordem de linhas descendente"

msgid "Reverse Columns"
msgstr "Colunas invertidas"

msgid "Reverse Lines"
msgstr "Linhas invertidas"

msgid "Replace..."
msgstr "Substituir..."

msgid "Apply Filter Command..."
msgstr "Aplicar comando de filtro..."

msgid "Tokenize..."
msgstr "Tokenizar..."

msgid "Trim Spaces"
msgstr "Espaços para aparar"

msgid "Select Columns..."
msgstr "Selecionar colunas..."

msgid "Select Lines..."
msgstr "Selecionar linhas..."

msgid "Insert Date"
msgstr "Inserir data"

msgid "Insert Time"
msgstr "Inserir hora"

msgid "Apply Patch..."
msgstr "Aplicar correção..."

msgid "Ignore Columns"
msgstr "Ignorar colunas"

msgid "Ignore Comments (C-Family Languages)"
msgstr "Ignorar comentários (Linguagens da família C)"

msgid "Ignore CSV Fields"
msgstr "Ignorar campos de CSV"

msgid "Ignore TSV Fields"
msgstr "Ignorar campos de TSV"

msgid "Ignore Leading Line Numbers"
msgstr "Ignorar números de linha à esquerda"

msgid "Apply Prediff Substitution Filters"
msgstr "Aplicar filtros de substituição pré-diferenciar"

msgid "Prettify HTML"
msgstr "Embelezar HTML"

msgid "Prettify JSON"
msgstr "Embelezar JSON"

msgid "Prettify XML"
msgstr "Embelezar XML"

msgid "Prettify YAML"
msgstr "Embelezar YAML"

msgid "Preview Graphviz"
msgstr "Pré-visualizar Graphviz"

msgid "Preview Markdown"
msgstr "Pré-visualizar Markdown"

msgid "Preview PlantUML"
msgstr "Pré-visualizar PlantUML"

msgid "Query CSV Data..."
msgstr "Consultar dados CSV..."

msgid "Query TSV Data..."
msgstr "Consultar dados TSV..."

msgid "Query JSON Data..."
msgstr "Consultar dados JSON..."

msgid "Query YAML Data..."
msgstr "Consultar dados YAML..."

msgid "Validate HTML"
msgstr "Validar HTML"

msgid "Disassemble JVM Bytecode"
msgstr "Descompilação de JVM Bytecode"

msgid "Disassemble IL Code"
msgstr "Descompilação de IL Code"

msgid "Disassemble Native Code"
msgstr "Descompilação de Native Code"

msgid "Convert Text with AI..."
msgstr "Converter texto com IA..."

msgid "Unescape Java properties files"
msgstr "Remover escape de ficheiros de propriedades Java"

msgid "Make characters uppercase"
msgstr "Converter para maiúsculas"

msgid "Make characters lowercase"
msgstr "Converter para minúsculas"

msgid "Remove duplicate lines"
msgstr "Remover linhas duplicadas"

msgid "Count duplicate lines"
msgstr "Contagem de linhas duplicadas"

msgid "Sort lines ascending"
msgstr "Ordem de linhas ascendente"

msgid "Sort lines descending"
msgstr "Ordem de linhas descendente"

msgid "Reverse columns"
msgstr "Colunas invertidas"

msgid "Reverse lines"
msgstr "Linhas invertidas"

msgid ""
"Replace text.\r\n"
"Usage: Replace [-i] [-e] FIND REPLACE\r\n"
" or: Replace -s\r\n"
" FIND - text to find\r\n"
" REPLACE - text to replace\r\n"
" -i - ignore case (only for -e)\r\n"
" -e - regex\r\n"
" -s - use Substitution Filters"
msgstr ""
"Substituir o texto por outro texto.\r\n"
"Utilização: Substituir [-i] [-e] FIND REPLACE\r\n"
"   ou: Substituir -s\r\n"
"  FIND    - texto para encontrar\r\n"
"  REPLACE- texto a ser substituído\r\n"
"  -i - ignorar maiúsculas/minúsculas (apenas para -e)\r\n"
"  -e - tratar o texto especificado como uma expressão regular\r\n"
"  -s - substituir utilizando padrões de Filtros de Substituição"

#, c-format
msgid ""
"Apply filter. \r\n"
"Usage: ExecFilterCommand COMMAND\r\n"
" COMMAND - command to execute. %1 = filename."
msgstr ""
"Aplica comando de filtro. \r\n"
"Utilização: ExecFilterCommand COMMAND\r\n"
"  COMMAND - comando a executar. %1 no comando é substituído pelo nome de ficheiro."

msgid ""
"Tokenize. \r\n"
"Usage: Tokenize PATTERNS\r\n"
" PATTERNS - regex (e.g. [^\\w]+)"
msgstr ""
"Tokenize seleção. \r\n"
"Utilização: Tokenize PATTERNS\r\n"
"  PATTERNS - expressão regular para a tokenização. (por exemplo, [^\\w]+)"

msgid "Trim spaces"
msgstr "Aparar espaços"

msgid ""
"Select columns.\r\n"
"Usage: SelectColumns RANGES\r\n"
" or: SelectColumns [-v] [-i] [-g] -e PATTERNS\r\n"
" RANGES - column ranges (-3,5-10,30-)\r\n"
" PATTERNS - regex\r\n"
" -v - select non-matching\r\n"
" -i - ignore case\r\n"
" -g - enable global flag\r\n"
" -e - use PATTERNS"
msgstr ""
"Selecionar algumas colunas.\r\n"
"Utilização: SelectColumns RANGES\r\n"
"   ou: SelectColumns [-v] [-i] [-g] -e PATTERNS\r\n"
"  RANGES   - lista de intervalos de colunas para selecionar. (por exemplo, -3,5-10,30-)\r\n"
"  PATTERNS - expressão regular\r\n"
"  -v - selecionar colunas não correspondentes\r\n"
"  -i - ignorar maiúsculas/minúsculas\r\n"
"  -g -ativar sinalização global\r\n"
"  -e - usar PATTERNS para correspondência"

msgid ""
"Select lines.\r\n"
"Usage: SelectLines RANGES\r\n"
" or: SelectLines [-v] [-i] -e PATTERNS\r\n"
" RANGES - line ranges (-3,5-10,30-)\r\n"
" PATTERNS - regex\r\n"
" -v - select non-matching\r\n"
" -i - ignore case\r\n"
" -e - use PATTERNS"
msgstr ""
"Selecionar algumas linhas.\r\n"
"Utilização: SelectLines RANGES\r\n"
"   ou: SelectLines [-v] [-i] -e PATTERNS\r\n"
"  RANGES - lista de intervalos de linha para selecionar. (por exemplo, -3,5-10,30-)\r\n"
"  PATTERNS - expressão regular\r\n"
"  -v - selecionar linhas não correspondentes\r\n"
"  -i - ignorar maiúsculas/minúsculas\r\n"
"  -e - use PATTERNS para correspondência"

msgid ""
"HTML Prettier (tidy-html5).\r\n"
"Arguments: tidy command line options."
msgstr ""
"Embelezar HTML com o tidy-html5. \r\n"
"Argumentos: as opções de linha de comandos passadas para o comando tidy."

msgid ""
"JSON Prettier (jq).\r\n"
"Arguments: jq filter/command line options."
msgstr ""
"Embelezar JSON com o comando jq. \r\n"
"Argumentos: as opções de filtro ou linha de comandos passadas para o comando jq."

msgid ""
"XML Prettier (tidy-html5).\r\n"
"Arguments: tidy command line options."
msgstr ""
"Embelezar XML com tidy-html5. \r\n"
"Argumentos: as opções de linha de comandos passadas para o comando tidy."

msgid ""
"YAML Prettier (yq).\r\n"
"Arguments: yq filter/command line options."
msgstr ""
"Embelezar YAML com o comando yq. \r\n"
"Argumentos: as opções de filtro ou linha de comandos passadas para o comando yq."

msgid ""
"Graphviz Previewer.\r\n"
"Arguments: dot command line options."
msgstr ""
"Pré-visualizador de Graphviz. \r\n"
"Argumentos: opções de linha de comandos passadas para o comando dot."

msgid ""
"Markdown Previewer.\r\n"
"Arguments: md2html command line options."
msgstr ""
"Pré-visualizador de Markdown. \r\n"
"Argumentos: opções de linha de comandos passadas para o comando md2html."

msgid ""
"PlantUML Previewer.\r\n"
"Arguments: plantuml.jar command line options."
msgstr ""
"Pré-visualizador de PlantUML. \r\n"
"Argumentos: opções de linha de comandos passadas para o comando plantuml.jar."

msgid ""
"CSV Querier (q).\r\n"
"Arguments: SQL statement/q comannd line options."
msgstr ""
"Consultar CSV com o comando q. \r\n"
"Argumentos: declaração SQL ou opções de linha de comandos passadas para o comando q."

msgid ""
"TSV Querier (q).\r\n"
"Arguments: SQL statement/q comannd line options."
msgstr ""
"Consultar TSV com o comando q. \r\n"
"Argumentos: declaração SQL ou opções de linha de comandos passadas para o comando q."

msgid ""
"JSON Querier (jq).\r\n"
"Arguments: jq filter/command line options."
msgstr ""
"Consultar JSON com o comando jq. \r\n"
"Argumentos: opções de filtro ou linha de comandos passadas para o comando jq."

msgid ""
"YAML Querier (yq).\r\n"
"Arguments: yq filter/command line options."
msgstr ""
"Consultar YAML com o comando yq. \r\n"
"Argumentos: opções de filtro ou linha de comandos passadas para o comando yq."

msgid ""
"HTML Validator (tidy-html5).\r\n"
"Arguments: tidy command line options."
msgstr ""
"Validador HTML com o tidy-html5. \r\n"
"Argumentos: opções de linha de comandos passadas para o comando tidy."

msgid ""
"JVM bytecode disassembler (javap).\r\n"
"Arguments: javap command line options."
msgstr ""
"Descompilação de bytecode JVM com o javap. \r\n"
"Argumentos: as opções de linha de comandos passadas para o comando javap."

msgid ""
"IL disassembler (ildasm).\r\n"
"Arguments: ildasm command line options."
msgstr ""
"Descompilação il com ildasm. \r\n"
"Argumentos: as opções de linha de comandos passadas para o comando ildasm."

msgid ""
"Native code disassembler (dumpbin).\r\n"
"Arguments: dumpbin command line options."
msgstr ""
"Descompilação de native code com o dumpbin. \r\n"
"Argumentos: as opções de linha de comandos passadas para o comando dumpbin."

msgid ""
"Content extractor (Apache Tika).\r\n"
"Arguments: tika-app.jar command line options."
msgstr ""
"Extrator de conteúdo geral com Apache Tika. \r\n"
"Argumentos: as opções de linha de comandos passadas para o tika-app.jar."

msgid "Apply patch (GNU patch)"
msgstr "Aplicar correção usando o GNU patch"

msgid "Display MS Excel text content"
msgstr "Mostra o conteúdo de texto dos ficheiros MS Excel"

msgid "Display MS PowerPoint text content"
msgstr "Mostra o conteúdo de texto dos ficheiros MS PowerPoint"

msgid "Display MS Visio text content"
msgstr "Mostra o conteúdo de texto dos ficheiros MS Visio"

msgid "Display MS Word text content"
msgstr "Mostra o conteúdo de texto dos ficheiros MS Word"

msgid "Ignore columns - list from plugin name/argument"
msgstr "Ignorar algumas colunas - lista de colunas ignoradas do nome do plugin ou do argumento do plugin"

msgid "Ignore C, C++, PHP, and JavaScript comments (//... and /* ... */)."
msgstr "O plugin ignora comentários (//... e /* ... */) em ficheiros C, C++, PHP e JavaScript."

msgid "Ignore fields - list from plugin name/argument"
msgstr "Ignorar alguns campos - lista de campos ignorados do nome do plugin ou do argumento do plugin"

msgid "Ignore leading line numbers (e.g., NC, BASIC)."
msgstr "Este plugin ignora os números de linha no começo em ficheiros de texto (Por exemplo, ficheiros NC e BASIC)."

msgid "Prediff Line Filter"
msgstr "Filtro de linha de pré-diferenciação"

msgid "Date and time insertion"
msgstr "Função de inserção de data e hora"

msgid ""
"HTTP URL Scheme Handler (curl).\r\n"
"Arguments: curl command line options."
msgstr ""
"Gestão do esquema HTTP URL com o curl. \n"
"Argumentos: opções de linha de comandos passadas para o comando curl."

msgid ""
"Windows Registry URL Scheme Handler.\r\n"
"Arguments: reg.exe command line options."
msgstr ""
"Gestão do esquema URL do registo do Windows.\n"
"Argumentos: opções de linha de comandos passadas para o comando reg.exe."

msgid "Basic text functions"
msgstr "Funções básicas de texto"

msgid "AI-assisted text conversion"
msgstr "Funções de conversão de texto assistidas por IA"

msgid ""
"Text converter (OpenAI API).\r\n"
"Usage: AIConvertText PROMPT"
msgstr ""
"Conversor de texto usando a API OpenAI.\r\n"
"Utilização: AIConvertText PROMPT"

msgid "Unescape and display escaped Java properties files."
msgstr "Remover e mostrar ficheiros de propriedades Java com escape."

msgid "CompareMSExcelFiles.sct WinMerge Plugin Options"
msgstr "Opções do Plugin do WinMerge para CompareMSExcelFiles.sct"

msgid "Extract workbook data to multiple files"
msgstr "Extrair dados do livro de trabalho para vários ficheiros"

msgid "Update external references (links)"
msgstr "Atualizar referências externas(ligações)"

msgid "Compare document properties"
msgstr "Comparar propriedades do documento"

msgid "Compare names"
msgstr "Comparar nomes"

msgid "Compare cell values"
msgstr "Comparar valores de células"

msgid "Compare worksheets as image (very slow)"
msgstr "Comparar folhas de cálculo como imagem (muito lento)"

msgid " - Image split size: "
msgstr " - Tamanho para divisão de imagem: "

msgid "Compare worksheets as HTML"
msgstr "Comparar folhas de cálculo como HTML"

msgid "Compare formulas"
msgstr "Comparar fórmulas"

msgid "Compare texts in shapes"
msgstr "Comparar textos em formas"

msgid "Compare headers and footers"
msgstr "Comparar cabeçalhos e rodapés"

msgid ""
"Cannot get Macros.\r\n"
"Enable 'Trust access to Visual Basic Project' in MS Office Macro Security."
msgstr ""
"Não foi possível obter Macros.\n"
"Ativar 'Confiar no acesso ao Projeto Visual Basic' na Segurança de Macros do MS Office."

msgid "Compare VBA macros"
msgstr "Comparar macros VBA"

msgid "CompareMSWordFiles.sct WinMerge Plugin Options"
msgstr "Opções do Plugin do WinMerge para CompareMSWordFiles.sct"

msgid "Extract document data to multiple files"
msgstr "Extrair dados do documento para vários ficheiros"

msgid "Compare bookmarks"
msgstr "Comparar marcadores"

msgid "Compare text contents of documents"
msgstr "Comparar conteúdo de texto dos documentos"

msgid "Compare documents as HTML file (very slow)"
msgstr "Comparar documentos como ficheiro HTML (muito lento)"

msgid "CompareMSPowerPointFiles.sct WinMerge Plugin Options"
msgstr "Opções do Plugin do WinMerge para CompareMSPowerPointFiles.sct"

msgid "Extract slide data to multiple files"
msgstr "Extrair dados do diapositivo para vários ficheiros"

msgid "Compare slides as image (very slow)"
msgstr "Comparar diapositivos como imagem (muito lento)"

msgid "Compare texts in notes page"
msgstr "Comparar textos em anotações"

msgid "CompareMSVisioFiles.sct WinMerge Plugin Options"
msgstr "Opções do Plugin do WinMerge para CompareMSVisioFiles.sct"

msgid "Extract page data to multiple files"
msgstr "Extrair dados da página para vários ficheiros"

msgid "Compare pages as image (very slow)"
msgstr "Comparar páginas como imagem (muito lento)"

msgid "PrediffLineFilter.sct WinMerge Plugin Options"
msgstr "Opções do Plugin do WinMerge para PrediffLineFilter.sct"

msgid "Delete"
msgstr "Eliminar"

msgid "Enabled"
msgstr "Ativado"

msgid "Ignore Case"
msgstr "Ignorar maiúsculas/minúsculas"

msgid "Use RegExp"
msgstr "Usar ExpReg"

msgid "Find what"
msgstr "Localizar o quê"

msgid "Replace with"
msgstr "Substituir por"

msgid "Settings"
msgstr "Definições"

msgid ""
"Column Ranges to Ignore:\n"
"e.g.) 3,10-20,32-33\n"
msgstr ""
"Intervalos de colunas a ignorar:\n"
"por ex.)  3,10-20,32-33\n"

#, c-format
msgid "Enter filename for patch '%1'"
msgstr "Introduzir o nome do ficheiro ao qual será aplicada a correção '%1'"

#, c-format
msgid "File '%1' does not exist"
msgstr "O ficheiro '%1' não existe"

msgid "Enter command line arguments for patch"
msgstr "Introduzir os argumentos de linha de comandos para o comando da correção"

#, c-format
msgid "Enter folder name for patch '%1'"
msgstr "Introduzir o nome da pasta à qual será aplicada a correção '%1'"

#, c-format
msgid "Folder '%1' does not exist"
msgstr "A pasta '%1' não existe"

msgid "Do not use '-p0' for patch files with absolute paths"
msgstr "Não use a opção de linha de comandos '-p0' para o ficheiro de correção que inclui caminhos absolutos"

msgid "AI.sct WinMerge Plugin Options"
msgstr "Opções do plugin WinMerge AI.sct"

msgid "Enter prompt"
msgstr "Introduzir pedido"

#, c-format
msgid ""
"Enter OpenAI API key.\r\n"
"- Requires OpenAI registration (fees may apply).\r\n"
"- Key stored in env var %1."
msgstr ""
"Introduza a sua chave de API OpenAI.\r\n"
" - A utilização deste plugin requer o registo no OpenAI e implica o pagamento de taxas.\r\n"
" - A chave da API é armazenada na variável de ambiente %1."

msgid "Environment variable name for OpenAI API key"
msgstr "Nome da variável de ambiente para a chave da API OpenAI"

msgid "OpenAI API key"
msgstr "Chave da API OpenAI"

msgid "Temperature"
msgstr "Temperatura"

msgid "Maximum length"
msgstr "Comprimento máximo"

msgid "Model"
msgstr "Modelo"

msgid "OpenAI API key changed. Restart to apply."
msgstr "A chave da API OpenAI foi alterada. Reinicie o WinMerge para aplicar as alterações."<|MERGE_RESOLUTION|>--- conflicted
+++ resolved
@@ -11,11 +11,7 @@
 "Project-Id-Version: WinMerge\n"
 "Report-Msgid-Bugs-To: https://github.com/WinMerge/winmerge/issues/\n"
 "POT-Creation-Date: 2024-05-05 10:37+0000\n"
-<<<<<<< HEAD
-"PO-Revision-Date: 2025-08-12 11:36+0100\n"
-=======
 "PO-Revision-Date: 2025-10-06 17:28+0100\n"
->>>>>>> cbec710b
 "Last-Translator: Hugo Carvalho <hugokarvalho@hotmail.com>\n"
 "Language-Team: Portuguese <winmerge-translate@lists.sourceforge.net>\n"
 "Language: pt\n"
@@ -25,11 +21,7 @@
 "Plural-Forms: nplurals=2; plural=(n != 1);\n"
 "X-Poedit-SourceCharset: UTF-8\n"
 "X-Poedit-Basepath: ../../Src\n"
-<<<<<<< HEAD
-"X-Generator: Poedit 3.6\n"
-=======
 "X-Generator: Poedit 3.7\n"
->>>>>>> cbec710b
 
 #. LANGUAGE, SUBLANGUAGE
 msgid "LANG_ENGLISH, SUBLANG_ENGLISH_US"
@@ -1492,12 +1484,9 @@
 
 msgid "100000 or more"
 msgstr "100000 ou mais"
-<<<<<<< HEAD
-=======
 
 msgid "Additional &Properties..."
 msgstr ""
->>>>>>> cbec710b
 
 msgid "Add F&older Condition"
 msgstr "Adicionar c&ondição de pasta"
@@ -1522,7 +1511,18 @@
 
 msgid "Not Equal"
 msgstr "Não igual"
-<<<<<<< HEAD
+
+msgid "Less Than"
+msgstr ""
+
+msgid "Less Than or Equal to"
+msgstr ""
+
+msgid "Greater Than"
+msgstr ""
+
+msgid "Greater Than or Equal to"
+msgstr ""
 
 msgid "Less than 10B"
 msgstr "Menos de 10B"
@@ -1532,29 +1532,6 @@
 
 msgid "Less than 100B"
 msgstr "Menos de 100B"
-=======
-
-msgid "Less Than"
-msgstr ""
-
-msgid "Less Than or Equal to"
-msgstr ""
-
-msgid "Greater Than"
-msgstr ""
-
-msgid "Greater Than or Equal to"
-msgstr ""
->>>>>>> cbec710b
-
-msgid "Less than 10B"
-msgstr "Menos de 10B"
-
-msgid "10B or more"
-msgstr "10B ou mais"
-
-msgid "Less than 100B"
-msgstr "Menos de 100B"
 
 msgid "100B or more"
 msgstr "100B ou mais"
@@ -1597,8 +1574,6 @@
 
 msgid "Target: Middle and &Right"
 msgstr "Alvo: Meio e Direita"
-<<<<<<< HEAD
-=======
 
 msgid "Target: &All"
 msgstr ""
@@ -1617,7 +1592,6 @@
 
 msgid "Compare C&ontents"
 msgstr ""
->>>>>>> cbec710b
 
 msgid "About WinMerge"
 msgstr "Acerca do WinMerge"
@@ -5046,12 +5020,9 @@
 
 msgid "Unknown error"
 msgstr "Erro desconhecido"
-<<<<<<< HEAD
-=======
 
 msgid "Invalid property name"
 msgstr ""
->>>>>>> cbec710b
 
 msgid "Equals"
 msgstr "Igual a"
@@ -5088,8 +5059,6 @@
 
 msgid "Not Contains (regex)"
 msgstr "Não contém (regex)"
-<<<<<<< HEAD
-=======
 
 msgid "Light"
 msgstr "Claro"
@@ -5099,7 +5068,6 @@
 
 msgid "Follow system"
 msgstr "Seguir o sistema"
->>>>>>> cbec710b
 
 msgid "Prettification"
 msgstr "Embelezamento"
