--- conflicted
+++ resolved
@@ -277,13 +277,9 @@
 msgid "&Translations"
 msgstr "Traduções"
 
-<<<<<<< HEAD
 msgid "&Check For Updates"
 msgstr ""
 
-#, c-format
-=======
->>>>>>> 923423c5
 msgid "C&onfiguration"
 msgstr "&Configurações"
 
