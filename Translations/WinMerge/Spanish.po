﻿# This file is part from WinMerge <http://winmerge.org/>
# Released under the "GNU General Public License"
#
# Translators:
# * Dean Grimm <grimmdp at yahoo.com>
# * Jesús M. Delgado 'MacK' <nncsoft at yahoo.com>
# * Mario Angel <marioangel70 at gmail.com>
#
# ID line follows -- this is updated by SVN
# $Id: Spanish.po 7567 2011-10-23 08:50:43Z sdottaka $
#
msgid ""
msgstr ""
"Project-Id-Version: WinMerge\n"
"Report-Msgid-Bugs-To: http://bugs.winmerge.org/\n"
"POT-Creation-Date: 2009-02-10 22:14+0000\n"
"PO-Revision-Date: 2011-09-21 21:52-0300\n"
"Last-Translator: Mario Angel <marioangel70 at gmail.com>\n"
"Language-Team: Spanish <winmerge-translate@lists.sourceforge.net>\n"
"MIME-Version: 1.0\n"
"Content-Type: text/plain; charset=UTF-8\n"
"Content-Transfer-Encoding: 8bit\n"
"X-Poedit-Language: Spanish\n"
"X-Poedit-SourceCharset: UTF-8\n"
"X-Poedit-Basepath: ../../Src/\n"
"X-Poedit-Country: ARGENTINA\n"

#. LANGUAGE, SUBLANGUAGE
#, c-format
msgid "LANG_ENGLISH, SUBLANG_ENGLISH_US"
msgstr "LANG_SPANISH, SUBLANG_SPANISH_MODERN"

#. Codepage
#, c-format
msgid "1252"
msgstr "65001"

#, c-format
msgid "C&opy to Right"
msgstr "Copiar al lado &derecho"

#, c-format
msgid "Cop&y to Left"
msgstr "Copiar al lado &izquierdo"

#, c-format
msgid "Copy &from Left"
msgstr ""

#, c-format
msgid "Copy fro&m Right"
msgstr ""

#, c-format
msgid "&Select Line Difference"
msgstr "&Seleccionar dif. de línea"

#, c-format
msgid "&Undo"
msgstr "Des&hacer"

#, c-format
msgid "&Redo"
msgstr "&Rehacer"

#, c-format
msgid "Cu&t"
msgstr "Cor&tar"

#, c-format
msgid "&Copy"
msgstr "&Copiar"

#, c-format
msgid "&Paste"
msgstr "&Pegar"

#, c-format
msgid "&Goto..."
msgstr "Ir &a..."

#, c-format
msgid "Op&en"
msgstr "A&brir"

#, c-format
msgid "with &Registered Application"
msgstr "con la Aplicación &Registrada"

#, c-format
msgid "with &External Editor\tCtrl+Alt+E"
msgstr ""

#, c-format
msgid "&with..."
msgstr "&con..."

msgid "S&hell Menu"
msgstr ""

#, c-format
msgid "View &Differences"
msgstr ""

#, c-format
msgid "Diff &Block Size"
msgstr ""

#, c-format
msgid "&Ignore Color Difference (Color Distance Threshold)"
msgstr ""

msgid "Ins&ertion/Deletion Detection"
msgstr ""

#, c-format
msgid "&None"
msgstr "&Ninguno"

msgid "&Vertical"
msgstr ""

msgid "&Horizontal"
msgstr ""

#, c-format
msgid "&Previous Page"
msgstr ""

#, c-format
msgid "&Next Page"
msgstr ""

#, c-format
msgid "&Active Pane"
msgstr ""

#, c-format
msgid "&Zoom"
msgstr "&Zoom"

#, c-format
msgid "Zoom &In\tCtrl++"
msgstr "A&cercar Zoom\tCtrl++"

#, c-format
msgid "Zoom &Out\tCtrl+-"
msgstr "A&lejar Zoom\tCtrl+-"

#. Zoom to normal
#, c-format
msgid "&Normal\tCtrl+*"
msgstr "&Normal\tCtrl+*"

#, c-format
msgid "&Overlay"
msgstr ""

#, c-format
msgid "&Alpha Blend"
msgstr ""

#, c-format
msgid "Alpha &Blend Animation"
msgstr ""

#, c-format
msgid "Dragging &Mode"
msgstr ""

#, c-format
msgid "&Move"
msgstr "&Mover"

#, c-format
msgid "&Adjust Offset"
msgstr ""

#, c-format
msgid "&Set Background Color"
msgstr ""

#, c-format
msgid "&File"
msgstr "&Archivo"

#, c-format
msgid "&New\tCtrl+N"
msgstr "&Nuevo\tCtrl+N"

#, c-format
msgid "New (&3 panes)"
msgstr ""

#, c-format
msgid "&Open...\tCtrl+O"
msgstr "&Abrir...\tCtrl+O"

msgid "Open Conflic&t File..."
msgstr "Abrir Archivo &Conflictivo..."

#, c-format
msgid "Open Pro&ject...\tCtrl+J"
msgstr "Abrir Pro&yecto...\tCtrl+J"

#, c-format
msgid "Sa&ve Project..."
msgstr "&Guardar Proyecto..."

#, c-format
msgid "Recent Projects"
msgstr "Proyectos recientes"

#, c-format
msgid "Recent F&iles Or Folders"
msgstr ""

#, c-format
msgid "< Empty >"
msgstr "< Vacío >"

#, c-format
msgid "E&xit"
msgstr "&Salir"

#, c-format
msgid "&Edit"
msgstr "&Editar"

#, c-format
msgid "&Options..."
msgstr "Conf&iguración..."

#, c-format
msgid "&View"
msgstr "&Ver"

#, c-format
msgid "&Toolbar"
msgstr "&Combinar"

#, c-format
msgid "&Small"
msgstr "&Pequeño"

#, c-format
msgid "&Big"
msgstr "&Grande"

#, c-format
msgid "&Huge"
msgstr ""

#, c-format
msgid "&Status Bar"
msgstr "Barra de &estado"

#, c-format
msgid "Ta&b Bar"
msgstr "&Pestañas"

#, c-format
msgid "&Tools"
msgstr "&Herramientas"

#, c-format
msgid "&Filters..."
msgstr "&Filtros..."

#, c-format
msgid "&Generate Patch..."
msgstr "&Crear corrección..."

#, c-format
msgid "&Plugins"
msgstr "&Plugins"

#, c-format
msgid "P&lugin Settings..."
msgstr ""

#, c-format
msgid "Ma&nual Prediffer"
msgstr ""

#, c-format
msgid "A&utomatic Prediffer"
msgstr ""

#, c-format
msgid "&Manual Unpacking"
msgstr "Desempaquetado &manual"

#, c-format
msgid "&Automatic Unpacking"
msgstr "Desempaquetado &automático"

#, c-format
msgid "&Edit with Unpacker..."
msgstr ""

#, c-format
msgid "&Reload plugins"
msgstr "&Recargar plugins"

#, c-format
msgid "&Window"
msgstr "Ve&ntana"

#, c-format
msgid "Cl&ose"
msgstr "&Cerrar"

#, c-format
msgid "Clo&se All"
msgstr "Cerrar &Todas"

#, c-format
msgid "Change &Pane\tF6"
msgstr "Cambiar &Panel\tF6"

#, c-format
msgid "Tile &Horizontally"
msgstr "Ordenar &Horizontalmente"

#, c-format
msgid "Tile &Vertically"
msgstr "Ordenar &Verticalmente"

#, c-format
msgid "&Cascade"
msgstr "&Cascada"

#, c-format
msgid "&Help"
msgstr "A&yuda"

#, c-format
msgid "&WinMerge Help\tF1"
msgstr "Ayuda de &WinMerge\tF1"

#, c-format
msgid "R&elease Notes"
msgstr ""

#, c-format
msgid "&Translations"
msgstr ""

<<<<<<< HEAD
#: Merge.rc:3938FFC2
msgid "&Check For Updates"
msgstr ""

#: Merge.rc:1C6125F4
=======
>>>>>>> 730d141b
#, c-format
msgid "C&onfiguration"
msgstr "C&onfiguración"

#, c-format
msgid "&GNU General Public License"
msgstr "Licencia Pública General &GNU"

<<<<<<< HEAD
#: Merge.rc:3938FFC3
=======
>>>>>>> 730d141b
#, c-format
msgid "&About WinMerge..."
msgstr "&Acerca de WinMerge..."

#, c-format
msgid "&Read-only"
msgstr ""

#, c-format
msgid "L&eft Read-only"
msgstr "Lado i&zquierdo sólo lectura"

#, c-format
msgid "M&iddle Read-only"
msgstr ""

#, c-format
msgid "Ri&ght Read-only"
msgstr "Lado d&erecho sólo lectura"

#, c-format
msgid "File En&coding..."
msgstr ""

#, c-format
msgid "Select &All\tCtrl+A"
msgstr "&Seleccionar todo\tCtrl+A"

#, c-format
msgid "Show &Identical Items"
msgstr "Mostrar elementos &idénticos"

#, c-format
msgid "Show &Different Items"
msgstr "Mostrar elementos &diferentes"

#, c-format
msgid "Show L&eft Unique Items"
msgstr "Mostrar elementos únicos en lado i&zquierdo"

#, c-format
msgid "Show Midd&le Unique Items"
msgstr ""

#, c-format
msgid "Show Ri&ght Unique Items"
msgstr "Mostrar elementos únicos en lado &derecho"

#, c-format
msgid "Show S&kipped Items"
msgstr "Mostrar elementos i&gnorados"

#, c-format
msgid "S&how Binary Files"
msgstr "Mostrar archivos &binarios"

#, c-format
msgid "&3-way Compare"
msgstr ""

#, c-format
msgid "Show &Left Only Different Items"
msgstr ""

#, c-format
msgid "Show &Middle Only Different Items"
msgstr ""

#, c-format
msgid "Show &Right Only Different Items"
msgstr ""

#, c-format
msgid "Show Hidd&en Items"
msgstr "Mostrar elementos &ocultos"

#, c-format
msgid "Tree &Mode"
msgstr "&Modo Árbol"

#, c-format
msgid "E&xpand All Subfolders"
msgstr "E&xpandir Todas las Subcarpetas"

#, c-format
msgid "&Collapse All Subfolders"
msgstr "&Contraer Todas las Subcarpetas"

#, c-format
msgid "Select &Font..."
msgstr "Seleccionar &Fuente..."

#, c-format
msgid "Use Default F&ont"
msgstr "Usar F&uente del Siste&ma"

#, c-format
msgid "Sw&ap Panes"
msgstr "&Intercambiar paneles"

#, c-format
msgid "Compa&re Statistics"
msgstr "Estadísticas de &comparación"

#, c-format
msgid "Refre&sh\tF5"
msgstr "&Actualizar\tF5"

#, c-format
msgid "&Refresh Selected\tCtrl+F5"
msgstr "&Actualizar seleccionados\tCtrl+F5"

#, c-format
msgid "&Merge"
msgstr "&Combinar"

#, c-format
msgid "Co&mpare\tEnter"
msgstr "Co&mparar\tEnter"

#, c-format
msgid "&Next Difference\tAlt+Down"
msgstr "Diferencia &siguiente\tAlt+Down"

#, c-format
msgid "&Previous Difference\tAlt+Up"
msgstr "Diferencia &anterior\tAlt+Up"

#, c-format
msgid "&First Difference\tAlt+Home"
msgstr "&Primer diferencia\tAlt+Home"

#, c-format
msgid "&Current Difference\tAlt+Enter"
msgstr "Diferencia a&ctual\tAlt+Enter"

#, c-format
msgid "&Last Difference\tAlt+End"
msgstr "&Última diferencia\tAlt+End"

#, c-format
msgid "Copy to &Right\tAlt+Right"
msgstr "Copiar al lado De&recho\tAlt+Right"

#, c-format
msgid "Copy to L&eft\tAlt+Left"
msgstr "Copiar al lado Izqui&erdo\tAlt+Left"

#, c-format
msgid "&Delete\tDel"
msgstr "&Eliminar\tDel"

#, c-format
msgid "&Customize Columns..."
msgstr "&Personalizar columnas..."

#, c-format
msgid "Generate &Report..."
msgstr "Generar Info&rme..."

#, c-format
msgid "&Save\tCtrl+S"
msgstr "&Guardar\tCtrl+S"

#, c-format
msgid "Sav&e"
msgstr ""

#, c-format
msgid "Save &Left"
msgstr "Guardar lado &Izquierdo"

#, c-format
msgid "Save &Middle"
msgstr ""

#, c-format
msgid "Save &Right"
msgstr "Guardar lado &Derecho"

#, c-format
msgid "Save &As"
msgstr ""

#, c-format
msgid "Save &Left As..."
msgstr ""

#, c-format
msgid "Save &Middle As..."
msgstr ""

#, c-format
msgid "Save &Right As..."
msgstr ""

#, c-format
msgid "&Print..."
msgstr "&Imprimir..."

msgid "Page Set&up"
msgstr "Configurar &página"

#, c-format
msgid "Print Previe&w"
msgstr "&Vista preliminar"

#, c-format
msgid "&Convert Line Endings to"
msgstr "&Convertir Saltos de Línea a"

#, c-format
msgid "&Merge Mode\tF9"
msgstr "Modo &Combinación\tF9"

#, c-format
msgid "Re&load\tCtrl+F5"
msgstr ""

#, c-format
msgid "&File Encoding..."
msgstr "Codi&ficación de archivo..."

#, c-format
msgid "Recompare As"
msgstr ""

#, c-format
msgid "&Text"
msgstr ""

#, c-format
msgid "&XML"
msgstr "&XML"

#, c-format
msgid "&Binary"
msgstr ""

#, c-format
msgid "&Image"
msgstr ""

#, c-format
msgid "&Undo\tCtrl+Z"
msgstr "Des&hacer\tCtrl+Z"

#, c-format
msgid "&Redo\tCtrl+Y"
msgstr "&Rehacer\tCtrl+Y"

#, c-format
msgid "Cu&t\tCtrl+X"
msgstr "Cor&tar\tCtrl+X"

#, c-format
msgid "&Copy\tCtrl+C"
msgstr "&Copiar\tCtrl+C"

#, c-format
msgid "&Paste\tCtrl+V"
msgstr "&Pegar\tCtrl+V"

#, c-format
msgid "Select Line &Difference\tF4"
msgstr "Seleccionar dif. de &línea\tF4"

#, c-format
msgid "F&ind...\tCtrl+F"
msgstr "&Buscar...\tCtrl+F"

#, c-format
msgid "Repla&ce...\tCtrl+H"
msgstr "R&eemplazar...\tCtrl+H"

#, c-format
msgid "&Marker...\tCtrl+Shift+M"
msgstr ""

#, c-format
msgid "Advanced"
msgstr "A&vanzado"

#, c-format
msgid "&Copy With Line Numbers\tCtrl+Shift+C"
msgstr "&Copiar con Números de Línea\tCtrl+Shift+C"

#, c-format
msgid "&Bookmarks"
msgstr "&Marcadores"

#, c-format
msgid "&Toggle Bookmark\tCtrl+F2"
msgstr "Al&ternar marcador\tCtrl+F2"

<<<<<<< HEAD
#: Merge.rc:3938FFC4
=======
>>>>>>> 730d141b
#, c-format
msgid "&Next Bookmark\tF2"
msgstr "Marcador siguie&nte\tF2"

#, c-format
msgid "&Previous bookmark\tShift+F2"
msgstr "Marcador &anterior\tShift+F2"

#, c-format
msgid "&Clear All Bookmarks"
msgstr "Quitar todos los mar&cadores"

#, c-format
msgid "&Go To...\tCtrl+G"
msgstr "&Ir a...\tCtrl+G"

#, c-format
msgid "Syntax Highlight"
msgstr "Seleccionar sintaxis"

#, c-format
msgid "&Diff Context"
msgstr ""

#, c-format
msgid "&All Lines"
msgstr ""

#, c-format
msgid "&0 Lines"
msgstr ""

#, c-format
msgid "&1 Line"
msgstr ""

#, c-format
msgid "&3 Lines"
msgstr ""

#, c-format
msgid "&5 Lines"
msgstr ""

#, c-format
msgid "&7 Lines"
msgstr ""

#, c-format
msgid "&9 Lines"
msgstr ""

#, c-format
msgid "&Toggle All and 0-9 Lines\tCtrl+D"
msgstr ""

#, c-format
msgid "&Lock Panes"
msgstr "B&loquear paneles"

#, c-format
msgid "&View Whitespace"
msgstr "Mostrar &espacios"

#, c-format
msgid "Vie&w Line Differences"
msgstr "Mostrar diferencias de &línea"

#, c-format
msgid "View Line &Numbers"
msgstr "Ver &números de línea"

#, c-format
msgid "View &Margins"
msgstr "Ver &márgenes"

#, c-format
msgid "W&rap Lines"
msgstr "&Ajuste de línea"

#, c-format
msgid "Split V&ertically"
msgstr ""

#, c-format
msgid "Diff &Pane"
msgstr "Panel de di&ferencias"

#, c-format
msgid "Lo&cation Pane"
msgstr "Panel de &posición"

#, c-format
msgid "Ne&xt Conflict\tAlt+Shift+Down"
msgstr ""

#, c-format
msgid "Pre&vious Conflict\tAlt+Shift+Up"
msgstr ""

#, c-format
msgid "A&dvanced"
msgstr ""

#, c-format
msgid "Next Difference Between Left and Middle\tAlt+1"
msgstr ""

#, c-format
msgid "Previous Difference Between Left And Middle\tAlt+Shift+1"
msgstr ""

#, c-format
msgid "Next Difference Between Left and Right\tAlt+2"
msgstr ""

#, c-format
msgid "Previous Difference Between Left And Right\tAlt+Shift+2"
msgstr ""

#, c-format
msgid "Next Difference Between Middle and Right\tAlt+3"
msgstr ""

#, c-format
msgid "Previous Difference Between Middle And Right\tAlt+Shift+3"
msgstr ""

#, c-format
msgid "Next Left Only Difference\tAlt+7"
msgstr ""

#, c-format
msgid "Previous Left Only Difference\tAlt+Shift+7"
msgstr ""

#, c-format
msgid "Next Middle Only Difference\tAlt+8"
msgstr ""

#, c-format
msgid "Previous Middle Only Difference\tAlt+Shift+8"
msgstr ""

#, c-format
msgid "Next Right Only Difference\tAlt+9"
msgstr ""

#, c-format
msgid "Previous Right Only Difference\tAlt+Shift+9"
msgstr ""

#, c-format
msgid "Copy from Left\tAlt+Shift+Right"
msgstr ""

#, c-format
msgid "Copy from Right\tAlt+Shift+Left"
msgstr ""

#, c-format
msgid "C&opy to Right and Advance\tAlt+Ctrl+Right"
msgstr "Copiar al lado D&erecho y avanzar\tAlt+Ctrl+Right"

#, c-format
msgid "Copy &to Left and Advance\tAlt+Ctrl+Left"
msgstr "Copiar al lado I&zquierdo y avanzar\tAlt+Ctrl+Left"

#, c-format
msgid "Copy &All to Right"
msgstr "Copiar todas al lado De&recho"

#, c-format
msgid "Cop&y All to Left"
msgstr "Copiar todas al lado Iz&quierdo"

#, c-format
msgid "A&uto Merge\tAlt+Ctrl+M"
msgstr ""

#, c-format
msgid "Add &Synchronization Point\tAlt+S"
msgstr ""

#, c-format
msgid "Clear Sync&hronization Points"
msgstr ""

#, c-format
msgid "&Prediffer"
msgstr "&Precomparación"

#, c-format
msgid "&Scripts"
msgstr "Scri&pts"

#, c-format
msgid "Sp&lit"
msgstr ""

#, c-format
msgid "Comp&are"
msgstr "Com&parar"

#, c-format
msgid "Compare Non-hor&izontally"
msgstr ""

#, c-format
msgid "First &left item with second left item"
msgstr ""

#, c-format
msgid "First &right item with second right item"
msgstr ""

#, c-format
msgid "&First left item with second right item"
msgstr ""

#, c-format
msgid "&Second left item with first right item"
msgstr ""

#, c-format
msgid "Co&mpare As"
msgstr ""

#, c-format
msgid "Left to Middle (%1 of %2)"
msgstr ""

#, c-format
msgid "Left to Right (%1 of %2)"
msgstr "Lado izquierdo a lado derecho (%1 de %2)"

#, c-format
msgid "Left to... (%1 of %2)"
msgstr "Lado izquierdo a... (%1 de %2)"

#, c-format
msgid "Middle to Left (%1 of %2)"
msgstr ""

#, c-format
msgid "Middle to Right (%1 of %2)"
msgstr ""

#, c-format
msgid "Middle to... (%1 of %2)"
msgstr ""

#, c-format
msgid "Right to Middle (%1 of %2)"
msgstr ""

#, c-format
msgid "Right to Left (%1 of %2)"
msgstr "Lado derecho a lado izquierdo (%1 de %2)"

#, c-format
msgid "Right to... (%1 of %2)"
msgstr "Lado derecho a... (%1 de %2)"

#, c-format
msgid "&Delete"
msgstr "&Eliminar"

#, c-format
msgid "&Left"
msgstr "&Izquierda"

#, c-format
msgid "&Middle"
msgstr ""

#, c-format
msgid "&Right"
msgstr "&Derecha"

#, c-format
msgid "&Both"
msgstr "&Ambos"

#, c-format
msgid "&All"
msgstr ""

#, c-format
msgid "Re&name"
msgstr "Re&nombrar"

#, c-format
msgid "&Hide Items"
msgstr "&Ocultar elementos"

#, c-format
msgid "&Open Left"
msgstr "Abrir archivo &Izquierdo"

#, c-format
msgid "with &External Editor"
msgstr "con un Editor &Externo"

#, c-format
msgid "&Parent Folder"
msgstr ""

#, c-format
msgid "Open Midd&le"
msgstr ""

#, c-format
msgid "O&pen Right"
msgstr "Abrir archivo &Derecho"

#, c-format
msgid "Cop&y Pathnames"
msgstr "Copiar nombres de &ruta"

#, c-format
msgid "Left (%1 of %2)"
msgstr "Lado izquierdo (%1 de %2)"

#, c-format
msgid "Middle (%1 of %2)"
msgstr ""

#, c-format
msgid "Right (%1 of %2)"
msgstr "Lado derecho (%1 de %2)"

#, c-format
msgid "Both (%1 of %2)"
msgstr "Ambos lados (%1 de %2)"

#, c-format
msgid "All (%1 of %2)"
msgstr ""

#, c-format
msgid "Copy &Filenames"
msgstr "Copiar nombres de &archivos"

#, c-format
msgid "Copy Items To Clip&board"
msgstr ""

#, c-format
msgid "&Zip"
msgstr "&Zip"

#, c-format
msgid "Both to... (%1 of %2)"
msgstr ""

#, c-format
msgid "All to... (%1 of %2)"
msgstr ""

#, c-format
msgid "Differences to... (%1 of %2)"
msgstr ""

#, c-format
msgid "&Refresh"
msgstr "Actualiza&r"

#, c-format
msgid "Left Shell menu"
msgstr "Menú Izquierda"

#, c-format
msgid "Middle Shell menu"
msgstr ""

#, c-format
msgid "Right Shell menu"
msgstr "Menú Derecha"

#, c-format
msgid "Copy"
msgstr ""

#, c-format
msgid "&Copy Full Path"
msgstr "&Copiar ruta completa"

#, c-format
msgid "Copy &Filename"
msgstr "Copiar &nombre de archivo"

#, c-format
msgid "Prediffer Settings"
msgstr "Config. precomparación"

#, c-format
msgid "&No prediffer"
msgstr "Si&n precomparación"

#, c-format
msgid "Auto prediffer"
msgstr "Auto precomparación"

#, c-format
msgid "G&oto Diff"
msgstr "Ir a &diferencia"

#, c-format
msgid "&No Moved Blocks"
msgstr "&No mostrar bloques movidos"

#, c-format
msgid "&All Moved Blocks"
msgstr "Most&ar todos los bloques movidos"

#, c-format
msgid "Moved Block for &Current Diff"
msgstr "Mostrar bloques movidos desde la dif. a&ctual"

#, c-format
msgid "W&hitespaces"
msgstr "Espacios en blanco"

#, c-format
msgid "Com&pare"
msgstr "Co&mparar"

#, c-format
msgid "I&gnore changes"
msgstr "I&gnorar cambios"

#, c-format
msgid "Ig&nore all"
msgstr "Ig&norar todos"

#, c-format
msgid "Case sensi&tive"
msgstr "Coincidir MA&Y./min."

#, c-format
msgid "Igno&re carriage return differences (Windows/Unix/Mac)"
msgstr "Igno&rar saltos de línea diferentes (Windows/Unix/Mac)"

#, c-format
msgid "&Include Subfolders"
msgstr "&Incluir subcarpetas"

#, c-format
msgid "&Compare method:"
msgstr ""

#, c-format
msgid "Full Contents"
msgstr "Todo el contenido"

#, c-format
msgid "Quick Contents"
msgstr "Contenido rápido"

#, c-format
msgid "Binary Contents"
msgstr ""

#, c-format
msgid "Modified Date"
msgstr "Fecha de modificación"

#, c-format
msgid "Modified Date and Size"
msgstr "Fecha de modificación y Tamaño"

#, c-format
msgid "Size"
msgstr "Tamaño"

#, c-format
msgid "&Load Project..."
msgstr ""

#, c-format
msgid "About WinMerge"
msgstr "Acerca de WinMerge"

#, c-format
msgid "Visit the WinMerge HomePage!"
msgstr "¡Visite la Web de WinMerge!"

#, c-format
msgid "OK"
msgstr "Aceptar"

#, c-format
msgid "Contributors"
msgstr "Colaboradores"

#, c-format
msgid "Select Files or Folders"
msgstr "Seleccione archivos o carpetas..."

#, c-format
msgid "&1st File or Folder"
msgstr ""

#, c-format
msgid "Re&ad-only"
msgstr "Só&lo lectura"

#, c-format
msgid "Swap 1st | 2nd"
msgstr ""

#, c-format
msgid "&Browse..."
msgstr "&Examinar..."

#, c-format
msgid "&2nd File or Folder"
msgstr ""

#, c-format
msgid "Rea&d-only"
msgstr ""

#, c-format
msgid "Swap 2nd | 3rd"
msgstr ""

#, c-format
msgid "B&rowse..."
msgstr "Examina&r"

#, c-format
msgid "&3rd File or Folder (Optional)"
msgstr ""

#, c-format
msgid "Read-o&nly"
msgstr ""

#, c-format
msgid "Swap 1st | 3rd"
msgstr ""

#, c-format
msgid "Browse..."
msgstr "Examinar..."

#, c-format
msgid " Folder: Filter"
msgstr ""

#, c-format
msgid "&Select..."
msgstr "&Seleccionar..."

#, c-format
msgid " File: Unpacker Plugin"
msgstr ""

#, c-format
msgid "Se&lect..."
msgstr ""

msgid "Co&mpare"
msgstr ""

#, c-format
msgid "Cancel"
msgstr "Cancelar"

#, c-format
msgid "Status:"
msgstr "Estado:"

#, c-format
msgid "Help"
msgstr "Ayuda"

#, c-format
msgid "General"
msgstr "General"

#, c-format
msgid "Automatically &scroll to first difference"
msgstr "Mover&se automáticamente a la primer diferencia"

#, c-format
msgid "Cl&ose windows with ESC"
msgstr "C&errar ventanas con ESC"

#, c-format
msgid "&Automatically verify paths in Open-dialog"
msgstr "Comprobar rutas &automáticamente en la ventana de apertura"

#, c-format
msgid "All&ow only one instance to run"
msgstr "Permitir s&olo una instancia en ejecución"

#, c-format
msgid "As&k when closing multiple windows"
msgstr "Preguntar al cerrar &múltiples ventanas"

#, c-format
msgid "&Preserve file time in file compare"
msgstr "Mantener la hora en el archivo com&parado"

#, c-format
msgid "Show \"Select Files or Folders\" Dialog on Startup"
msgstr "Mostrar \"Seleccione archivos o carpetas\" al Iniciar"

#, c-format
msgid "Close \"Select Files or Folders\" Dialog on clicking OK button"
msgstr ""

#, c-format
msgid "O&pen-dialog Auto-Completion:"
msgstr "A&uto-completar en diálogos de apertura:"

#, c-format
msgid "Language:"
msgstr ""

#, c-format
msgid "WinMerge allows hiding some common messageboxes. Press the Reset button to make all messageboxes visible again."
msgstr "WinMerge permite ocultar algunos mensajes comunes. Pulse Restablecer para hacer todos los mensajes visibles de nuevo."

#, c-format
msgid "Reset"
msgstr "Restablecer"

#, c-format
msgid "Find"
msgstr "Buscar"

#, c-format
msgid "Fi&nd what:"
msgstr "&Buscar:"

#, c-format
msgid "Match &whole word only"
msgstr "Sólo palabras &completas"

#, c-format
msgid "Match &case"
msgstr "Coincidir &MAYÚSCULAS/minúsculas"

#, c-format
msgid "Regular &expression"
msgstr "E&xpresión regular"

#, c-format
msgid "D&on't wrap end of file"
msgstr "N&o sobrepasar fin de archivo"

#, c-format
msgid "&Don't close this dialog box"
msgstr ""

#, c-format
msgid "Find &Prev"
msgstr ""

#, c-format
msgid "&Find Next"
msgstr "Buscar &sig."

#, c-format
msgid "&Ok"
msgstr "&Aceptar"

#, c-format
msgid "Replace"
msgstr "Reemplazar"

#, c-format
msgid "Re&place with:"
msgstr "Reem&plazar con:"

#, c-format
msgid "&Don't wrap end of file"
msgstr "&Detenerse al final del archivo"

#, c-format
msgid "Replace in"
msgstr "Reemplazar en"

#, c-format
msgid "&Selection"
msgstr "&Selección"

#, c-format
msgid "Wh&ole file"
msgstr "T&odo el archivo"

#, c-format
msgid "&Replace"
msgstr "&Reemplazar"

#, c-format
msgid "Replace &All"
msgstr "Reempl. Tod&o"

#, c-format
msgid "Markers"
msgstr ""

#, c-format
msgid "Enable &Markers"
msgstr ""

#, c-format
msgid "New"
msgstr "Nuevo"

<<<<<<< HEAD
#: Merge.rc:3938FFC5
=======
>>>>>>> 730d141b
#, c-format
msgid "&Background color:"
msgstr ""

#, c-format
msgid "&Apply"
msgstr "&Aplicar"

#, c-format
msgid "Linefilters"
msgstr "Filtros de línea"

#, c-format
msgid "Enable Line Filters"
msgstr "Permitir filtros de línea"

#, c-format
msgid "Regular Expressions (one per line):"
msgstr "Expresiones regulares (una por línea):"

#, c-format
msgid "Edit"
msgstr "Editar"

#, c-format
msgid "Remove"
msgstr "Eliminar"

#, c-format
msgid "Colors"
msgstr "Colores"

#, c-format
msgid "Background"
msgstr "Fondo"

#, c-format
msgid "Deleted"
msgstr "Eliminada"

#, c-format
msgid "Text"
msgstr "Texto"

#, c-format
msgid "Difference:"
msgstr "Diferencia:"

#, c-format
msgid "Selected Difference:"
msgstr "Diferencia seleccionada:"

#, c-format
msgid "Ignored Difference:"
msgstr "Diferencia ignorada:"

#, c-format
msgid "Moved:"
msgstr "Movida:"

#, c-format
msgid "Selected Moved:"
msgstr "Movida Seleccionada:"

#, c-format
msgid "Same As The Next (3 panes):"
msgstr ""

#, c-format
msgid "Same As The Next (Selected):"
msgstr ""

#, c-format
msgid "Word Difference:"
msgstr "Diferencia de palabra:"

#, c-format
msgid "Selected Word Diff:"
msgstr "Dif. de palabra sel.:"

#, c-format
msgid "Defaults"
msgstr "Predeterminada"

#, c-format
msgid "System"
msgstr "Sistema"

#, c-format
msgid "&Send deleted files to Recycle Bin"
msgstr "&Enviar archivos eliminados a la Papelera de reciclaje."

#, c-format
msgid "&External editor:"
msgstr "Editor &externo:"

#, c-format
msgid "&Filter folder:"
msgstr "&Filtrar carpetas:"

#, c-format
msgid "Temporary files folder"
msgstr "Carpeta de archivos temporarios"

#, c-format
msgid "S&ystem's temp folder"
msgstr "Carpeta temp del s&istema"

#, c-format
msgid "C&ustom folder:"
msgstr "Carpeta personal:"

#, c-format
msgid "Br&owse..."
msgstr "Examinar..."

#, c-format
msgid "Patch Generator"
msgstr "Generar corrección"

#, c-format
msgid "File&1:"
msgstr "Archivo &1:"

#, c-format
msgid "File&2:"
msgstr "Archivo &2:"

#, c-format
msgid "&Swap"
msgstr "&Intercambiar"

#, c-format
msgid "&Append to existing file"
msgstr "&Anexar a archivo existente"

#, c-format
msgid "&Result:"
msgstr "&Resultado:"

#, c-format
msgid "Bro&wse..."
msgstr "E&xaminar..."

#, c-format
msgid "&Format"
msgstr "&Formato"

#, c-format
msgid "St&yle:"
msgstr "Es&tilo:"

#, c-format
msgid "&Context:"
msgstr "&Contexto:"

#, c-format
msgid "Ignor&e blank lines"
msgstr "Ignorar lín&eas en blanco"

#, c-format
msgid "Inclu&de command line"
msgstr "Incluir línea de coman&do"

#, c-format
msgid "Open to e&xternal editor"
msgstr "Abrir en editor e&xterno"

#, c-format
msgid "Display Columns"
msgstr "Mostrar Columnas"

#, c-format
msgid "Move &Up"
msgstr "&Arriba"

#, c-format
msgid "Move &Down"
msgstr "A&bajo"

#, c-format
msgid "Select Unpacker"
msgstr "Seleccionar Desempaquetador"

#, c-format
msgid "File unpacker:"
msgstr "Desempaquet.:"

#, c-format
msgid "Display all unpackers, don't check the extension"
msgstr "Mostrar todos los desempaquetadores, no comprobar exts."

#, c-format
msgid "Extensions list:"
msgstr "Extensiones:"

#, c-format
msgid "Description:"
msgstr "Descripción:"

#, c-format
msgid "Stop"
msgstr "Detener"

#, c-format
msgid "Pause"
msgstr ""

#, c-format
msgid "Continue"
msgstr ""

#, c-format
msgid "Comparing items..."
msgstr "Comparando elementos..."

#, c-format
msgid "Items compared:"
msgstr "Elementos comparados:"

#, c-format
msgid "Items total:"
msgstr "Total:"

#, c-format
msgid "Go To"
msgstr "Ir a"

#, c-format
msgid "G&oto:"
msgstr "Ir a:"

#, c-format
msgid "File"
msgstr "Archivo"

#, c-format
msgid "Goto what"
msgstr "Objetivo"

#, c-format
msgid "Li&ne"
msgstr "Lí&nea"

#, c-format
msgid "&Difference"
msgstr "&Diferencia"

#, c-format
msgid "&Go To"
msgstr "Ir &a"

#, c-format
msgid "Compare"
msgstr "Comparar"

#, c-format
msgid "Whitespace"
msgstr "Espacios en blanco"

#, c-format
msgid "&Compare"
msgstr "&Comparar"

#, c-format
msgid "&Ignore change"
msgstr "&Ignorar cambios"

#, c-format
msgid "I&gnore all"
msgstr "I&gnorar todos"

#, c-format
msgid "Ignore blan&k lines"
msgstr "Ignorar diferencias de líneas &vacías"

#, c-format
msgid "Ignore &case"
msgstr "Ignorar MAYÚSCULAS/minús&culas"

#, c-format
msgid "Ignore codepage &differences"
msgstr ""

#, c-format
msgid "E&nable moved block detection"
msgstr "Habilitar detecció&n de bloques movidos"

#, c-format
msgid "&Match similar lines"
msgstr "Co&mbinar con líneas similares"

msgid "Diff &algorithm (Experimental):"
msgstr ""

msgid "Enable indent &heuristic"
msgstr ""

#, c-format
msgid "Comments"
msgstr "Comentarios"

#, c-format
msgid "Filter Comments"
msgstr "Filtrar comentarios"

#, c-format
msgid "Editor"
msgstr "Editor"

#, c-format
msgid "&Highlight syntax"
msgstr "Seleccionar sinta&xis"

#, c-format
msgid "&Automatic rescan"
msgstr "&Actualización automática"

#, c-format
msgid "&Preserve original EOL chars"
msgstr "&Preservar caracteres EOL originales"

#, c-format
msgid "Tabs"
msgstr "Tabulaciones"

#, c-format
msgid "&Tab size:"
msgstr "&Tamaño de tab.:"

#, c-format
msgid "&Insert Tabs"
msgstr "&Insertar tabulaciones"

#, c-format
msgid "Insert &Spaces"
msgstr "Insertar e&spacios"

#, c-format
msgid "Line Difference Coloring"
msgstr "Coloración de las diferencias de línea"

#, c-format
msgid "View line differences"
msgstr "Ver diferencias de línea"

#, c-format
msgid "&Character level"
msgstr "A nivel de &caracter"

#, c-format
msgid "&Word-level:"
msgstr "A nivel de &palabra:"

#, c-format
msgid "W&ord break characters:"
msgstr ""

#, c-format
msgid "Filefilters"
msgstr "Filtros de archivo"

#, c-format
msgid "Test"
msgstr "Probar"

#, c-format
msgid "Install..."
msgstr "Instalar..."

#, c-format
msgid "New..."
msgstr "Nuevo..."

#, c-format
msgid "Edit..."
msgstr "Editar..."

#, c-format
msgid "Delete..."
msgstr "Eliminar..."

#, c-format
msgid "Save modified files?"
msgstr "¿Guardar archivos modificados?"

#, c-format
msgid "Left side file"
msgstr "Archivo en lado Izquierdo"

#, c-format
msgid "&Save changes"
msgstr "&Guardar cambios"

#, c-format
msgid "&Discard changes"
msgstr "&Descartar cambios"

#, c-format
msgid "Middle side file"
msgstr ""

#, c-format
msgid "Sa&ve changes"
msgstr ""

#, c-format
msgid "Disca&rd changes"
msgstr ""

#, c-format
msgid "Right side file"
msgstr "Archivo en lado Derecho"

#, c-format
msgid "S&ave changes"
msgstr "Gu&ardar cambios"

#, c-format
msgid "Dis&card changes"
msgstr "Des&cartar cambios"

#, c-format
msgid "Disca&rd All"
msgstr ""

#, c-format
msgid "Codepage"
msgstr "Página de códigos"

#, c-format
msgid "Default Codepage"
msgstr "Página de código predeterminada"

#, c-format
msgid "Select the default codepage assumed when loading non-Unicode files:"
msgstr "Seleccione la página de códigos predeterminada a utilizar cuando se carguen archivos no Unicode:"

#, c-format
msgid ""
"Detect codepage info for these files: .html, .rc, .xml \n"
"need to restart session"
msgstr ""
"Detectar página de códigos para éstos archivos : .html, .rc, .xml \n"
"se necesita reiniciar"

#, c-format
msgid "Detect codepage for text files using mlang.dll\nneed to restart session"
msgstr ""

#, c-format
msgid "System codepage"
msgstr "Página de códigos del sistema"

#, c-format
msgid "According to WinMerge User Interface"
msgstr "La misma que la interfaz de usuario de WinMerge"

#, c-format
msgid "Custom codepage:"
msgstr "Página de códigos:"

#, c-format
msgid "Options"
msgstr "Configuración"

#, c-format
msgid " Categories"
msgstr " Categorías"

#, c-format
msgid "Import..."
msgstr "Importar..."

#, c-format
msgid "Export..."
msgstr "Exportar..."

#, c-format
msgid "Dialog"
msgstr "Diálogo"

#, c-format
msgid "Keywords:"
msgstr "Palabras clave:"

#, c-format
msgid "Function names:"
msgstr "Nombres de función:"

#, c-format
msgid "Comments:"
msgstr "Comentarios:"

#, c-format
msgid "Numbers:"
msgstr "Números:"

#, c-format
msgid "Operators:"
msgstr "Operadores:"

#, c-format
msgid "Strings:"
msgstr "Cadenas:"

#, c-format
msgid "Preprocessor:"
msgstr "Preprocesar:"

#, c-format
msgid "User 1:"
msgstr "Usuario 1:"

#, c-format
msgid "User 2:"
msgstr "Usuario 2:"

#, c-format
msgid "Bold"
msgstr "Negrita"

#, c-format
msgid "Marker colors"
msgstr ""

#, c-format
msgid "Search Marker:"
msgstr ""

#, c-format
msgid "User Defined Marker1:"
msgstr ""

#, c-format
msgid "User Defined Marker2:"
msgstr ""

#, c-format
msgid "User Defined Marker3:"
msgstr ""

#, c-format
msgid "Folder Compare Report"
msgstr "Informe de comparación de carpetas"

#, c-format
msgid "Report &File:"
msgstr "Archivo de In&forme:"

#, c-format
msgid "&Style:"
msgstr "E&stilo:"

#, c-format
msgid "&Include File Compare Report"
msgstr ""

<<<<<<< HEAD
#: Merge.rc:3938FFC6
=======
>>>>>>> 730d141b
#, c-format
msgid "&Copy to Clipboard"
msgstr "&Copiar al Portapapeles"

#, c-format
msgid "Shared or Private Filter"
msgstr "Filtro Compartido o Privado"

#, c-format
msgid "Which type of filter do you want to create?"
msgstr "¿Qué tipo de filtro quiere crear?"

#, c-format
msgid "Shared Filter (for all users on this machine)"
msgstr "Filtro compartido (para todos los usuarios de esta máquina)"

#, c-format
msgid "Private Filter (only for current user)"
msgstr "Filtro privado (solo para el usuario actual)"

#, c-format
msgid "Archive Support"
msgstr "Soporte de Archivos"

#, c-format
msgid "&Enable archive file support"
msgstr "Habilitar soport&e de archivos"

#, c-format
msgid "&Detect archive type from file signature"
msgstr "&Detectar tipo de archivo por su firma"

#, c-format
msgid "Compare Statistics"
msgstr "Estadísticas de comparación"

#, c-format
msgid "Folders:"
msgstr "Carpetas:"

#, c-format
msgid "Files:"
msgstr "Archivos:"

#, c-format
msgid "Different"
msgstr "Diferentes"

#, c-format
msgid "Text:"
msgstr "Texto:"

#, c-format
msgid "Binary:"
msgstr "Binario:"

#, c-format
msgid "Unique"
msgstr "Únicos"

#, c-format
msgid "Left:"
msgstr "Izquierda:"

#, c-format
msgid "Right:"
msgstr "Derecha:"

#, c-format
msgid "Identical"
msgstr "Iguales"

#, c-format
msgid "Total:"
msgstr "Total:"

#, c-format
msgid "Close"
msgstr "Cerrar"

#, c-format
msgid "Middle:"
msgstr ""

#, c-format
msgid "Missing Left:"
msgstr ""

#, c-format
msgid "Missing Middle:"
msgstr ""

#, c-format
msgid "Missing Right:"
msgstr ""

#, c-format
msgid "Affects"
msgstr "Afectar"

#, c-format
msgid "(Affects)"
msgstr "(Afectar)"

#, c-format
msgid "Select Codepage for"
msgstr "Seleccione página de códigos para"

#, c-format
msgid "&File Loading:"
msgstr "&Carga de archivos:"

#, c-format
msgid "File &Saving:"
msgstr "Guardado de archivo&s:"

#, c-format
msgid "&Use same codepage for both"
msgstr "&Usar la misma página de códigos para ambos"

#, c-format
msgid "&Cancel"
msgstr "&Cancelar"

#, c-format
msgid "Test Filter"
msgstr "Prueba de filtro"

#, c-format
msgid "Testing filter ..."
msgstr "Probando filtro ..."

#, c-format
msgid "&Enter text to test:"
msgstr "&Texto a probar:"

#, c-format
msgid "&Folder Name"
msgstr "&Nombre de carpeta"

#, c-format
msgid "Result:"
msgstr "Resultado:"

#, c-format
msgid "&Test"
msgstr "&Probar"

#, c-format
msgid "&Close"
msgstr "&Cerrar"

#, c-format
msgid "&Use customized text colors"
msgstr "&Usar colores personalizados para el texto"

#, c-format
msgid "Custom text colors"
msgstr "Colores elegidos para texto normal"

#, c-format
msgid "Whitespace:"
msgstr "Espacio:"

#, c-format
msgid "Regular text:"
msgstr "Texto normal:"

#, c-format
msgid "Selection:"
msgstr "Selección:"

#, c-format
msgid "Margin:"
msgstr ""

#, c-format
msgid "Backup Files"
msgstr "Archivos de seguridad"

#, c-format
msgid "Create backup files in:"
msgstr "Crear archivos de seguridad en:"

#, c-format
msgid "&Folder compare"
msgstr "Comparación de &carpetas"

#, c-format
msgid "Fil&e compare"
msgstr "Comparación de &archivos"

#, c-format
msgid "Create backup files into:"
msgstr "Crear archivos de seguridad en:"

#, c-format
msgid "&Original file's folder"
msgstr "Carpeta del archivo &original"

#, c-format
msgid "&Global backup folder:"
msgstr "Carpeta de copia de se&guridad:"

#, c-format
msgid "Backup filename:"
msgstr "Nombre de archivo:"

#, c-format
msgid "&Append .bak -extension"
msgstr "&Agregar extensión .bak"

#, c-format
msgid "A&ppend timestamp"
msgstr "Agregar &fecha"

#, c-format
msgid "Confirm Copy"
msgstr "Confirmar copia"

#, c-format
msgid "Are you sure you want to copy XXX items?"
msgstr "¿Está seguro que quiere copiar XXX elementos?"

#, c-format
msgid "From left"
msgstr "De la Izquierda"

#, c-format
msgid "To right"
msgstr "A la Derecha"

#, c-format
msgid "Yes"
msgstr "Sí"

#, c-format
msgid "No"
msgstr "No"

#, c-format
msgid "Plugins"
msgstr "Plugins"

#, c-format
msgid "&Enable plugins"
msgstr "&Habilitar plugins"

#, c-format
msgid "Shell Integration"
msgstr "Integración"

#, c-format
msgid "Explorer"
msgstr "Explorador"

#, c-format
msgid "E&nable advanced menu"
msgstr "Habilitar menú ava&nzado"

#, c-format
msgid "&Add to context menu"
msgstr "&Agregar al menú contextual"

#, c-format
msgid "&Register shell extension"
msgstr ""

#, c-format
msgid "&Unregister shell extension"
msgstr ""

msgid "Register shell extension for current user &only"
msgstr ""

msgid "Unregister shell extension for current user on&ly"
msgstr ""

msgctxt "Options dialog|Categories"
msgid "Folder"
msgstr "Carpeta"

#, c-format
msgid "S&top after first difference"
msgstr "De&tener después de la primer diferencia"

#, c-format
msgid "Ign&ore time differences less than 3 seconds"
msgstr "Ign&orar diferencias de tiempo menores de 3 segundos."

#, c-format
msgid "&Include unique subfolders contents"
msgstr ""

#, c-format
msgid "&Automatically expand all subfolders"
msgstr ""

#, c-format
msgid "Ignore &Reparse Points"
msgstr ""

#, c-format
msgid "&Quick compare limit (MB):"
msgstr ""

msgid "&Binary compare limit (MB):"
msgstr ""

#, c-format
msgid "&Number of compare threads (a negative value implies addition of the number of available CPU cores):"
msgstr ""

msgctxt "Options dialog|Categories"
msgid "Binary"
msgstr "Binario"

#, c-format
msgid "Binary File &Patterns:"
msgstr ""

#, c-format
msgid "Frhed settings"
msgstr ""

#, c-format
msgid "View &Settings..."
msgstr ""

#, c-format
msgid "&Binary Mode..."
msgstr ""

#, c-format
msgid "&Character Set..."
msgstr ""

msgid "Image"
msgstr ""

#, c-format
msgid "Image File &Patterns:"
msgstr ""

#, c-format
msgid "&Hex View"
msgstr ""

#, c-format
msgid "EXT"
msgstr "EXT"

#, c-format
msgid "CAP"
msgstr "MAY"

#, c-format
msgid "NUM"
msgstr "NUM"

#, c-format
msgid "SCRL"
msgstr "SCRL"

#, c-format
msgid "OVR"
msgstr "OVR"

#, c-format
msgid "REC"
msgstr "REC"

#, c-format
msgid "\nNew Documents (Ctrl+N)"
msgstr ""

#, c-format
msgid "\nOpen (Ctrl+O)"
msgstr ""

#, c-format
msgid "\nSave (Ctrl+S)"
msgstr ""

#, c-format
msgid "Unknown error attempting to open project file"
msgstr "Error desconocido al intentar abrir el proyecto"

#, c-format
msgid "Unknown error attempting to save project file"
msgstr "Error desconocido al intentar guardar el proyecto"

#, c-format
msgid "Project file successfully loaded."
msgstr "Archivo de proyecto cargado con éxito."

#, c-format
msgid "Project file successfully saved."
msgstr "Archivo de proyecto guardado con éxito."

#, c-format
msgid "\nUndo (Ctrl+Z)"
msgstr ""

#, c-format
msgid "\nRedo (Ctrl+Y)"
msgstr ""

#, c-format
msgid ""
"\n"
"FileCompare\n"
"\n"
"\n"
"\n"
"WinMerge.FileCompare\n"
"WinMerge File Compare"
msgstr ""
"\n"
"CompararArchivo\n"
"\n"
"\n"
"\n"
"WinMerge.CompararArchivo\n"
"WinMerge CompararArchivo"

#, c-format
msgid ""
"\n"
"FolderCompare\n"
"\n"
"\n"
"\n"
"WinMerge.FolderCompare\n"
"WinMerge Folder Compare"
msgstr ""
"\n"
"CompararCarpeta\n"
"\n"
"\n"
"\n"
"WinMerge.CompararCarpeta\n"
"Comparar Carpeta de WinMerge"

msgid "Developers:\nDean Grimm, Christian List, Kimmo Varis, Jochen Tucht, Tim Gerundt, Takashi Sawanaka, Gal Hammer, Alexander Skinner"
msgstr ""
"Desarrolladores:\n"
"Dean Grimm, Christian List, Kimmo Varis, Jochen Tucht, Tim Gerundt, Takashi Sawanaka, Gal Hammer, Alexander Skinner"

#, c-format
msgid "WinMerge comes with ABSOLUTELY NO WARRANTY. This is free software and you are welcome to redistribute it under certain circumstances; see the GNU General Public License in the Help menu for details."
msgstr "Winmerge no concede ABSOLUTAMENTE NINGUNA GARANTÍA. Es software libre, y puede ser redistribuido bajo ciertas reglas. Vea la Licencia Pública GNU en el menú Ayuda para más detalles."

#, c-format
msgid "&Abort"
msgstr "&Cancelar"

#, c-format
msgid "&Retry"
msgstr "&Reintentar"

#, c-format
msgid "&Ignore"
msgstr "&Ignorar"

#, c-format
msgid "Ignore &all"
msgstr "Ignor&ar todos"

#, c-format
msgid "&Yes"
msgstr "&Sí"

#, c-format
msgid "Yes to &all"
msgstr "Sí a to&do"

#, c-format
msgid "&No"
msgstr "&No"

#, c-format
msgid "No to a&ll"
msgstr "No a &todo"

#, c-format
msgid "&Continue"
msgstr "&Continuar"

#, c-format
msgid "&Skip"
msgstr "&Omitir"

#, c-format
msgid "Skip &all"
msgstr "O&mitir todos"

#, c-format
msgid "Don't display this &message again."
msgstr "No mostrar este &mensaje de nuevo."

#, c-format
msgid "Don't ask this &question again."
msgstr "No &preguntar de nuevo."

#, c-format
msgid "To make this messagebox visible again, press the Reset button on the General page of the Options dialog."
msgstr ""

#, c-format
msgid "Syntax"
msgstr ""

#, c-format
msgid "Differences"
msgstr "Diferencias"

#, c-format
msgid "To:"
msgstr "A:"

#, c-format
msgid "From left:"
msgstr "De la izquierda:"

#, c-format
msgid "To left:"
msgstr "A la izquierda:"

#, c-format
msgid "From right:"
msgstr "De la derecha:"

#, c-format
msgid "To right:"
msgstr "A la derecha:"

#, c-format
msgid "Version %1"
msgstr "Versión %1 - Español"

#, c-format
msgid "Unicode"
msgstr "Unicode"

#, c-format
msgid "X64"
msgstr "X64"

#, c-format
msgid "Options (%1)"
msgstr "Configuración (%1)"

#, c-format
msgid "All message boxes are now displayed again."
msgstr "Todas las cajas de mensaje se mostrarán de nuevo."

#, c-format
msgid ""
"Value in Tab size -field is not in range WinMerge accepts.\n"
"\n"
"Please use values 1 - %1."
msgstr ""
"Valor en Tamaño de Tab - el valor no está en el rango aceptado por WinMerge.\n"
"\n"
"Por favor, utilice valores 1 - %1."

#, c-format
msgid "Open"
msgstr "Abrir"

#, c-format
msgid "Programs|*.exe;*.bat;*.cmd|All Files (*.*)|*.*||"
msgstr "Programas|*.exe;*.bat;*.cmd|Todos los archivos (*.*)|*.*||"

#, c-format
msgid "All Files (*.*)|*.*||"
msgstr "Todos los archivos (*.*)|*.*||"

#, c-format
msgid "WinMerge Project Files (*.WinMerge)|*.WinMerge||"
msgstr "Archivos de Proyecto de WinMerge (*.WinMerge)|*.WinMerge||"

#, c-format
msgid "Options files (*.ini)|*.ini|All Files (*.*)|*.*||"
msgstr "Archivos de opciones (*.ini)|*.ini|Todos los archivos (*.*)|*.*||"

#, c-format
msgid "Text Files (*.csv;*.asc;*.rpt;*.txt)|*.csv;*.asc;*.rpt;*.txt|All Files (*.*)|*.*||"
msgstr "Archivos de texto (*.csv;*.asc;*.rpt;*.txt)|*.csv;*.asc;*.rpt;*.txt|Todos los archivos (*.*)|*.*||"

#, c-format
msgid "HTML Files (*.htm,*.html)|*.htm;*.html|All Files (*.*)|*.*||"
msgstr "Archivos HTML (*.htm,*.html)|*.htm;*.html|Todos los archivos (*.*)|*.*||"

#, c-format
msgid "XML Files (*.xml)|*.xml|All Files (*.*)|*.*||"
msgstr "Archivos XML (*.xml)|*.xml|Todos los archivos (*.*)|*.*||"

#, c-format
msgid "Name"
msgstr "Nombre"

#, c-format
msgid "Location"
msgstr "Ubicación"

#, c-format
msgid "Filters"
msgstr "Filtos"

#, c-format
msgid "[F] "
msgstr "[F] "

#, c-format
msgid "Description"
msgstr "Descripción"

#, c-format
msgid "Select filename for new filter"
msgstr "Seleccione nombre de archivo para el nuevo filtro"

#, c-format
msgid "File Filters (*.flt)|*.flt|All Files (*.*)|*.*||"
msgstr "Archivo de filtros (*.flt)|*.flt|Todos los archivos(*.*)|*.*||"

#, c-format
msgid ""
"Cannot find file filter template file!\n"
"\n"
"Please copy file %1 to WinMerge/Filters -folder:\n"
"%2."
msgstr ""
"¡No se encuentra la plantilla de filtro de archivos!\n"
"\n"
"Por favor copie el archivo %1 a la carpeta WinMerge/Filters:\n"
"%2."

#, c-format
msgid ""
"Cannot copy filter template file to filter folder:\n"
"%1\n"
"\n"
"Please make sure the folder exists and is writable."
msgstr ""
"No se pudo copiar el archivo con la plantilla de filtros de archivo a la carpeta:\n"
"%1\n"
"\n"
"Por favor, compruebe que la carpeta existe y que tiene permisos de escritura en ella."

#, c-format
msgid ""
"User's filter file folder is not defined!\n"
"\n"
"Please select filter folder in Options/System."
msgstr ""
"¡La carpeta de filtos de usuario no está definida!\n"
"\n"
"Por favor, seleccione la carpeta de filtros en Configuración/Sistema."

#, c-format
msgid ""
"Failed to delete the filter file:\n"
"%1\n"
"\n"
"Maybe the file is read-only?"
msgstr ""
"Error al eliminar el archivo de filtros:\n"
"%1\n"
"\n"
"¿Quiza el archivo es de solo lectura?"

#, c-format
msgid "Locate filter file to install"
msgstr "Seleccione el archivo de filtros a instalar."

#, c-format
msgid ""
"Installing filter file failed.\n"
"\n"
"Could not copy new filter file to filter folder."
msgstr ""
"La instalación del archivo de filtros ha fallado.\n"
"\n"
"No se pudo copiar el archivo de filtros a la carpeta de filtros."

#, c-format
msgid "Filter file already exists. Overwrite existing filter?"
msgstr "El archivo de filtros ya existe. ¿Desea sobreescribirlo?"

#, c-format
msgid "Regular expression"
msgstr "Expresión regular"

#, c-format
msgid ""
"Filters were updated. Do you want to refresh all open folder compares?\n"
"\n"
"If you do not want to refresh all compares now you can select No and refresh compares later."
msgstr ""
"Los Filtros fueron actualizados. ¿Quiere actualizar todas comparaciones de carpetas abiertas?\n"
"\n"
"Si no quiere actualizar todas las comparaciones puede elegir No y actualizar las comparaciones después."

#, c-format
msgid "Folder Comparison Results"
msgstr "Resultado de la comparación de carpetas"

#, c-format
msgid "File Comparison"
msgstr "Comparación de archivos"

#, c-format
msgid "Untitled left"
msgstr "Sin título izquierda"

#, c-format
msgid "Untitled middle"
msgstr ""

#, c-format
msgid "Untitled right"
msgstr "Sin título derecha"

#, c-format
msgid "Theirs File"
msgstr "Archivo externo"

#, c-format
msgid "Mine File"
msgstr "Archivo interno"

#, c-format
msgid "Ln: %s  Col: %d/%d  Ch: %d/%d  EOL: %s"
msgstr ""

#, c-format
msgid "Line: %s"
msgstr "Línea: %s"

#, c-format
msgid "Ln: %s  Col: %d/%d  Ch: %d/%d"
msgstr ""

#, c-format
msgid "Merge"
msgstr "Combinar"

#, c-format
msgid "Difference %1 of %2"
msgstr "Diferencia %1 de %2"

#, c-format
msgid "%1 Differences Found"
msgstr "%1 Diferencias encontradas"

#, c-format
msgid "1 Difference Found"
msgstr "1 Diferencia encontrada"

#. Abbreviation from "Read Only"
#, c-format
msgid "RO"
msgstr "SL"

#, c-format
msgid "Item %1 of %2"
msgstr "Archivo %1 de %2"

#, c-format
msgid "Items: %1"
msgstr "Elementos: %1"

#, c-format
msgid "Select two existing folders or files to compare"
msgstr "Seleccione dos carpetas o archivos existentes a comparar"

#, c-format
msgid "Folder Selection"
msgstr "Selección de carpeta"

#, c-format
msgid "Select two (or three) folders or two (or three) files to compare."
msgstr ""

#, c-format
msgid "Left (1st) path is invalid!"
msgstr ""

#, c-format
msgid "Middle (2nd) path is invalid!"
msgstr ""

#, c-format
msgid "Right (2nd) path is invalid!"
msgstr ""

#, c-format
msgid "Right (3rd) path is invalid!"
msgstr ""

#, c-format
msgid "Both paths are invalid!"
msgstr "¡Ninguna ruta es válida!"

#, c-format
msgid "Left (1st) and Middle (2nd) paths are invalid!"
msgstr ""

#, c-format
msgid "Left (1st) and Right (3rd) paths are invalid!"
msgstr ""

#, c-format
msgid "Middle (2nd) and Right (3rd) paths are invalid!"
msgstr ""

#, c-format
msgid "All paths are invalid!"
msgstr ""

#, c-format
msgid "Only enabled for File comparisons"
msgstr ""

#, c-format
msgid "Cannot compare file and folder!"
msgstr "¡Imposible comparar un archivo y una carpeta!"

#, c-format
msgid "File not found: %1"
msgstr "Archivo no encontrado: %1"

#, c-format
msgid "File not unpacked: %1"
msgstr "Archivo no desempaquetado: %1"

#, c-format
msgid ""
"Cannot open file\n"
"%1\n"
"\n"
"%2"
msgstr ""
"Imposible abrir archivo\n"
"%1\n"
"\n"
"%2"

#, c-format
msgid "Failed to parse conflict file."
msgstr "Falló al corregir archivo conflictivo."

#, c-format
msgid ""
"The file\n"
"%1\n"
"is not a conflict file."
msgstr ""
"El archivo\n"
"%1\n"
"no es conflictivo."

#, c-format
msgid "Save As"
msgstr "Guardar Como"

#, c-format
msgid "Save changes to %1?"
msgstr "¿Guardar los cambios a %1?"

#, c-format
msgid "%1 is marked read-only. Would you like to override the read-only file ? (No to save as new filename.)"
msgstr "%1 es de sólo lectura. Desea sobreescribirlo de modos modos ? (No salvarlo con un nuevo nombre.)"

#, c-format
msgid "Error backing up file"
msgstr "Error haciendo copia de seguridad del archivo"

#, c-format
msgid ""
"Unable to backup original file:\n"
"%1\n"
"\n"
"Continue anyway?"
msgstr ""
"No se pudo hacer copia de seguridad del archivo:\n"
"%1\n"
"\n"
"¿Continuar de todas formas?"

#, c-format
msgid ""
"Saving file failed.\n"
"%1\n"
"%2\n"
"Do you want to:\n"
"\t-use a different filename (Press Ok)\n"
"\t-abort the current operation (Press Cancel)?"
msgstr ""
"Error al guardar archivo.\n"
"%1\n"
"%2\n"
"Desea:\n"
"\t-usar un nombre diferente (Aceptar)\n"
"\t-cancelar la operación (Cancelar)"

#, c-format
msgid ""
"Plugin '%2' cannot pack your changes to the left file back into '%1'.\n"
"\n"
"The original file will not be changed.\n"
"\n"
"Do you want to save the unpacked version to another file?"
msgstr ""
"El Plugin '%2' no pudo empaquetar sus cambios al archivo de la izquierda en '%1'.\n"
"\n"
"El archivo original no será cambiado.\n"
"\n"
"¿Desea guardar la versión sin empaquetar en otro archivo?"

#, c-format
msgid ""
"Plugin '%2' cannot pack your changes to the right file back into '%1'.\n"
"\n"
"The original file will not be changed.\n"
"\n"
"Do you want to save the unpacked version to another file?"
msgstr ""
"El Plugin '%2' no pudo empaquetar sus cambios al archivo de la derecha en '%1'.\n"
"\n"
"El archivo original no será cambiado.\n"
"\n"
"¿Desea guardar la versión sin empaquetar en otro archivo?"

#, c-format
msgid ""
"Another application has updated file\n"
"%1\n"
"since WinMerge loaded it.\n"
"\n"
"Overwrite changed file?"
msgstr ""
"Otra aplicación ha actualizado el archivo\n"
"%1\n"
"desde que WinMerge lo cargó.\n"
"\n"
"¿Desea sobreescribir el archivo cambiado?"

#, c-format
msgid ""
"%1\n"
"is marked read-only. Would you like to override the read-only item?"
msgstr ""
"%1\n"
"es de sólo lectura. ¿Desea sobreescribirlo de todos modos?"

#, c-format
msgid ""
"Another application has updated file\n"
"%1\n"
"since WinMerge scanned it last time.\n"
"\n"
"Do you want to reload the file?"
msgstr ""
"Otra aplicación ha actualizado el archivo\n"
"%1\n"
"desde que WinMerge lo escaneó por última vez.\n"
"\n"
"¿Desea recargar el archivo?"

#, c-format
msgid "Save Left File As"
msgstr "Guardar lado izquierdo como"

#, c-format
msgid "Save Middle File As"
msgstr ""

#, c-format
msgid "Save Right File As"
msgstr "Guardar lado derecho como"

#, c-format
msgid ""
"The file\n"
"%1\n"
"has disappeared. Please save a copy of the file to continue."
msgstr ""
"El archivo\n"
"%1\n"
"ha desaparecido. Por favor, guarde una copia del archivo para continuar."

#, c-format
msgid ""
"Cannot merge differences when documents are not in synch.\n"
"\n"
"Refresh documents before continuing."
msgstr ""
"No se pueden combinar las diferencias cuando los documentos no están sincronizados.\n"
"\n"
"Actualize los documentos antes de continuar."

msgid "Break at whitespace"
msgstr "Detener en espacio en blanco"

msgid "Break at whitespace or punctuation"
msgstr "Detener en espacio en blanco o puntuación"

#, c-format
msgid "Right to Left (%1)"
msgstr "Lado derecho a lado izquierdo (%1)"

#, c-format
msgid "Right to Middle (%1)"
msgstr ""

#, c-format
msgid "Middle to Left (%1)"
msgstr ""

#, c-format
msgid "Middle to Right (%1)"
msgstr ""

#, c-format
msgid "Left to Right (%1)"
msgstr "Lado izquierdo a lado derecho (%1)"

#, c-format
msgid "Left to Middle (%1)"
msgstr ""

#, c-format
msgid "Left to... (%1)"
msgstr "Lado izquierdo a... (%1)"

#, c-format
msgid "Middle to... (%1)"
msgstr ""

#, c-format
msgid "Right to... (%1)"
msgstr "Lado derecho a... (%1)"

#, c-format
msgid "Both to... (%1)"
msgstr ""

#, c-format
msgid "All to... (%1)"
msgstr ""

#, c-format
msgid "Differences to... (%1)"
msgstr ""

#, c-format
msgid "Left (%1)"
msgstr "Lado izquierdo (%1)"

#, c-format
msgid "Middle (%1)"
msgstr ""

#, c-format
msgid "Right (%1)"
msgstr "Lado derecho (%1)"

#, c-format
msgid "Both (%1)"
msgstr "Ambos lados (%1)"

#, c-format
msgid "All (%1)"
msgstr ""

#, c-format
msgid "Left side - select destination folder:"
msgstr "Izquierda - Seleccione carpeta destino:"

#, c-format
msgid "Middle side - select destination folder:"
msgstr ""

#, c-format
msgid "Right side - select destination folder:"
msgstr "Derecha - Seleccione carpeta destino:"

#, c-format
msgid "(%1 Files Affected)"
msgstr "(%1 Archivos Afectados)"

#, c-format
msgid "(%1 of %2 Files Affected)"
msgstr "(%1 de %2 Archivos Afectados)"

#, c-format
msgid ""
"Are you sure you want to delete\n"
"\n"
"%1 ?"
msgstr ""
"¿Está seguro de que desea eliminar\n"
"\n"
"%1 ?"

#, c-format
msgid "Are you sure you want to copy:"
msgstr "Está seguro de copiar:"

#, c-format
msgid "Are you sure you want to copy %d items:"
msgstr "Está seguro de copiar %d elementos:"

#, c-format
msgid ""
"Operation aborted!\n"
"\n"
"Folder contents at disks has changed, path\n"
"%1\n"
"was not found.\n"
"\n"
"Please refresh the compare."
msgstr ""
"¡Operación cancelada!\n"
"\n"
"La carpeta en el disco ha cambiado, la ruta\n"
"%1\n"
"no se ha encontrado.\n"
"\n"
"Por favor actualice la comparación."

#, c-format
msgid "Are you sure you want to move:"
msgstr "Está seguro de mover:"

#, c-format
msgid "Are you sure you want to move %d items:"
msgstr "Está seguro de mover %d elementos:"

#, c-format
msgid "Confirm Move"
msgstr "Confirmar Movimiento"

#, c-format
msgid "You are about to close the window that is comparing folders. Are you sure you want to close the window?"
msgstr ""

#, c-format
msgid "Failed to execute external editor: %1"
msgstr "Error al ejecutar editor externo: %1"

#, c-format
msgid "Unknown archive format"
msgstr "Formato de archivo desconocido"

#, c-format
msgid "Filename"
msgstr "Nombre"

msgctxt "DirView|ColumnHeader"
msgid "Folder"
msgstr "Carpeta"

#, c-format
msgid "Comparison result"
msgstr "Resultado"

#, c-format
msgid "Left Date"
msgstr "Fecha izq."

#, c-format
msgid "Right Date"
msgstr "Fecha dcha."

#, c-format
msgid "Middle Date"
msgstr ""

#, c-format
msgid "Extension"
msgstr "Extensión"

#, c-format
msgid "Left Size"
msgstr "Tamaño izq."

#, c-format
msgid "Right Size"
msgstr "Tamaño dcha."

#, c-format
msgid "Middle Size"
msgstr ""

#, c-format
msgid "Right Size (Short)"
msgstr "Tamaño dcha. (Corto)"

#, c-format
msgid "Left Size (Short)"
msgstr "Tamaño izq. (Corto)"

#, c-format
msgid "Middle Size (Short)"
msgstr ""

#, c-format
msgid "Left Creation Time"
msgstr "Fecha de creacion izq."

#, c-format
msgid "Right Creation Time"
msgstr "Fecha de creacion dcha."

#, c-format
msgid "Middle Creation Time"
msgstr ""

#, c-format
msgid "Newer File"
msgstr "Archivo más reciente"

#, c-format
msgid "Left File Version"
msgstr "Versión archivo izq."

#, c-format
msgid "Right File Version"
msgstr "Versión archivo dcha."

#, c-format
msgid "Middle File Version"
msgstr ""

#, c-format
msgid "Short Result"
msgstr "Resultados abreviados"

#, c-format
msgid "Left Attributes"
msgstr "Atributos izq."

#, c-format
msgid "Right Attributes"
msgstr "Atributos dcha."

#, c-format
msgid "Middle Attributes"
msgstr ""

#, c-format
msgid "Left EOL"
msgstr "EOL izq."

#, c-format
msgid "Middle EOL"
msgstr ""

#, c-format
msgid "Right EOL"
msgstr "EOL dcha."

#, c-format
msgid "Left Encoding"
msgstr "Codificación izq."

#, c-format
msgid "Right Encoding"
msgstr "Codificación dcha."

#, c-format
msgid "Middle Encoding"
msgstr ""

#, c-format
msgid "Ignored Diff."
msgstr "Difs. ignoradas"

msgctxt "DirView|ColumnHeader"
msgid "Binary"
msgstr "Binario"

#, c-format
msgid "Unable to compare files"
msgstr "No se pueden comparar los archivos"

#, c-format
msgid "Item aborted"
msgstr "Elemento cancelado"

#, c-format
msgid "File skipped"
msgstr "Archivo omitido"

#, c-format
msgid "Folder skipped"
msgstr "Carpeta omitida"

#, c-format
msgid "Left only: %1"
msgstr "Sólo Izquierda: %1"

#, c-format
msgid "Middle only: %1"
msgstr ""

#, c-format
msgid "Right only: %1"
msgstr "Sólo Derecha: %1"

#, c-format
msgid "Does not exist in %1"
msgstr ""

#, c-format
msgid "Binary files are identical"
msgstr "Los archivos binarios son iguales"

#, c-format
msgid "Binary files are different"
msgstr "Los archivos binarios son diferentes"

#, c-format
msgid "Files are different"
msgstr "Los archivos son diferentes"

#, c-format
msgid "Folders are different"
msgstr "Las carpetas son diferentes"

#, c-format
msgid "Left Only"
msgstr "Sólo Izquierda"

#, c-format
msgid "Right Only"
msgstr "Sólo Derecha"

#, c-format
msgid "Middle Only"
msgstr ""

#, c-format
msgid "No item in left"
msgstr ""

#, c-format
msgid "No item in right"
msgstr ""

#, c-format
msgid "No item in middle"
msgstr ""

#, c-format
msgid "Error"
msgstr "Error"

#, c-format
msgid "Text files are identical"
msgstr "Los archivos son iguales"

#, c-format
msgid "(Middle and right are identical)"
msgstr ""

#, c-format
msgid "(Left and right are identical)"
msgstr ""

#, c-format
msgid "(Left and middle are identical)"
msgstr ""

#, c-format
msgid "Text files are different"
msgstr "Los archivos son diferentes"

#, c-format
msgid "Elapsed time: %ld ms"
msgstr "Tiempo transcurrido: %ld ms"

#, c-format
msgid "1 item selected"
msgstr "1 elemento seleccionado"

#, c-format
msgid "%1 items selected"
msgstr "%1 elementos seleccionados"

#, c-format
msgid "Filename or folder name."
msgstr "Nombre de archivo o carpeta."

#, c-format
msgid "Subfolder name when subfolders are included."
msgstr "Nombre de subcarpeta cuando se incluyen las subcarpetas."

#, c-format
msgid "Comparison result, long form."
msgstr "Resultados de la comparacion, formato largo."

#, c-format
msgid "Left side modification date."
msgstr "Fecha de modificación del archivo del lado izquierdo."

#, c-format
msgid "Right side modification date."
msgstr "Fecha de modificación del archivo del lado derecho."

#, c-format
msgid "Middle side modification date."
msgstr ""

#, c-format
msgid "File's extension."
msgstr "Extensión del archivo."

#, c-format
msgid "Left file size in bytes."
msgstr "Tamaño del archivo del lado izquierdo en bytes."

#, c-format
msgid "Right file size in bytes."
msgstr "Tamaño del archivo del lado derecho en bytes."

#, c-format
msgid "Middle file size in bytes."
msgstr ""

#, c-format
msgid "Left file size abbreviated."
msgstr "Tamaño del archivo del lado izquierdo abreviado."

#, c-format
msgid "Right file size abbreviated."
msgstr "Tamaño del archivo del lado derecho abreviado."

#, c-format
msgid "Middle file size abbreviated."
msgstr ""

#, c-format
msgid "Left side creation time."
msgstr "Fecha de creación del archivo del lado izquierdo."

#, c-format
msgid "Right side creation time."
msgstr "Fecha de creación del archivo del lado derecho."

#, c-format
msgid "Middle side creation time."
msgstr ""

#, c-format
msgid "Tells which side has newer modification date."
msgstr "Indica que lado tiene la fecha de modificación más reciente."

#, c-format
msgid "Left side file version, only for some filetypes."
msgstr "Versión del archivo del lado izquierdo, sólo para algunos tipos de archivo."

#, c-format
msgid "Right side file version, only for some filetypes."
msgstr "Versión del archivo del lado derecho, sólo para algunos tipos de archivo."

#, c-format
msgid "Middle side file version, only for some filetypes."
msgstr ""

#, c-format
msgid "Short comparison result."
msgstr "Resultados de la comparación abreviados."

#, c-format
msgid "Left side attributes."
msgstr "Attributos del archivo del lado izquierdo."

#, c-format
msgid "Right side attributes."
msgstr "Attributos del archivo del lado derecho."

#, c-format
msgid "Middle side attributes."
msgstr ""

#, c-format
msgid "Left side file EOL type"
msgstr "Tipo de EOL del archivo del lado izquierdo."

#, c-format
msgid "Right side file EOL type"
msgstr "Tipo de EOL del archivo del lado derecho."

#, c-format
msgid "Middle side file EOL type"
msgstr ""

#, c-format
msgid "Left side encoding."
msgstr "Codificación del lado izquierdo."

#, c-format
msgid "Right side encoding."
msgstr "Codificación del lado derecho."

#, c-format
msgid "Middle side encoding."
msgstr ""

#, c-format
msgid "Number of ignored differences in file. These differences are ignored by WinMerge and cannot be merged."
msgstr "Número de diferencias ignoradas en el archivo. Estas diferencias son ignoradas por WinMerge y no se pueden combinar."

#, c-format
msgid "Number of differences in file. This number does not include ignored differences."
msgstr "Número de diferencias en el archivo. Este número no incluye las diferencias ignoradas."

#, c-format
msgid "Shows an asterisk (*) if the file is binary."
msgstr "Muestra un asterisco (*) si el archivo es binario."

#, c-format
msgid "Compare %1 with %2"
msgstr "Comparar %1 con %2"

#, c-format
msgid "Comma-separated list"
msgstr "Lista separada por comas"

#, c-format
msgid "Tab-separated list"
msgstr "Lista separada por tabuladores"

#, c-format
msgid "Simple HTML"
msgstr "HTML Simple"

#, c-format
msgid "Simple XML"
msgstr "XML Simple "

#, c-format
msgid "The report file already exists. Do you want to overwrite existing file?"
msgstr "El archivo de informe ya existe. ¿Desea sobreescribir el archivo?"

#, c-format
msgid ""
"Error creating the report:\n"
"%1"
msgstr ""
"Error al crear el informe:\n"
"%1"

#, c-format
msgid "The report has been created successfully."
msgstr "El informe se ha creado correctamente."

#, c-format
msgid "The same file is opened in both panels."
msgstr "El mismo archivo está abierto en ambos paneles."

#, c-format
msgid "The selected files are identical."
msgstr "Los archivos seleccionados son iguales"

#, c-format
msgid "An error occurred while comparing the files."
msgstr "Ocurrió un error cuando se estaban comparando los archivos"

#, c-format
msgid "Temporary files could not be created. Check your temporary path settings."
msgstr "Los archivos temporales no se pudieron crear. Compruebe su ruta para archivos temporales."

#, c-format
msgid ""
"These files use different carriage return types.\n"
"\n"
"Do you want to treat all carriage return types as equivalent for this comparison?\n"
"\n"
"Note: If you always want to treat all carriage return types as equivalent, set the option 'Ignore carriage return differences..' in the Compare tab of the options dialog (available under Edit/Options)."
msgstr ""
"Estos archivos utilizan tipos diferentes de salto de línea.\n"
"\n"
"¿Desea tratar todos los tipos de salto de línea como equivalentes para esta comparación?\n"
"\n"
"Nota: si desea tratar siempre todos los tipos de saltos de línea como equivalentes, seleccione la opción 'Ignorar saltos de línea diferentes..' en la pestaña Comparar del dialogo Configuración (disponible en Editar/Configuración)."

#, c-format
msgid "The selected folder is invalid."
msgstr "La carpeta seleccionada no es válida."

#, c-format
msgid "Cannot open a binary file to editor."
msgstr "No se puede abrir un archivo binario en el editor."

#, c-format
msgid ""
"The folder exists only in other side and cannot be opened.\n"
"\n"
"Do you want to create a matching folder:\n"
"%1\n"
"to the other side and open these folders?"
msgstr ""
"La carpeta solamente existe en el otro lado y no puede abrirse.\n"
"\n"
"¿Quiere crear una carpeta combinando:\n"
"%1\n"
"al otro lado y abrir éstas carpetas?"

#, c-format
msgid "Do you want to move to the next file?"
msgstr ""

#, c-format
msgid "Do you want to move to the previous file?"
msgstr ""

#, c-format
msgid "Do you want to move to the next page?"
msgstr ""

#, c-format
msgid "Do you want to move to the previous page?"
msgstr ""

#, c-format
msgid ""
"Different codepages found in left (cp%d) and right (cp%d) files. \n"
"Displaying each file in its codepage will give a better display but merging/copying will be dangerous.\n"
"Would you like to treat both files as being in the default Windows codepage (recommended)?"
msgstr ""
"Las páginas de códigos son diferentes en el archivo de la izquierda (cp%d) y el de la derecha (cp%d). \n"
"Mostrar cada archivo en su página de códigos dará una mejor visualización, pero combinar/copiar sería peligroso.\n"
"¿Le gustaría tratar ambos archivos con la página de códigos predeterminada de windows (recomendado)?"

#, c-format
msgid "Information lost due to encoding errors: both files"
msgstr "Información perdida debido a errores de codificación: ambos archivos"

#, c-format
msgid "Information lost due to encoding errors: first file"
msgstr ""

#, c-format
msgid "Information lost due to encoding errors: second file"
msgstr ""

#, c-format
msgid "Information lost due to encoding errors: third file"
msgstr ""

#, c-format
msgid "No difference"
msgstr "No hay diferencia"

#, c-format
msgid "Line difference"
msgstr "Diferencia de línea"

#, c-format
msgid "Replaced %1 string(s)."
msgstr "Reemplazada(s) %1 cadena(s)."

#, c-format
msgid "Cannot find string \"%s\""
msgstr "Imposible encontrar la cadena \"%s\""

#, c-format
msgid "You are now entering Merge Mode. If you want to turn off Merge Mode, press F9 key"
msgstr ""

#, c-format
msgid "The number of automatically merged changes: %1\nThe number of unresolved conflicts: %2"
msgstr ""

#, c-format
msgid "The change of codepage has been merged"
msgstr ""

#, c-format
msgid "The changes of codepage are conflicting"
msgstr ""

#, c-format
msgid "The change of EOL has been merged"
msgstr ""

#, c-format
msgid "The changes of EOL are conflicting"
msgstr ""

#, c-format
msgid "Location Pane"
msgstr "Panel de ubicación"

#, c-format
msgid "Diff Pane"
msgstr "Panel de diferencias"

#, c-format
msgid "Patch file successfully written."
msgstr "Archivo de corrección escrito correctamente."

#, c-format
msgid "1. item is not found or is directory!"
msgstr "1. ¡elemento no encontrado o es una carpeta!"

#, c-format
msgid "2. item is not found or is directory!"
msgstr "2. ¡elemento no encontrado o es una carpeta!"

#, c-format
msgid "The patch file already exists. Do you want to overwrite it?"
msgstr "El archivo de corrección ya existe. ¿Desea sobreescribirlo?"

#, c-format
msgid "[%1 files selected]"
msgstr "[%1 archivo(s) selecionado(s)]"

#, c-format
msgid "Normal"
msgstr "Normal"

#, c-format
msgid "Context"
msgstr "Contexto"

#, c-format
msgid "Unified"
msgstr "Unificado"

#, c-format
msgid "Could not write to file %1."
msgstr "No se pudo escibir en el archivo %1."

#, c-format
msgid "The specified output path is not an absolute path: %1"
msgstr "La ruta de salida especificada no es absoluta: %1"

#, c-format
msgid "Specify an output file"
msgstr "Especifique un archivo de salida"

#, c-format
msgid "Cannot create a patch file from binary files."
msgstr "No se puede crear un archivo de corrección a partir de un archivo binario."

#, c-format
msgid "Cannot create a patch file from directories."
msgstr "No se puede crear un archivo de corrección a partir de una carpeta."

#, c-format
msgid ""
"Please save all files first.\n"
"\n"
"Creating a patch requires that there are no unsaved changes in files."
msgstr ""
"Por favor, guarde todos los archivos antes.\n"
"\n"
"Crear una corrección requiere que no haya cambios pendientes de ser guardados."

#, c-format
msgid "Folder does not exist."
msgstr "La carpeta no existe."

#, c-format
msgid ""
"Archive support is not enabled.\n"
"All needed components (7-zip and/or Merge7z*.dll) for archive support cannot be found.\n"
"See manual for more info about archive support and how to enable it."
msgstr ""
"El soporte de archivos no está habilitado.\n"
"Los componentes necesarios(7-zip y/o Merge7z*.dll) para el archivo no están disponibles.\n"
"Vea el manual para más información acerca del soporte de archivos y cómo habilitarlo."

#, c-format
msgid "Select file for export"
msgstr "Seleccione archivo a exportar"

#, c-format
msgid "Select file for import"
msgstr "Seleccione archivo a importar"

#, c-format
msgid "Options imported from the file."
msgstr "Configuración importada del archivo."

#, c-format
msgid "Options exported to the file."
msgstr "Configuración exportada al archivo."

#, c-format
msgid "Failed to import options from the file."
msgstr "Fallo al importar la configuración del archivo."

#, c-format
msgid "Failed to write options to the file."
msgstr "Fallo al exportar la configuración al archivo."

#, c-format
msgid ""
"You are about to close several compare windows.\n"
"\n"
"Do you want to continue?"
msgstr ""
"Está a punto de cerrar varias ventanas de comparación.\n"
"\n"
"¿Desea continuar?"

#, c-format
msgid "Mixed"
msgstr "Mezclado"

msgctxt "EOL Type"
msgid "Binary"
msgstr "Binario"

#, c-format
msgid "None"
msgstr "Ninguno"

#, c-format
msgid "Type"
msgstr "Tipo"

#, c-format
msgid "Unpacker"
msgstr "Descompactador"

#, c-format
msgid "Prediffer"
msgstr "Precomparación"

#, c-format
msgid "Editor script"
msgstr "Editor de script"

#, c-format
msgid "\nDifference in the Current Line"
msgstr ""

#, c-format
msgid "\nOptions"
msgstr ""

#, c-format
msgid "\nRefresh (F5)"
msgstr ""

#, c-format
msgid "\nPrevious Difference (Alt+Up)"
msgstr ""

#, c-format
msgid "\nNext Difference (Alt+Down)"
msgstr ""

#, c-format
msgid "\nPrevious Conflict (Alt+Shift+Up)"
msgstr ""

#, c-format
msgid "\nNext Conflict (Alt+Shift+Down)"
msgstr ""

#, c-format
msgid "\nFirst Difference (Alt+Home)"
msgstr ""

#, c-format
msgid "\nCurrent Difference (Alt+Enter)"
msgstr ""

#, c-format
msgid "\nLast Difference (Alt+End)"
msgstr ""

#, c-format
msgid "\nCopy Right (Alt+Right)"
msgstr ""

#, c-format
msgid "\nCopy Left (Alt+Left)"
msgstr ""

#, c-format
msgid "\nCopy Right and Advance (Ctrl+Alt+Right)"
msgstr ""

#, c-format
msgid "\nCopy Left and Advance (Ctrl+Alt+Left)"
msgstr ""

#, c-format
msgid "\nAll Right"
msgstr ""

#, c-format
msgid "\nAll Left"
msgstr ""

#, c-format
msgid "\nAuto Merge (Ctrl+Alt+M)"
msgstr ""

#, c-format
msgid "The adapted unpacker is applied to both files (one file only needs the extension)"
msgstr "El desempaquetador elegido se aplica a ambos archivos (sólo un archivo necesita tener la extensión)"

#, c-format
msgid "No prediffer (normal)"
msgstr "Sin precomparación (normal)"

#, c-format
msgid "Suggested plugins"
msgstr "Plugins sugeridos"

#, c-format
msgid "Other plugins"
msgstr "Otros plugins"

#, c-format
msgid "Private Build: %1"
msgstr "Compilación Privada: %1"

#, c-format
msgid "Your software is up to date"
msgstr ""

#, c-format
msgid "A new version of WinMerge is available.\n%1 is now available (you have %2). Would you like to download it now?"
msgstr ""

#, c-format
msgid "Failed to download latest version information"
msgstr ""

#, c-format
msgid "Plugin Settings"
msgstr "Configuración de plugin"

#, c-format
msgid "WSH not found - .sct scripts disabled"
msgstr "WSH no encontrado - scripts .sct deshabilitados"

#, c-format
msgid "<None>"
msgstr "<Ninguno>"

#, c-format
msgid "<Automatic>"
msgstr "<Automático>"

#, c-format
msgid "G&oto Line %1"
msgstr "Ir a &línea %1"

#, c-format
msgid "Disabled"
msgstr "Deshabilitado"

#, c-format
msgid "From file system"
msgstr "Del sistema de archivos"

#, c-format
msgid "From MRU list"
msgstr "De la lista MRU"

#, c-format
msgid "No Highlighting"
msgstr "No Seleccionado"

#, c-format
msgid "Batch"
msgstr "Batch"

msgid "Lua"
msgstr ""

#, c-format
msgid "Portable Object"
msgstr "Portable Object"

#, c-format
msgid "Resources"
msgstr "Resources"

#, c-format
msgid "Shell"
msgstr "Shell"

#, c-format
msgid "VHDL"
msgstr ""

#, c-format
msgid "Close &Left Tabs"
msgstr ""

#, c-format
msgid "Close R&ight Tabs"
msgstr ""

#, c-format
msgid "Close &Other Tabs"
msgstr ""

#, c-format
msgid "Enable &Auto Max Width"
msgstr ""

#, c-format
msgid "frhed is not installed"
msgstr ""

#, c-format
msgid "%1 does not exist. Do you want to create it?"
msgstr ""

#, c-format
msgid "Failed to create folder."
msgstr ""

#, c-format
msgid "You can specify the following parameters to the path:\n$file: Path name of the current file\n$linenum: Line number of the current cursor position"
msgstr ""
<|MERGE_RESOLUTION|>--- conflicted
+++ resolved
@@ -347,14 +347,9 @@
 msgid "&Translations"
 msgstr ""
 
-<<<<<<< HEAD
-#: Merge.rc:3938FFC2
 msgid "&Check For Updates"
 msgstr ""
 
-#: Merge.rc:1C6125F4
-=======
->>>>>>> 730d141b
 #, c-format
 msgid "C&onfiguration"
 msgstr "C&onfiguración"
@@ -363,10 +358,6 @@
 msgid "&GNU General Public License"
 msgstr "Licencia Pública General &GNU"
 
-<<<<<<< HEAD
-#: Merge.rc:3938FFC3
-=======
->>>>>>> 730d141b
 #, c-format
 msgid "&About WinMerge..."
 msgstr "&Acerca de WinMerge..."
@@ -662,10 +653,6 @@
 msgid "&Toggle Bookmark\tCtrl+F2"
 msgstr "Al&ternar marcador\tCtrl+F2"
 
-<<<<<<< HEAD
-#: Merge.rc:3938FFC4
-=======
->>>>>>> 730d141b
 #, c-format
 msgid "&Next Bookmark\tF2"
 msgstr "Marcador siguie&nte\tF2"
@@ -1381,10 +1368,6 @@
 msgid "New"
 msgstr "Nuevo"
 
-<<<<<<< HEAD
-#: Merge.rc:3938FFC5
-=======
->>>>>>> 730d141b
 #, c-format
 msgid "&Background color:"
 msgstr ""
@@ -1943,10 +1926,6 @@
 msgid "&Include File Compare Report"
 msgstr ""
 
-<<<<<<< HEAD
-#: Merge.rc:3938FFC6
-=======
->>>>>>> 730d141b
 #, c-format
 msgid "&Copy to Clipboard"
 msgstr "&Copiar al Portapapeles"
