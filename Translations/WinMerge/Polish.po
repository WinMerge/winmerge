# This file is part from WinMerge <https://winmerge.org/>
# Released under the "GNU General Public License"
#
# Translators:
# * Pawel Wawrzysko <traduc at kki.pl>
# * Skiff <skiffatsf at users.sourceforge.net>
# * Michał Trzebiatowski <hippie_1968@hotmail.com>
# * Mirosław Żylewicz
# * Michał Lipok
#
msgid ""
msgstr ""
"Project-Id-Version: WinMerge\n"
"Report-Msgid-Bugs-To: https://bugs.winmerge.org/\n"
"POT-Creation-Date: 2020-11-13 12:00+0000\n"
"PO-Revision-Date: \n"
"Last-Translator: Mirosław Żylewicz\n"
"Language-Team: Polish\n"
"MIME-Version: 1.0\n"
"Content-Type: text/plain; charset=UTF-8\n"
"Content-Transfer-Encoding: 8bit\n"
"X-Poedit-Language: Polish\n"
"X-Poedit-SourceCharset: UTF-8\n"
"X-Poedit-Basepath: ../../Src/\n"

#. LANGUAGE, SUBLANGUAGE
msgid "LANG_ENGLISH, SUBLANG_ENGLISH_US"
msgstr "LANG_POLISH, SUBLANG_DEFAULT"

msgid "C&opy to Right"
msgstr "Kopiuj do prawej"

msgid "Cop&y to Left"
msgstr "Kopiuj do lewej"

msgid "Copy &from Left"
msgstr "Kopiuj z lewej"

msgid "Copy fro&m Right"
msgstr "Kopiuj z prawej"

msgid "Copy Selected Line(s) to Right"
msgstr "Kopiuj zaznaczone wiersze do prawej"

msgid "Copy Selected Line(s) to Left"
msgstr "Kopiuj zaznaczone wiersze do lewej"

msgid "Copy Selected Line(s) from Left"
msgstr "Kopiuj zaznaczone wiersze z lewej"

msgid "Copy Selected Line(s) from Right"
msgstr "Kopiuj zaznaczone wiersze z prawej"

msgid "Select Line &Difference\tF4"
msgstr "Zaznacz różniące się wiersze\tF4"

msgid "Add this change to Substitution &Filters"
msgstr "Dodaj tę zmianę do filtrów zamiany"

msgid "&Undo"
msgstr "Cofnij"

msgid "&Redo"
msgstr "Powtórz"

msgid "Cu&t"
msgstr "Wytnij"

msgid "&Copy"
msgstr "Kopiuj"

msgid "&Paste"
msgstr "Wklej"

msgid "&Scripts"
msgstr "&Skrypty"

msgid "< Empty >"
msgstr "< Pusty >"

msgid "&Go to...\tCtrl+G"
msgstr "Idź do...\tCtrl+G"

msgid "Go to Moved Line Between Left and Middle\tCtrl+Shift+G"
msgstr "Idź do przeniesionego wiersza między lewą a środkiem\tCtrl+Shift+G"

msgid "Go to Moved Line Between Middle and Right\tCtrl+Alt+G"
msgstr "Idź do przeniesionego wiersza między środkiem a prawą\tCtrl+Alt+G"

msgid "Op&en"
msgstr "Otwórz"

msgid "With &Registered Application"
msgstr "W zarejestrowanej aplikacji"

msgid "With &External Editor\tCtrl+Alt+E"
msgstr "W zewnętrznym edytorze\tCtrl+Alt+E"

msgid "&With..."
msgstr "Z..."

msgid "Open &Parent Folder..."
msgstr "Otwórz nadrzędny katalog..."

msgid "S&hell Menu"
msgstr "Menu powłoki"

msgid "View &Differences"
msgstr "Wyświetl różnice"

msgid "Diff &Block Size"
msgstr "Rozmiar bloku różnic"

msgid "&Ignore Color Difference (Color Distance Threshold)"
msgstr "Ignoruj różnicę koloru (próg odległości koloru)"

msgid "Ins&ertion/Deletion Detection"
msgstr "Wykrywanie wstawiania/usuwania"

msgid "&None"
msgstr "Brak"

msgid "&Vertical"
msgstr "Pionowo"

msgid "&Horizontal"
msgstr "Poziomo"

msgid "&Previous Page"
msgstr "Poprzednia strona"

msgid "&Next Page"
msgstr "Następna strona"

msgid "&Active Pane"
msgstr "Aktywny panel"

msgid "Rotate &Right 90deg"
msgstr "Obróć w prawo o 90 stopni"

msgid "Rotate &Left 90deg"
msgstr "Obróć w lewo o 90 stopni"

msgid "Flip V&ertically"
msgstr "Odbij w pionie"

msgid "Flip H&orizontally"
msgstr "Odbij w poziomie"

msgid "&Zoom"
msgstr "Powiększenie"

#, c-format
msgid "25%"
msgstr "25%"

msgid "Zoom &In\tCtrl++"
msgstr "Powiększ\tCtrl++"

msgid "Zoom &Out\tCtrl+-"
msgstr "Zmniejsz\tCtrl+-"

#. Zoom to normal
msgid "&Normal\tCtrl+*"
msgstr "Normalne\tCtrl+*"

msgid "&Overlay"
msgstr "Nakładka"

msgid "&Alpha Blend"
msgstr "Przenikanie alfa"

msgid "Alpha &Blend Animation"
msgstr "Animacja przenikania alfa"

msgid "Dragging &Mode"
msgstr "Tryb przeciągania"

msgid "&Move"
msgstr "Przesuń"

msgid "&Adjust Offset"
msgstr "Dostosuj przesunięcie"

msgid "&Vertical Wipe"
msgstr "Wymazywanie pionowe"

msgid "&Horizontal Wipe"
msgstr "Wymazywanie poziome"

msgid "Rectangle &Select"
msgstr "Zaznacz prostokąt"

msgid "&Set Background Color"
msgstr "Ustaw kolor tła"

msgid "&Vector Image Scaling"
msgstr "Skalowanie obrazu wektorowego"

msgid "Compare Extracted &Text From Image"
msgstr "Porównaj wyodrębniony tekst z obrazu"

msgid "&File"
msgstr "Plik"

msgid "&New"
msgstr "Nowy"

msgid "&Text"
msgstr "Tekst"

msgid "T&able"
msgstr "T&abela"

msgid "&Binary"
msgstr "&Binarny"

msgid "&Image"
msgstr "Obraz"

msgid "New (&3 panes)"
msgstr "Nowy (3 panele)"

msgid "&Open...\tCtrl+O"
msgstr "Otwórz...\tCtrl+O"

msgid "Open Conflic&t File..."
msgstr "Otwórz plik konfliktu..."

msgid "Open Pro&ject...\tCtrl+J"
msgstr "Otwórz projekt...\tCtrl+J"

msgid "Sa&ve Project..."
msgstr "Zapisz projekt..."

msgid "Recent Projects"
msgstr "Ostatnie projekty"

msgid "Recent F&iles Or Folders"
msgstr "Ostatnie pliki lub foldery"

msgid "E&xit\tCtrl+Q"
msgstr "Zakończ\tCtrl+Q"

msgid "&Edit"
msgstr "Edycja"

msgid "&Options..."
msgstr "Opcje..."

msgid "&View"
msgstr "Widok"

msgid "&Toolbar"
msgstr "Pasek narzędzi"

msgid "&Small"
msgstr "Mały"

msgid "&Big"
msgstr "Duży"

msgid "&Huge"
msgstr "Ogromny"

msgid "&Status Bar"
msgstr "Pasek stanu"

msgid "Ta&b Bar"
msgstr "Pasek kart"

msgid "&Tools"
msgstr "Narzędzia"

msgid "&Filters..."
msgstr "Filtry..."

msgid "&Generate Patch..."
msgstr "Generuj łatkę..."

msgid "&Plugins"
msgstr "Wtyczki"

msgid "P&lugin Settings..."
msgstr "Ustawienia wtyczki..."

msgid "Ma&nual Prediffer"
msgstr "Ręczne porównywanie"

msgid "A&utomatic Prediffer"
msgstr "Automatyczne porównywanie"

msgid "&Manual Unpacking"
msgstr "Ręczne rozpakowywanie"

msgid "&Automatic Unpacking"
msgstr "Automatyczne rozpakowywanie"

msgid "&Reload plugins"
msgstr "Przeładuj wtyczki"

msgid "&Window"
msgstr "Okno"

msgid "Cl&ose\tCtrl+W"
msgstr "Zamknij\tCtrl+W"

msgid "Clo&se All"
msgstr "Zamknij wszystkie"

msgid "Change &Pane\tF6"
msgstr "Przełącz panel\tF6"

msgid "Tile &Horizontally"
msgstr "Poziomo"

msgid "Tile &Vertically"
msgstr "Pionowo"

msgid "&Cascade"
msgstr "Kaskadowo"

msgid "&Help"
msgstr "Pomoc"

msgid "&WinMerge Help\tF1"
msgstr "Pomoc WinMerge\tF1"

msgid "R&elease Notes"
msgstr "Informacje o wydaniu"

msgid "&Translations"
msgstr "Tłumaczenia"

msgid "&Check For Updates"
msgstr ""

msgid "C&onfiguration"
msgstr "Konfiguracja"

msgid "&GNU General Public License"
msgstr "GNU Powszechna Licencja Publiczna"

msgid "&About WinMerge..."
msgstr "O WinMerge..."

msgid "&Read-only"
msgstr "Tylko do odczytu"

msgid "L&eft Read-only"
msgstr "Lewy tylko do odczytu"

msgid "M&iddle Read-only"
msgstr "Środkowy tylko do odczytu"

msgid "Ri&ght Read-only"
msgstr "Prawy tylko do odczytu"

msgid "&File Encoding..."
msgstr "Kodowanie pliku..."

msgid "Select &All\tCtrl+A"
msgstr "Zaznacz wszystkie\tCtrl+A"

msgid "Show &Identical Items"
msgstr "Pokaż identyczne elementy"

msgid "Show &Different Items"
msgstr "Pokaż różniące się elementy"

msgid "Show L&eft Unique Items"
msgstr "Pokaż unikatowe elementy po lewej"

msgid "Show Midd&le Unique Items"
msgstr "Pokaż unikatowe elementy na środku"

msgid "Show Ri&ght Unique Items"
msgstr "Pokaż unikatowe elementy po prawej"

msgid "Show S&kipped Items"
msgstr "Pokaż pominięte elementy"

msgid "S&how Binary Files"
msgstr "Pokaż pliki binarne"

msgid "&3-way Compare"
msgstr "Porównanie trójstronne"

msgid "Show &Left Only Different Items"
msgstr "Po lewej pokaż tylko różniące się elementy"

msgid "Show &Middle Only Different Items"
msgstr "Na środku pokaż tylko różniące się elementy"

msgid "Show &Right Only Different Items"
msgstr "Po prawej pokaż tylko różniące się elementy"

msgid "Show L&eft Only Missing Items"
msgstr "Po lewej pokaż tylko brakujące elementy"

msgid "Show Mi&ddle Only Missing Items"
msgstr "Na środku pokaż tylko brakujące elementy"

msgid "Show Rig&ht Only Missing Items"
msgstr "Po prawej pokaż tylko brakujące elementy"

msgid "Show Hidd&en Items"
msgstr "Pokaż ukryte elementy"

msgid "Tree &Mode"
msgstr "Tryb drzewa"

msgid "E&xpand All Subfolders"
msgstr "Rozwiń wszystkie podfoldery"

msgid "&Collapse All Subfolders"
msgstr "Zwiń wszystkie podfoldery"

msgid "Select &Font..."
msgstr "Wybierz czcionkę..."

msgid "Use Default Font"
msgstr "Użyj domyślnej czcionki"

msgid "Sw&ap Panes"
msgstr "Zamień panele"

msgid "Swap &1st | 2nd"
msgstr "Zamień &1 | 2"

msgid "Swap &2nd | 3rd"
msgstr "Zamień &2 | 3"

msgid "Swap 1st | &3rd"
msgstr "Zamień 1 | &3"

msgid "Com&pare Statistics..."
msgstr "Statystyki porównania..."

msgid "Refresh\tF5"
msgstr "Odśwież\tF5"

msgid "&Refresh Selected\tCtrl+F5"
msgstr "Odśwież zaznaczone\tCtrl+F5"

msgid "&Merge"
msgstr "Scal"

msgid "Co&mpare\tEnter"
msgstr "Porównaj\tEnter"

msgid "&Next Difference\tAlt+Down"
msgstr "Następna różnica\tAlt+Down"

msgid "&Previous Difference\tAlt+Up"
msgstr "Poprzednia różnica\tAlt+Up"

msgid "&First Difference\tAlt+Home"
msgstr "Pierwsza różnica\tAlt+Home"

msgid "&Current Difference\tAlt+Enter"
msgstr "Bieżąca różnica\tAlt+Enter"

msgid "&Last Difference\tAlt+End"
msgstr "Ostatnia różnica\tAlt+End"

msgid "Copy to &Right\tAlt+Right"
msgstr "Kopiuj do prawej\tAlt+Right"

msgid "Copy to L&eft\tAlt+Left"
msgstr "Kopiuj do lewej\tAlt+Left"

msgid "&Delete\tDel"
msgstr "Usuń\tDel"

msgid "&Customize Columns..."
msgstr "Dostosuj kolumny..."

msgid "Generate &Report..."
msgstr "Utwórz raport..."

msgid "&Edit with Unpacker..."
msgstr "Edytuj za pomocą programu rozpakowującego..."

msgid "&Save\tCtrl+S"
msgstr "Zapisz\tCtrl+S"

msgid "Sav&e"
msgstr "Zapisz"

msgid "Save &Left"
msgstr "Zapisz lewą"

msgid "Save &Middle"
msgstr "Zapisz środkową"

msgid "Save &Right"
msgstr "Zapisz prawą"

msgid "Save &As"
msgstr "Zapisz jako"

msgid "Save &Left As..."
msgstr "Zapisz lewą jako..."

msgid "Save &Middle As..."
msgstr "Zapisz środkową jako..."

msgid "Save &Right As..."
msgstr "Zapisz prawą jako..."

msgid "&Print...\tCtrl+P"
msgstr "Drukuj...\tCtrl+P"

msgid "Page Set&up..."
msgstr "Ustawienia strony..."

msgid "Print Previe&w..."
msgstr "Podgląd wydruku..."

msgid "&Convert Line Endings to"
msgstr "Konwertuj końce linii do"

msgid "Mer&ge Mode\tF9"
msgstr "Tryb scalania\tF9"

msgid "Re&load\tCtrl+F5"
msgstr "Odśwież\tCtrl+F5"

msgid "Reco&mpare As"
msgstr "Ponownie porównaj jako"

msgid "&Undo\tCtrl+Z"
msgstr "Cofnij\tCtrl+Z"

msgid "&Redo\tCtrl+Y"
msgstr "Powtó&rz\tCtrl+Y"

msgid "Cu&t\tCtrl+X"
msgstr "Wy&tnij\tCtrl+X"

msgid "&Copy\tCtrl+C"
msgstr "Kopiuj\tCtrl+C"

msgid "&Paste\tCtrl+V"
msgstr "Wklej\tCtrl+V"

msgid "F&ind...\tCtrl+F"
msgstr "Znajdź...\tCtrl+F"

msgid "Repla&ce...\tCtrl+H"
msgstr "Zastąp...\tCtrl+H"

msgid "&Marker...\tCtrl+Shift+M"
msgstr "&Marker...\tCtrl+Shift+M"

msgid "Advanced"
msgstr "Zaawansowane"

msgid "&Copy With Line Numbers\tCtrl+Shift+C"
msgstr "Kopiuj z numerami wierszy\tCtrl+Shift+C"

msgid "&Bookmarks"
msgstr "Zakładki"

msgid "&Toggle Bookmark\tCtrl+F2"
msgstr "Przełącz zakładkę\tCtrl+F2"

msgid "&Next Bookmark\tF2"
msgstr "&Następna zakładka\tF2"

msgid "&Previous bookmark\tShift+F2"
msgstr "&Poprzednia zakładka\tShift+F2"

msgid "&Clear All Bookmarks"
msgstr "Wy&czyść wszystkie zakładki"

msgid "Syntax Highlight"
msgstr "Podświetlenie składni"

msgid "&Diff Context"
msgstr "Różnice"

msgid "&All Lines"
msgstr "Wszystkie wiersze"

msgid "&0 Lines"
msgstr "&0 wierszy"

msgid "&1 Line"
msgstr "&1 wiersz"

msgid "&3 Lines"
msgstr "&3 wiersze"

msgid "&5 Lines"
msgstr "&5 wierszy"

msgid "&7 Lines"
msgstr "&7 wierszy"

msgid "&9 Lines"
msgstr "&9 wierszy"

msgid "&Toggle All and 0-9 Lines\tCtrl+D"
msgstr "Przełącz wszystkie i 0-9 wierszy\tCtrl+D"

msgid "&Invert (Hide Different Lines)"
msgstr "&Odwróć (ukryj różniące się wiersze)"

msgid "&Lock Panes"
msgstr "Zab&lokuj panele"

msgid "&View Whitespace"
msgstr "Wyświetl białe znaki"

msgid "View E&OL"
msgstr "Wyświetl znaki końca linii"

msgid "Vie&w Line Differences"
msgstr "Wyświetl różniące się wiersze"

msgid "View Line &Numbers"
msgstr "Wyświetl &numery wierszy"

msgid "View &Margins"
msgstr "Wyświetl &marginesy"

msgid "W&rap Lines"
msgstr "Zawijaj wiersze"

msgid "Split V&ertically"
msgstr "Podziel pionowo"

msgid "Diff &Pane"
msgstr "&Panel różnic"

msgid "Lo&cation Pane"
msgstr "Panel lokaliza&cji"

msgid "Ne&xt Conflict\tAlt+Shift+Down"
msgstr "Następny konflikt\tAlt+Shift+Down"

msgid "Pre&vious Conflict\tAlt+Shift+Up"
msgstr "Poprzedni konflikt\tAlt+Shift+Up"

msgid "A&dvanced"
msgstr "Zaawansowane"

msgid "Next Difference Between Left and Middle\tAlt+1"
msgstr "Następna różnica między lewą a środkiem\tAlt+1"

msgid "Previous Difference Between Left And Middle\tAlt+Shift+1"
msgstr "Poprzednia różnica między lewą a środkiem\tAlt+Shift+1"

msgid "Next Difference Between Left and Right\tAlt+2"
msgstr "Następna różnica między lewą a prawą\tAlt+2"

msgid "Previous Difference Between Left And Right\tAlt+Shift+2"
msgstr "Poprzednia różnica między lewą a prawą\tAlt+Shift+2"

msgid "Next Difference Between Middle and Right\tAlt+3"
msgstr "Następna różnica między środkiem a prawą\tAlt+3"

msgid "Previous Difference Between Middle And Right\tAlt+Shift+3"
msgstr "Poprzednia różnica między środkiem a prawą\tAlt+Shift+3"

msgid "Next Left Only Difference\tAlt+7"
msgstr "Następna różnica tylko w lewej\tAlt+7"

msgid "Previous Left Only Difference\tAlt+Shift+7"
msgstr "Poprzednia różnica tylko w lewej\tAlt+Shift+7"

msgid "Next Middle Only Difference\tAlt+8"
msgstr "Następna różnica tylko w środkowej\tAlt+8"

msgid "Previous Middle Only Difference\tAlt+Shift+8"
msgstr "Poprzednia różnica tylko w środkowej\tAlt+Shift+8"

msgid "Next Right Only Difference\tAlt+9"
msgstr "Następna różnica tylko w prawej\tAlt+9"

msgid "Previous Right Only Difference\tAlt+Shift+9"
msgstr "Poprzednia różnica tylko w prawej\tAlt+Shift+9"

msgid "Copy from Left\tAlt+Shift+Right"
msgstr "Kopiuj z lewej\tAlt+Shift+Right"

msgid "Copy from Right\tAlt+Shift+Left"
msgstr "Kopiuj z prawej\tAlt+Shift+Left"

msgid "C&opy to Right and Advance\tCtrl+Alt+Right"
msgstr "Kopiuj do prawej i przejdź dalej\tCtrl+Alt+Right"

msgid "Copy &to Left and Advance\tCtrl+Alt+Left"
msgstr "Kopiuj do lewej i przejdź dalej\tCtrl+Alt+Left"

msgid "Copy &All to Right"
msgstr "Kopiuj wszystko do pr&awej"

msgid "Cop&y All to Left"
msgstr "Kopiuj wsz&ystko do lewej"

msgid "A&uto Merge\tCtrl+Alt+M"
msgstr "A&utomatyczne łączenie\tCtrl+Alt+M"

msgid "Add &Synchronization Point\tAlt+S"
msgstr "Dodaj punkt &synchronizacji\tAlt+S"

msgid "Clear Sync&hronization Points"
msgstr "Wyczyść punkty sync&hronizacji"

msgid "Unpac&ker"
msgstr "Rozpakowuj"

msgid "&Prediffer"
msgstr "Porównywanie"

msgid "Apply Pre&differ..."
msgstr "Zastosuj porównane..."

msgid "&Transform with editor script..."
msgstr "Przekształć za pomocą edytora skryptu..."

msgid "Sp&lit"
msgstr "Podzie&lone"

msgid "Comp&are"
msgstr "Porówn&aj"

msgid "Compare in new &window"
msgstr "Porównaj w nowym oknie"

msgid "Compare Non-hor&izontally..."
msgstr "Porównaj nie poz&iomo..."

msgid "Compare Non-hor&izontally"
msgstr "Porównaj nie poz&iomo"

msgid "First &left item with second left item"
msgstr "Pierwszy &lewy element z drugim lewym elementem"

msgid "First &right item with second right item"
msgstr "Pierwszy p&rawy element z drugim prawym elementem"

msgid "&First left item with second right item"
msgstr "Pierwszy lewy element z drugim prawym elementem"

msgid "&Second left item with first right item"
msgstr "Drugi lewy element z pierw&szym prawym elementem"

msgid "Co&mpare As"
msgstr "Porównaj jako"

#, c-format
msgid "Left to Middle (%1 of %2)"
msgstr "Lewy do środkowego (%1 z %2)"

#, c-format
msgid "Left to Right (%1 of %2)"
msgstr "Lewy do prawego (%1 z %2)"

#, c-format
msgid "Left to... (%1 of %2)"
msgstr "Lewy do... (%1 z %2)"

#, c-format
msgid "Middle to Left (%1 of %2)"
msgstr "Środkowy do lewego (%1 z %2)"

#, c-format
msgid "Middle to Right (%1 of %2)"
msgstr "Środkowy do prawego (%1 z %2)"

#, c-format
msgid "Middle to... (%1 of %2)"
msgstr "Środkowy do... (%1 z %2)"

#, c-format
msgid "Right to Middle (%1 of %2)"
msgstr "Prawy do środkowego (%1 z %2)"

#, c-format
msgid "Right to Left (%1 of %2)"
msgstr "Prawy do lewego (%1 z %2)"

#, c-format
msgid "Right to... (%1 of %2)"
msgstr "Prawy do... (%1 z %2)"

msgid "&Delete"
msgstr "Usuń"

msgid "&Left"
msgstr "&Lewy"

msgid "&Middle"
msgstr "Środkowy"

msgid "&Right"
msgstr "P&rawy"

msgid "&Both"
msgstr "O&ba"

msgid "&All"
msgstr "Wszystkie"

msgid "Re&name"
msgstr "Zmień &nazwę"

msgid "&Hide Items"
msgstr "Ukryj elementy"

msgid "&Open Left"
msgstr "&Otwórz lewą"

msgid "With &External Editor"
msgstr "W zewnętrznym &edytorze"

msgid "Open Midd&le"
msgstr "Otwórz środkową"

msgid "O&pen Right"
msgstr "Otwórz &prawą"

msgid "Cop&y Pathnames"
msgstr "Kopiuj nazwy ścieżek"

#, c-format
msgid "Left (%1 of %2)"
msgstr "Lewa (%1 z %2)"

#, c-format
msgid "Middle (%1 of %2)"
msgstr "Środkowa (%1 z %2)"

#, c-format
msgid "Right (%1 of %2)"
msgstr "Prawa (%1 z %2)"

#, c-format
msgid "Both (%1 of %2)"
msgstr "Obie (%1 z %2)"

#, c-format
msgid "All (%1 of %2)"
msgstr "Wszystkie (%1 z %2)"

msgid "Copy &Filenames"
msgstr "Kopiuj nazwy plików"

msgid "Copy Items To Clip&board"
msgstr "Kopiuj elementy do schowka"

msgid "&Zip"
msgstr "Spakuj"

#, c-format
msgid "Both to... (%1 of %2)"
msgstr "Oba do... (%1 z %2)"

#, c-format
msgid "All to... (%1 of %2)"
msgstr "Wszystkie do... (%1 z %2)"

#, c-format
msgid "Differences to... (%1 of %2)"
msgstr "Różnice do... (%1 z %2)"

msgid "Left Shell menu"
msgstr "Menu powłoki po lewej"

msgid "Middle Shell menu"
msgstr "Menu powłoki na środku"

msgid "Right Shell menu"
msgstr "Menu powłoki po prawej"

msgid "Copy"
msgstr "Kopiuj"

msgid "&Copy Full Path"
msgstr "Kopiuj pełną ś&cieżkę"

msgid "Copy &Filename"
msgstr "Kopiuj nazwę pliku"

msgid "Unpacker Settings"
msgstr "Ustawienia programu rozpakowującego"

msgid "<None>"
msgstr "<Brak>"

msgid "<Automatic>"
msgstr "<Automatycznie>"

msgid "&Select..."
msgstr "Wybierz..."

msgid "Prediffer Settings"
msgstr "Ustawienia porównywania"

msgid "G&o to Diff"
msgstr "Idź d&o różnicy"

msgid "&No Moved Blocks"
msgstr "Bez prze&niesionych bloków"

msgid "&All Moved Blocks"
msgstr "Wszystkie przeniesione bloki"

msgid "W&hitespaces"
msgstr "Białe znaki"

msgid "Com&pare"
msgstr "&Porównaj"

msgid "I&gnore changes"
msgstr "I&gnoruj zmiany"

msgid "Ig&nore all"
msgstr "Ig&noruj wszystkie"

msgid "Ignore blan&k lines"
msgstr "Ignoruj puste wiersze"

msgid "Ignore &case"
msgstr "Ignoruj wielkości liter"

msgid "Igno&re carriage return differences (Windows/Unix/Mac)"
msgstr "Igno&ruj znaki końca linii (Windows/Unix/Mac)"

msgid "Ignore codepage &differences"
msgstr "Ignoruj różnice strony ko&dowej"

msgid "Ignore num&bers"
msgstr "Ignoruj liczby"

msgid "Ignore c&omment differences"
msgstr "Ignoruj różnice w komentarzach"

msgid "&Include Subfolders"
msgstr "Uwzględn&ij podfoldery"

msgid "&Compare method:"
msgstr "Metoda porównania:"

msgid "Full Contents"
msgstr "Pełna zawartość"

msgid "Quick Contents"
msgstr "Szybka zawartość"

msgid "Binary Contents"
msgstr "Binarna zawartość"

msgid "Modified Date"
msgstr "Data modyfikacji"

msgid "Modified Date and Size"
msgstr "Data modyfikacji i rozmiar"

msgid "Size"
msgstr "Rozmiar"

msgid "&Load Project..."
msgstr "Wczytaj projekt..."

msgid "About WinMerge"
msgstr "O programie WinMerge"

msgid "Visit the WinMerge Homepage!"
msgstr "Odwiedź stronę WinMerge!"

msgid "OK"
msgstr "OK"

msgid "Contributors"
msgstr "Współtwórcy"

msgid "Select Files or Folders"
msgstr "Wybierz pliki lub foldery"

msgid "&1st File or Folder"
msgstr "Pierwszy plik lub folder"

msgid "Re&ad-only"
msgstr "Tylko do odczytu"

msgid "Swap 1st | 2nd"
msgstr "Zamień 1 | 2"

msgid "&Browse..."
msgstr "Przeglądaj..."

msgid "&2nd File or Folder"
msgstr "Drugi plik lub folder"

msgid "Rea&d-only"
msgstr "Tylko &do odczytu"

msgid "Swap 2nd | 3rd"
msgstr "Zamień 2 | 3"

msgid "B&rowse..."
msgstr "P&rzeglądaj..."

msgid "&3rd File or Folder (Optional)"
msgstr "Trzeci plik lub folder (opcjonalnie)"

msgid "Read-o&nly"
msgstr "Tylko do odczytu"

msgid "Swap 1st | 3rd"
msgstr "Zamień 1 | 3"

msgid "Browse..."
msgstr "Przeglądaj..."

msgid " Folder: Filter"
msgstr " Folder: filtr"

msgid " File: Unpacker Plugin"
msgstr " Plik: wtyczka rozpakowująca"

msgid "Se&lect..."
msgstr "Wybierz..."

msgid "Co&mpare"
msgstr "Porównaj"

msgid "Cancel"
msgstr "Anuluj"

msgid "Status:"
msgstr "Stan:"

msgid "Help"
msgstr "Pomoc"

msgid "General"
msgstr "Ogólne"

msgid "Automatically &scroll to first difference"
msgstr "Przewiń automatycznie do pierw&szej różnicy"

msgid "Automatically s&croll to first inline difference"
msgstr "Przewiń automatycznie do pierwszej różnicy w wierszu"

msgid "Cl&ose windows with 'Esc':"
msgstr "Zamknij &okna klawiszem 'Esc':"

msgid "&Automatically verify paths in Open-dialog"
msgstr "Zweryfikuj automatycznie ścieżki w oknie otwierania plików"

msgid "Single instance mode:"
msgstr "Tryb pojedynczej instancji:"

msgid "As&k when closing multiple windows"
msgstr "Zapytaj przed zamykaniem wielu o&kien"

msgid "&Preserve file time in file compare"
msgstr "Zachowaj czas &pliku w porównanym pliku"

msgid "Show \"Select Files or Folders\" Dialog on Startup"
msgstr "Po uruchomieniu pokaż okno \"wybierz pliki lub foldery\""

msgid "Close \"Select Files or Folders\" Dialog on clicking OK button"
msgstr "Zamknij okno \"wybierz pliki lub foldery\" przyciskiem OK"

msgid "Op&en-dialog Auto-Completion:"
msgstr "Otwórz okno automatycznego uzu&pełniania:"

msgid "Language:"
msgstr "Język:"

msgid "Find"
msgstr "Znajdź"

msgid "Fi&nd what:"
msgstr "Z&najdź:"

msgid "Match &whole word only"
msgstr "Dopasuj tylko całe sło&wa"

msgid "Match &case"
msgstr "Uwzględnij wielkość liter"

msgid "Regular &expression"
msgstr "Wyrażenie r&egularne"

msgid "D&on't wrap end of file"
msgstr "Szukaj tylk&o do końca pliku"

msgid "&Don't close this dialog box"
msgstr "Nie zamykaj tego okna"

msgid "&Find Next"
msgstr "Znajdź nast."

msgid "Find &Prev"
msgstr "Znajdź &poprz."

msgid "&Ok"
msgstr "&Ok"

msgid "Replace"
msgstr "Zastąp"

msgid "Re&place with:"
msgstr "Zastą&p na:"

msgid "&Don't wrap end of file"
msgstr "Szukaj tylko &do końca pliku"

msgid "Replace in"
msgstr "Zastąp w"

msgid "&Selection"
msgstr "Zaznaczeniu"

msgid "Wh&ole file"
msgstr "Całym pliku"

msgid "Find Pre&v"
msgstr "Znajdź poprzedni"

msgid "&Replace"
msgstr "Zastąp"

msgid "Replace &All"
msgstr "Z&astąp wszystkie"

msgid "Markers"
msgstr "Markery"

msgid "Enable &Markers"
msgstr "Włącz &markery"

msgid "New"
msgstr "Nowy"

msgid "&Background color:"
msgstr "Kolor tła:"

msgid "&Apply"
msgstr "Z&astosuj"

msgid "Line Filters"
msgstr "Filtry wierszy"

msgid "Enable Line Filters"
msgstr "Włącz filtry wierszy"

msgid "Regular Expressions (one per line):"
msgstr "Wyrażenia regularne (jedno na wiersz):"

msgid "Edit"
msgstr "Edytuj"

msgid "Remove"
msgstr "Usuń"

msgid "Substitution Filters"
msgstr "Filtry zamiany"

msgid "The changes that appear on the panels as the listed pairs below will be ignored or marked as insignificant. Patches are unaffected."
msgstr "Zmiany, które pojawią się na panelach jako wymienione poniżej pary, zostaną zignorowane lub oznaczone jako nieistotne. Poprawki pozostaną nienaruszone."

msgid "Enable"
msgstr "Włącz"

msgid "Add"
msgstr "Dodaj"

msgid "Clear"
msgstr "Wyczyść"

msgid "Colors"
msgstr "Kolory"

msgid "Color Scheme:"
msgstr "Schemat koloru:"

msgid "Background"
msgstr "Tło"

msgid "Deleted"
msgstr "Usunięte"

msgid "Text"
msgstr "Tekst"

msgid "Difference:"
msgstr "Różnica:"

msgid "Selected Difference:"
msgstr "Zaznaczona różnica:"

msgid "Ignored Difference:"
msgstr "Pominięta różnica:"

msgid "Moved:"
msgstr "Przeniesione:"

msgid "Selected Moved:"
msgstr "Zaznaczone przeniesione:"

msgid "Same As The Next (3 panes):"
msgstr "Taki sam jak następny (3 panele):"

msgid "Same As The Next (Selected):"
msgstr "Taki sam jak następny (zaznaczone):"

msgid "Word Difference:"
msgstr "Różniące się słowa:"

msgid "Selected Word Diff:"
msgstr "Zaznaczone różniące się słowa:"

msgid "&Use folder compare colors"
msgstr "Użyj kolorów do porównania folderów"

msgid "Items equal:"
msgstr "Identyczne elementy:"

msgid "Items different:"
msgstr "Różne elementy:"

msgid "Items not exists all:"
msgstr "Wszystkie nieistniejące elementy:"

msgid "Items filtered:"
msgstr "Przefiltrowane elementy:"

msgid "Margin:"
msgstr "Margines:"

msgid "System"
msgstr "System"

msgid "&Send deleted files to Recycle Bin"
msgstr "Przenieś u&sunięte pliki do kosza"

msgid "&External editor:"
msgstr "Z&ewnętrzny edytor:"

msgid "&Filter folder:"
msgstr "Folder &filtrów:"

msgid "Temporary files folder"
msgstr "Folder plików tymczasowych"

msgid "S&ystem's temp folder"
msgstr "Systemowy folder tymczasowy"

msgid "C&ustom folder:"
msgstr "Folder niestandardowy:"

msgid "Br&owse..."
msgstr "Przeglądaj..."

msgid "Patch Generator"
msgstr "Generuj łatkę"

msgid "File&1:"
msgstr "Plik &1:"

msgid "File&2:"
msgstr "Plik &2:"

msgid "&Swap"
msgstr "Zamień"

msgid "&Copy to Clipboard"
msgstr "Kopiuj do schowka"

msgid "&Append to existing file"
msgstr "Dod&aj do istniejącego pliku"

msgid "&Result:"
msgstr "Wynik:"

msgid "Bro&wse..."
msgstr "Przeglądaj..."

msgid "&Format"
msgstr "&Format"

msgid "St&yle:"
msgstr "St&yl:"

msgid "&Context:"
msgstr "Kontekst:"

msgid "Inclu&de command line"
msgstr "Uwzględnij wiersz poleceń"

msgid "Open to e&xternal editor"
msgstr "Otwórz w zewnętrznym edytorze"

msgid "Defaults"
msgstr "Domyślne"

msgid "Display Columns"
msgstr "Wyświetl kolumny"

msgid "Move &Up"
msgstr "W górę"

msgid "Move &Down"
msgstr "W dół"

msgid "&Additional Properties"
msgstr "Dodatkowe właściwości"

msgid "Additional Properties"
msgstr "Dodatkowe właściwości"

msgid "&>"
msgstr "&>"

msgid "&<"
msgstr "&<"

msgid "<<"
msgstr "<<"

msgid "Select Plugin"
msgstr "Wybierz wtyczkę"

msgid "Plugin &Name:"
msgstr "Nazwa wtyczki:"

msgid "Extensions list:"
msgstr "Lista rozszerzeń:"

msgid "Description:"
msgstr "Opis:"

msgid "Default arguments:"
msgstr "Domyślne argumenty:"

msgid "Display all plugins, don't check the extension."
msgstr "Wyświetl wszystkie wtyczki (nie sprawdzaj po rozszerzeniu)."

msgid "&Open files in the same window type after unpacking."
msgstr "Po rozpakowaniu otwórz pliki w tym samym typie okna."

msgid "&Plugin Pipeline:"
msgstr "Wtyczka pipeline:"

msgid "&Add pipe"
msgstr "Dodaj rurkę"

msgid "Stop"
msgstr "Zatrzymaj"

msgid "Pause"
msgstr "Wstrzymaj"

msgid "Continue"
msgstr "kontynuuj"

msgid "Comparing items..."
msgstr "Porównywanie elementów..."

msgid "Items compared:"
msgstr "Porównano elementów:"

msgid "Items total:"
msgstr "Łącznie elementów:"

msgid "Go to"
msgstr "Idź do"

msgid "G&o to:"
msgstr "Idź do:"

msgid "File"
msgstr "Plik"

msgid "Go to what"
msgstr "Element docelowy"

msgid "Li&ne"
msgstr "Wiersz"

msgid "&Difference"
msgstr "Różnica"

msgid "&Go to"
msgstr "Idź do"

msgid "Compare"
msgstr "Porównaj"

msgid "Whitespaces"
msgstr "Białe znaki"

msgid "&Compare"
msgstr "Porównaj"

msgid "&Ignore change"
msgstr "Ignoruj zmiany"

msgid "I&gnore all"
msgstr "Ignoruj wszystkie"

msgid "E&nable moved block detection"
msgstr "Włącz wykrywanie przeniesionych bloków"

msgid "&Match similar lines"
msgstr "Dopasuje podobne wiersze"

msgid "Diff &algorithm (Experimental):"
msgstr "Algorytm porównywania (eksperymentalny):"

msgid "Enable indent &heuristic"
msgstr "Włącz heurystykę wcięcia"

msgid "Completely unhighlight the ignored differences"
msgstr "Nie podkreślaj ignorowanych różnic"

msgid "Editor"
msgstr "Edytor"

msgid "&Highlight syntax"
msgstr "Podświetlaj składnię"

msgid "&Automatic rescan"
msgstr "Automatyczne powtórz skanowanie"

msgid "&Preserve original EOL chars"
msgstr "Zachowaj oryginalne znaki końca linii"

msgid "Tabs"
msgstr "Tabulatory"

msgid "&Tab size:"
msgstr "Rozmiar tabulatora:"

msgid "&Insert Tabs"
msgstr "Wstaw tabulatory"

msgid "Insert &Spaces"
msgstr "Wstaw spacje"

msgid "Line Difference Coloring"
msgstr "Kolorowanie różniących się wierszy"

msgid "View line differences"
msgstr "Wyświetl różniące się wiersze"

msgid "&Character level"
msgstr "Z poziomu znaku"

msgid "&Word-level:"
msgstr "Z poziomu słowa:"

msgid "W&ord break characters:"
msgstr "Znak dzielenia wyrazów:"

msgid "&Rendering Mode:"
msgstr "&Tryb renderowania:"

msgid "WinMerge allows hiding some common message boxes. Press the Reset button to make all message boxes visible again."
msgstr "WinMerge pozwala ukryć niektóre komunikaty. Naciśnij przycisk Resetuj, aby ponownie wyświetlać wszystkie komunikaty."

msgid "Reset"
msgstr "Resetuj"

msgid "File Filters"
msgstr "Filtry plików"

msgid "Test..."
msgstr "Testuj..."

msgid "Install..."
msgstr "Instaluj..."

msgid "New..."
msgstr "Nowy..."

msgid "Edit..."
msgstr "Edycja..."

msgid "Delete..."
msgstr "Usuń..."

msgid "Save modified files?"
msgstr "Zapisać zmodyfikowane pliki?"

msgid "Left side file"
msgstr "Plik po lewej stronie"

msgid "&Save changes"
msgstr "Zapisz zmiany"

msgid "&Discard changes"
msgstr "Odrzuć zmiany"

msgid "Middle side file"
msgstr "Środkowy plik"

msgid "Sa&ve changes"
msgstr "Zapisz zmiany"

msgid "Discard c&hanges"
msgstr "Odrzuć zmiany"

msgid "Right side file"
msgstr "Plik po prawej stronie"

msgid "S&ave changes"
msgstr "Zapisz zmiany"

msgid "Dis&card changes"
msgstr "Odrzuć zmiany"

msgid "Disca&rd All"
msgstr "Odrzuć wszystkie"

msgid "Codepage"
msgstr "Strona kodowa"

msgid "Default Codepage"
msgstr "Domyślna strona kodowa"

msgid "Select the default codepage assumed when loading non-Unicode files:"
msgstr "Wybierz domyślne kodowanie dla otwieranych plików nie będących plikami Unicode:"

msgid "Detect codepage info for these type of files: .html, .rc, .xml\nNeed to restart session."
msgstr "Wykryj stronę kodową dla plików: .html, .rc, .xml \nWymagany restart sesji."

msgid "Detect codepage for text files with mlang.dll\nNeed to restart session."
msgstr "Wykryj stronę kodową dla plików tekstowych wykorzystując mlang.dll\nWymagany restart sesji."

msgid "System codepage"
msgstr "Strona kodowa systemu"

msgid "According to WinMerge User Interface"
msgstr "Według interfejsu użytkownika WinMerge"

msgid "Custom codepage:"
msgstr "Niestandardowa strona kodowa:"

msgid "Options"
msgstr "Opcje"

msgid "Import..."
msgstr "Importuj..."

msgid "Export..."
msgstr "Eksportuj..."

msgid "Dialog"
msgstr "Okno dialogowe"

msgid "Keywords:"
msgstr "Słowa kluczowe:"

msgid "Function names:"
msgstr "Nazwy funkcji:"

msgid "Comments:"
msgstr "Komentarze:"

msgid "Numbers:"
msgstr "Liczby:"

msgid "Operators:"
msgstr "Operatory:"

msgid "Strings:"
msgstr "Ciągi znaków:"

msgid "Preprocessor:"
msgstr "Preprocesor:"

msgid "User 1:"
msgstr "Użytkownik 1:"

msgid "User 2:"
msgstr "Użytkownik 2:"

msgid "Bold"
msgstr "Pogrubienie"

msgid "Search Marker:"
msgstr "Znaleziony marker:"

msgid "User Defined Marker1:"
msgstr "Zdefiniowany przez użytkownika Marker1:"

msgid "User Defined Marker2:"
msgstr "Zdefiniowany przez użytkownika Marker2:"

msgid "User Defined Marker3:"
msgstr "Zdefiniowany przez użytkownika Marker3:"

msgid "Folder Compare Report"
msgstr "Raport porównania folderów"

msgid "Report &File:"
msgstr "Plik raportu:"

msgid "&Style:"
msgstr "Styl:"

msgid "&Include File Compare Report"
msgstr "Uwzględnij raport porównania plików"

msgid "Shared or Private Filter"
msgstr "Filtr współdzielony lub prywatny"

msgid "Which type of filter do you want to create?"
msgstr "Jaki typ filtra chcesz utworzyć?"

msgid "Shared Filter (for all users on this machine)"
msgstr "Filtr współdzielony (dla wszystkich użytkowników)"

msgid "Private Filter (only for current user)"
msgstr "Filtr prywatny (tylko dla bieżącego użytkownika)"

msgid "Archive Support"
msgstr "Wsparcie dla archiwów"

msgid "&Enable archive file support"
msgstr "Włącz wsparcie dla archiwów"

msgid "&Detect archive type from file signature"
msgstr "Wykryj typ archiwum z sygnatury pliku"

msgid "Items saved to or restored from the project file:"
msgstr "Elementy zapisane lub przywrócone z pliku projektu:"

msgid "Compare Statistics"
msgstr "Statystyki porównania"

msgid "Folders:"
msgstr "Foldery:"

msgid "Files:"
msgstr "Pliki:"

msgid "Different"
msgstr "Różne"

msgid "Binary:"
msgstr "Binarny:"

msgid "Unique"
msgstr "Unikalne"

msgid "Left:"
msgstr "Lewa:"

msgid "Right:"
msgstr "Prawa:"

msgid "Identical"
msgstr "Identyczne"

msgid "Total:"
msgstr "Łącznie:"

msgid "Close"
msgstr "Zamknij"

msgid "Middle:"
msgstr "Środek:"

msgid "Missing Left:"
msgstr "Brakujące po lewej:"

msgid "Missing Middle:"
msgstr "Brakujące na środku:"

msgid "Missing Right:"
msgstr "Brakujące po prawej:"

msgid "Affects"
msgstr "Działanie"

msgid "(Affects)"
msgstr "(Działanie)"

msgid "Select Codepage for"
msgstr "Wybierz stronę kodową dla"

msgid "&File Loading:"
msgstr "Wczytanego pliku:"

msgid "File &Saving:"
msgstr "Zapisanego pliku:"

msgid "&Use same codepage for both"
msgstr "Użyj tej samej strony kodowej dla obu"

msgid "&Cancel"
msgstr "Anuluj"

msgid "Test Filter"
msgstr "Test filtra"

msgid "Testing filter:"
msgstr "Testowanie filtra:"

msgid "&Enter text to test:"
msgstr "Wpisz tekst do sprawdz.:"

msgid "&Folder Name"
msgstr "Nazwa folderu"

msgid "Result:"
msgstr "Wynik:"

msgid "&Test"
msgstr "Testuj"

msgid "&Close"
msgstr "Zamknij"

msgid "Table"
msgstr "Tabela"

msgid "File type"
msgstr "Typ pliku"

msgid "&CSV"
msgstr "&CSV"

msgid "&TSV"
msgstr "&TSV"

msgid "Custom &Delimiter-Separated Values"
msgstr "Niestandardowe wartości - rozdzielone separatorem"

msgid "D&elimiter character:"
msgstr "Znak rozgraniczający:"

msgid "&Allow newlines in quotes"
msgstr "Zezwalaj na nowe wiersze w cudzysłowie"

msgid "&Quote character:"
msgstr "Znak cudzysłowu:"

msgid "&Use customized text colors"
msgstr "Użyj niestandardowych kolorów tekstu"

msgid "Whitespace:"
msgstr "Odstęp:"

msgid "Regular text:"
msgstr "Czcionka regularna:"

msgid "Selection:"
msgstr "Zaznaczenie:"

msgid "Backup Files"
msgstr "Pliki kopii zapasowej"

msgid "Create backup files in:"
msgstr "Twórz kopię zapasową plików w:"

msgid "&Folder compare"
msgstr "Porównywarce folderów"

msgid "Fil&e compare"
msgstr "Porównywarce plików"

msgid "Create backup files into:"
msgstr "Utwórz pliki kopii zapasowej w:"

msgid "&Original file's folder"
msgstr "Folderze oryginalnych plików"

msgid "&Global backup folder:"
msgstr "Globalnym folderze kopii zapasowej:"

msgid "Backup filename:"
msgstr "Nazwa pliku kopii zapasowej:"

msgid "&Append .bak extension"
msgstr "Dodaj rozszerzenie .bak"

msgid "A&ppend timestamp"
msgstr "Dodaj czas utworzenia"

msgid "Confirm Copy"
msgstr "Potwierdź kopiowanie"

msgid "Are you sure you want to copy XXX items?"
msgstr "Czy na pewno chcesz skopiować XXX elementów?"

msgid "From left"
msgstr "Z lewej"

msgid "To right"
msgstr "Na prawą"

msgid "Don't ask this &question again."
msgstr "Nie pytaj ponownie."

msgid "Yes"
msgstr "Tak"

msgid "No"
msgstr "Nie"

msgid "Plugins"
msgstr "Wtyczki"

msgid "&Enable plugins"
msgstr "Włącz wtyczki"

msgid "File filters:"
msgstr "Filtry pliku:"

msgid "&Plugin arguments:"
msgstr "Argumenty wtyczki:"

msgid "Enable &automatic unpacking/prediffing for the plugin"
msgstr "Włącz automatyczne rozpakowywanie/porównywanie dla wtyczki"

msgid "Shell Integration"
msgstr "Integracja z powłoką"

msgid "Explorer"
msgstr "Eksplorator"

msgid "E&nable advanced menu"
msgstr "Włącz menu zaawansowane"

msgid "&Add to context menu"
msgstr "Dodaj do menu kontekstowego"

msgid "&Register shell extension"
msgstr "Zarejestruj rozszerzenie powłoki"

msgid "&Unregister shell extension"
msgstr "Wyrejestruj rozszerzenie powłoki"

msgid "Register shell extension for current user &only"
msgstr "Zarejestruj rozszerzenie powłoki dla bieżącego użytkownika"

msgid "Unregister shell extension for current user on&ly"
msgstr "Wyrejestruj rozszerzenie powłoki z bieżącego użytkownika"

msgid "Register shell extension for &Windows 11 or later"
msgstr "Zarejestruj rozszerzenie powłoki dla Windows 11 lub nowszego"

msgid "Unregister shell extension for W&indows 11 or later"
msgstr "Wyrejestruj rozszerzenie powłoki z Windows 11 lub nowszego"

msgctxt "Options dialog|Categories"
msgid "Folder"
msgstr "Folder"

msgid "S&top after first difference"
msgstr "Zatrzymaj po pierwszej różnicy"

msgid "Ign&ore time differences less than 3 seconds"
msgstr "Ignoruj różnice czasu mniejsze niż 3 sekundy"

msgid "Include &unique subfolders contents"
msgstr "Uwzględnij unikalną zawartość podfolderów"

msgid "&Automatically expand all subfolders"
msgstr "Automatycznie rozwiń wszystkie podfoldery"

msgid "Ignore &Reparse Points"
msgstr "Ignoruj punkty ponownej analizy składniowej"

msgid "&Quick compare limit (MB):"
msgstr "Limit szybkiego porównania (MB):"

msgid "&Binary compare limit (MB):"
msgstr "Limit porównywania binarnego (MB):"

msgid "\n&Number of compare threads (a negative value implies addition of the number of available CPU cores):"
msgstr "Liczba porównywanych wątków (wartość ujemna oznacza dodanie liczby dostępnych rdzeni procesora):"

msgid "&CSV File Patterns:"
msgstr "Szablony pliku &CSV:"

msgid "&TSV File Patterns:"
msgstr "Szablony pliku &TSV:"

msgid "Custom Delimiter-Separated Values"
msgstr "Niestandardowe wartości rozdzielone separatorem"

msgid "File Patterns:"
msgstr "Szablony pliku:"

msgctxt "Options dialog|Categories"
msgid "Binary"
msgstr "Binarny"

msgid "Binary File &Patterns:"
msgstr "Szablony pliku binarnego:"

msgid "Frhed settings"
msgstr "Ustawienia Free Hex Editor"

msgid "View &Settings..."
msgstr "Wyświetl ustawienia..."

msgid "&Binary Mode..."
msgstr "Tryb binarny..."

msgid "&Character Set..."
msgstr "Zestaw znaków..."

msgid "Image"
msgstr "Obraz"

msgid "Image File &Patterns:"
msgstr "Szablony pliku obrazu:"

msgid "&Enable image compare in folder compare"
msgstr "Włącz porównywanie obrazów w porównywanym katalogu"

msgid "OCR result:"
msgstr "Wynik OCR:"

msgid "&Hex View"
msgstr "Widok szesnastkowy"

msgid "EXT"
msgstr "EXT"

msgid "CAP"
msgstr "CAP"

msgid "NUM"
msgstr "NUM"

msgid "SCRL"
msgstr "SCRL"

msgid "OVR"
msgstr "OVR"

msgid "REC"
msgstr "REC"

msgid "\nNew Documents (Ctrl+N)"
msgstr "\nNowe dokumenty (Ctrl+N)"

msgid "\nOpen (Ctrl+O)"
msgstr "\nOtwórz (Ctrl+O)"

msgid "\nSave (Ctrl+S)"
msgstr "\nZapisz (Ctrl+S)"

msgid "Unknown error attempting to open project file."
msgstr "Nieznany błąd podczas próby otwarcia projektu."

msgid "Unknown error attempting to save project file."
msgstr "Nieznany błąd podczas próby zapisu projektu."

msgid "Project file successfully loaded."
msgstr "Projekt został pomyślnie wczytany."

msgid "Project file successfully saved."
msgstr "Projekt został pomyślnie zapisany."

msgid "\nUndo (Ctrl+Z)"
msgstr "\nCofnij (Ctrl+Z)"

msgid "\nRedo (Ctrl+Y)"
msgstr "\nPowtórz (Ctrl+Y)"

msgid "\nFileCompare\n\n\n\nWinMerge.FileCompare\nWinMerge File Compare"
msgstr "\nPorównaniePlików\n\n\n\nWinMerge.PorównaniePlików\nWinMerge Porównanie Plików"

msgid "\nFolderCompare\n\n\n\nWinMerge.FolderCompare\nWinMerge Folder Compare"
msgstr "\nPorównywanieFolderów\n\n\n\nWinMerge.PorównywanieFolderów\nWinMerge Porównywanie Folderów"

msgid "WinMerge comes with ABSOLUTELY NO WARRANTY. This is free software and you are welcome to redistribute it under certain circumstances; see the GNU General Public License in the Help menu for details."
msgstr "WinMerge został wydawany BEZ ABSOLUTNIE ŻADNEJ GWARANCJI. Jest to wolne oprogramowanie więc mile widziane jest jego dalsze rozpowszechnianie na określonych warunkach. W celu uzyskania dalszych informacji odwiedź zakładkę \"GNU Powszechna Licencja Publiczna\" w menu Pomoc."

msgid "&Abort"
msgstr "Przerwij"

msgid "&Retry"
msgstr "Ponów"

msgid "&Ignore"
msgstr "Ignoruj"

msgid "Ignore &all"
msgstr "Ignoruj wszystkie"

msgid "&Yes"
msgstr "Tak"

msgid "Yes to &all"
msgstr "Tak na wszystko"

msgid "&No"
msgstr "Nie"

msgid "No to a&ll"
msgstr "Nie na wszystko"

msgid "&Continue"
msgstr "Kontynuuj"

msgid "&Skip"
msgstr "Pomiń"

msgid "Skip &all"
msgstr "Pomiń wszystko"

msgid "Don't display this &message again."
msgstr "Nie wyświetlaj ponownie tego komunikatu."

msgid "To make this message box visible again, press the Reset button on the Message Boxes page of the Options dialog."
msgstr "Aby ponownie wyświetlić ten komunikat, przejdź do Opcji programu, a następnie w zakładce Komunikaty naciśnij przycisk Resetuj."

msgid "Syntax"
msgstr "Składnia"

msgid "Color Schemes"
msgstr "Schematy kolorów"

msgid "Folder Compare"
msgstr "Porównanie folderów"

msgid "Project"
msgstr "Projekt"

msgid "Differences"
msgstr "Różnice"

msgid "Message Boxes"
msgstr "Komunikaty"

msgid "To:"
msgstr "Do:"

msgid "From left:"
msgstr "Z lewej:"

msgid "To left:"
msgstr "Na lewą:"

msgid "From right:"
msgstr "Z prawej:"

msgid "To right:"
msgstr "Na prawą:"

msgid "From middle:"
msgstr "Od środka:"

msgid "To middle:"
msgstr "Do środka:"

#, c-format
msgid "Version %1"
msgstr "Wersja %1"

msgid "X64"
msgstr "X64"

#, c-format
msgid "Options (%1)"
msgstr "Opcje (%1)"

msgid "All message boxes are now displayed again."
msgstr "Wszystkie komunikaty zostaną ponownie wyświetlone."

#, c-format
msgid "Value in Tab size -field is not in range WinMerge accepts.\n\nPlease use values 1 - %1."
msgstr "Wartość w wielkości tabulatora nie może być zaakceptowana przez WinMerge.\n\nProszę użyć wartości 1 - %1."

msgid "Open"
msgstr "Otwórz"

msgid "Programs|*.exe;*.bat;*.cmd|All Files (*.*)|*.*||"
msgstr "Programy|*.exe;*.bat;*.cmd|Wszystkie pliki (*.*)|*.*||"

msgid "All Files (*.*)|*.*||"
msgstr "Wszystkie pliki (*.*)|*.*||"

msgid "WinMerge Project Files (*.WinMerge)|*.WinMerge||"
msgstr "Pliki projektu WinMerge (*.WinMerge)|*.WinMerge||"

msgid "Options files (*.ini)|*.ini|All Files (*.*)|*.*||"
msgstr "Pliki ustawień (*.ini)|*.ini|Wszystkie pliki (*.*)|*.*||"

msgid "Text Files (*.csv;*.asc;*.rpt;*.txt)|*.csv;*.asc;*.rpt;*.txt|All Files (*.*)|*.*||"
msgstr "Pliki tekstowe (*.csv;*.asc;*.rpt;*.txt)|*.csv;*.asc;*.rpt;*.txt|Wszystkie pliki (*.*)|*.*||"

msgid "HTML Files (*.htm,*.html)|*.htm;*.html|All Files (*.*)|*.*||"
msgstr "Pliki HTML (*.htm,*.html)|*.htm;*.html|Wszystkie pliki (*.*)|*.*||"

msgid "XML Files (*.xml)|*.xml|All Files (*.*)|*.*||"
msgstr "Pliki XML (*.xml)|*.xml|Wszystkie pliki (*.*)|*.*||"

msgid "File Type"
msgstr "Typ pliku"

msgid "Extension"
msgstr "Rozszerzenie"

msgid "Message"
msgstr "Komunikat"

msgid "Answer"
msgstr "Odpowiedź"

msgid "Item"
msgstr "Element"

msgid "Load"
msgstr "Wczytaj"

msgid "Save"
msgstr "Zapisz"

msgid "Include Subfolders"
msgstr "Uwzględnij podfoldery"

msgid "Compare Options"
msgstr "Opcje porównania"

msgid "Name"
msgstr "Nazwa"

msgid "Location"
msgstr "Lokalizacja"

msgid "Filters"
msgstr "Filtry"

msgid "[F] "
msgstr "[F] "

msgid "Description"
msgstr "Opis"

msgid "Select filename for new filter"
msgstr "Wybierz nazwę dla nowego filtru"

msgid "File Filters (*.flt)|*.flt|All Files (*.*)|*.*||"
msgstr "Filtry plików (*.flt)|*.flt|Wszystkie pliki (*.*)|*.*||"

#, c-format
msgid "Cannot find file filter template file!\n\nPlease copy file %1 to WinMerge/Filters -folder:\n%2."
msgstr "Nie można odnaleźć szablonu dla filtru porównań plików!\n\nProszę skopiować plik %1 do folderu WinMerge/Filters:\n%2."

#, c-format
msgid "Cannot copy filter template file to filter folder:\n%1\n\nPlease make sure the folder exists and is writable."
msgstr "Nie można skopiować pliku szablonu filtra do folderu:\n%1\n\nUpewnij się, że folder istnieje i nie jest chroniony przez zapisem."

msgid "User's filter file folder is not defined!\n\nPlease select filter folder in Options/System."
msgstr "Folder plików filtrów użytkownika nie został zdefiniowany!\n\nProszę wybrać folder filtrów w Opcje/System."

#, c-format
msgid "Failed to delete the filter file:\n%1\n\nMaybe the file is read-only?"
msgstr "Nie można usunąć pliku filtra:\n%1\n\nMoże plik jest tylko do odczytu?"

msgid "Locate filter file to install"
msgstr "Lokalizacja pliku filtra do instalacji"

msgid "Installing filter file failed.\n\nCould not copy new filter file to filter folder."
msgstr "Instalowanie pliku filtra nie powiodło się.\n\nNie można skopiować pliku do foldera filtrów."

msgid "Filter file already exists. Overwrite existing filter?"
msgstr "Plik filtra już istnieje. Czy nadpisać istniejący plik?"

msgid "Regular expression"
msgstr "Wyrażenia regularne"

msgid "Filters were updated. Do you want to refresh all open folder compares?\n\nIf you do not want to refresh all compares now you can select 'No' and refresh compares later."
msgstr "Filtry zostały zaktualizowane. Czy chcesz odświeżyć wszystkie okna porównania folderów?\n\nJeżeli nie chcesz odświeżać okien porównań teraz, wybierz 'Nie' i odśwież okna później."

msgid "Folder Comparison Results"
msgstr "Wyniki porównania folderów"

msgid "File Comparison"
msgstr "Porównywanie plików"

msgid "Untitled left"
msgstr "Lewy bez nazwy"

msgid "Untitled middle"
msgstr "Środkowy bez nazwy"

msgid "Untitled right"
msgstr "Prawy bez nazwy"

msgid "Base File"
msgstr "Plik podstawowy"

msgid "Theirs File"
msgstr "Ich plik"

msgid "Mine File"
msgstr "Mój plik"

msgid "Original File"
msgstr "Oryginalny plik"

#, c-format
msgid "Ln: %s  Col: %d/%d  Ch: %d/%d  EOL: %s"
msgstr "Wiersz: %s  Kolumna: %d/%d  Znak: %d/%d  ZKL: %s"

#, c-format
msgid "Line: %s"
msgstr "Wiersz: %s"

#, c-format
msgid "Ln: %s  Col: %d/%d  Ch: %d/%d"
msgstr "Wiersz: %s  Kolumna: %d/%d  Znak: %d/%d"

#, c-format
msgid "  Sel: %d | %d"
msgstr "  Zaznaczono: %d | %d"

msgid "Merge"
msgstr "Scal"

#, c-format
msgid "Difference %1 of %2"
msgstr "Różnica %1 z %2"

#, c-format
msgid "%1 Differences Found"
msgstr "Znaleziono %1 różnic(e)"

msgid "1 Difference Found"
msgstr "Znaleziono 1 różnicę"

#. Abbreviation from "Read Only"
msgid "RO"
msgstr "Tylko odczyt"

#, c-format
msgid "Item %1 of %2"
msgstr "Element %1 z %2"

#, c-format
msgid "Items: %1"
msgstr "Elementy: %1"

msgid "Select two existing folders or files to compare."
msgstr "Wybierz dwa istniejące foldery lub pliki do porównania."

msgid "Folder Selection"
msgstr "Wybierz folder"

msgid "Select two (or three) folders or two (or three) files to compare."
msgstr "Wybierz dwa (lub trzy) foldery bądź dwa (lub trzy) pliki do porównania."

msgid "Left (1st) path is invalid!"
msgstr "Lewa (pierwsza) ścieżka jest nieprawidłowa!"

msgid "Middle (2nd) path is invalid!"
msgstr "Środkowa (druga) ścieżka jest nieprawidłowa!"

msgid "Right (2nd) path is invalid!"
msgstr "Prawa (druga) ścieżka jest nieprawidłowa!"

msgid "Right (3rd) path is invalid!"
msgstr "Prawa (trzecia) ścieżka jest nieprawidłowa!"

msgid "Both paths are invalid!"
msgstr "Obie ścieżki są nieprawidłowe!"

msgid "Left (1st) and Middle (2nd) paths are invalid!"
msgstr "Lewa (pierwsza) i środkowa (druga) ścieżka jest nieprawidłowa!"

msgid "Left (1st) and Right (3rd) paths are invalid!"
msgstr "Lewa (pierwsza) i prawa (trzecia) ścieżka jest nieprawidłowa!"

msgid "Middle (2nd) and Right (3rd) paths are invalid!"
msgstr "Środkowa (druga) i prawa (trzecia) ścieżka jest nieprawidłowa!"

msgid "All paths are invalid!"
msgstr "Wszystkie ścieżki są nieprawidłowe!"

msgid "Only enabled for file comparisons"
msgstr "Aktywne tylko w przypadku porównywania plików"

msgid "Cannot compare file and folder!"
msgstr "Nie można porównać pliku i folderu!"

#, c-format
msgid "File not found: %1"
msgstr "Nie znaleziono pliku: %1"

#, c-format
msgid "File not unpacked: %1"
msgstr "Nie rozpakowano pliku: %1"

#, c-format
msgid "Cannot open file\n%1\n\n%2"
msgstr "Nie można otworzyć pliku\n%1\n\n%2"

msgid "Failed to parse conflict file."
msgstr "Nie można przeanalizować pliku konfliktu."

#, c-format
msgid "The file\n%1\nis not a conflict file."
msgstr "Plik\n%1\nnie jest plikiem konfliktu."

msgid "You are about to compare very large files.\nShowing the contents of the files requires a very large amount of memory.\nDo you want to show only the comparison results, not the contents of the files?\n\n"
msgstr "Masz zamiar porównać bardzo duże pliki.\nWyświetlanie zawartości plików wymaga bardzo dużej ilości pamięci.\nCzy chcesz wyświetlić tylko wyniki porównania, a nie zawartość plików?\n\n"

msgid "Save As"
msgstr "Zapisz jako"

#, c-format
msgid "Save changes to %1?"
msgstr "Zapisać zmiany w %1?"

#, c-format
msgid "%1 is marked read-only. Would you like to override the read-only file? (No to save as new filename.)"
msgstr "%1 został oznaczony jako tylko do odczytu. Czy chcesz nadpisać istniejący plik?"

msgid "Error backing up file"
msgstr "Błąd przy tworzeniu kopii zapasowej pliku"

#, c-format
msgid "Unable to backup original file:\n%1\n\nContinue anyway?"
msgstr "Nie można wykonać kopii zapasowej oryginalnego pliku:\n%1\n\nKontynuować mimo wszystko?"

#, c-format
msgid "Saving file failed.\n%1\n%2\nDo you want to:\n\t- use a different filename (Press OK)\n\t- abort the current operation (Press Cancel)?"
msgstr "Zapis pliku nieudany.\n%1\n%2\nCzy chcesz:\n\t- użyć innej nazwy pliku (naciśnij OK)\n\t- przerwać bieżącą operację (naciśnij Anuluj)?"

#, c-format
msgid "Plugin '%2' cannot pack your changes to the left file back into '%1'.\n\nThe original file will not be changed.\n\nDo you want to save the unpacked version to another file?"
msgstr "Wtyczka '%2' nie może spakować zmian wprowadzonych w lewym pliku do '%1'.\n\nOryginalny plik nie zostanie zmieniony.\n\nCzy chcesz zapisać rozpakowaną wersję w innym pliku?"

#, c-format
msgid "Plugin '%2' cannot pack your changes to the middle file back into '%1'.\n\nThe original file will not be changed.\n\nDo you want to save the unpacked version to another file?"
msgstr "Wtyczka '%2' nie może spakować zmian wprowadzonych w środkowym pliku do '%1'.\n\nOryginalny plik nie zostanie zmieniony.\n\nCzy chcesz zapisać rozpakowaną wersję w innym pliku?"

#, c-format
msgid "Plugin '%2' cannot pack your changes to the right file back into '%1'.\n\nThe original file will not be changed.\n\nDo you want to save the unpacked version to another file?"
msgstr "Wtyczka '%2' nie może spakować zmian wprowadzonych w prawym pliku do '%1'.\n\nOryginalny plik nie zostanie zmieniony.\n\nCzy chcesz zapisać rozpakowaną wersję w innym pliku?"

#, c-format
msgid "Another application has updated file\n%1\nsince WinMerge loaded it.\n\nOverwrite changed file?"
msgstr "Inna aplikacja dokonała zmian w pliku\n%1\npo tym jak WinMerge go wczytał.\n\nCzy nadpisać zmieniony plik?"

#, c-format
msgid "%1\nis marked read-only. Would you like to override the read-only item?"
msgstr "%1\nzostał oznaczony jako tylko do odczytu. Czy chcesz zastąpić element tylko do odczytu?"

#, c-format
msgid "Another application has updated file\n%1\nsince WinMerge scanned it last time.\n\nDo you want to reload the file?"
msgstr "Plik\n%1\nzostał zmodyfikowany przez inną aplikację.\n\nCzy chcesz ponownie wczytać plik?"

msgid "Save Left File As"
msgstr "Zapisz lewy plik jako"

msgid "Save Middle File As"
msgstr "Zapisz środkowy plik jako"

msgid "Save Right File As"
msgstr "Zapisz prawy plik jako"

#, c-format
msgid "The file\n%1\nhas disappeared. Please save a copy of the file to continue."
msgstr "Plik\n%1\nzostał usunięty. Proszę zapisać kopię pliku, aby móc kontynuować."

msgid "Cannot merge differences when documents are not in synch.\n\nRefresh documents before continuing."
msgstr "Nie można połączyć różnic, jeśli dokumenty nie są zsynchronizowane.\n\nPrzed kontynuowaniem odśwież dokumenty."

msgid "Break at whitespace"
msgstr "Zatrzymaj na białym znaku"

msgid "Break at whitespace or punctuation"
msgstr "Zatrzymaj na białym znaku lub interpunkcji"

#, c-format
msgid "Right to Left (%1)"
msgstr "Prawa do lewej (%1)"

#, c-format
msgid "Right to Middle (%1)"
msgstr "Prawa do środka (%1)"

#, c-format
msgid "Middle to Left (%1)"
msgstr "Środek do lewej (%1)"

#, c-format
msgid "Middle to Right (%1)"
msgstr "Środek do prawej (%1)"

#, c-format
msgid "Left to Right (%1)"
msgstr "Lewa do prawej (%1)"

#, c-format
msgid "Left to Middle (%1)"
msgstr "Lewa do środka (%1)"

#, c-format
msgid "Left to... (%1)"
msgstr "Lewa do... (%1)"

#, c-format
msgid "Middle to... (%1)"
msgstr "Środek do... (%1)"

#, c-format
msgid "Right to... (%1)"
msgstr "Prawa do... (%1)"

#, c-format
msgid "Both to... (%1)"
msgstr "Obie do... (%1)"

#, c-format
msgid "All to... (%1)"
msgstr "Wszystkie do... (%1)"

#, c-format
msgid "Differences to... (%1)"
msgstr "Różnice do... (%1)"

#, c-format
msgid "Left (%1)"
msgstr "Lewa (%1)"

#, c-format
msgid "Middle (%1)"
msgstr "Środek (%1)"

#, c-format
msgid "Right (%1)"
msgstr "Prawa (%1)"

#, c-format
msgid "Both (%1)"
msgstr "Obie (%1)"

#, c-format
msgid "All (%1)"
msgstr "Wszystkie (%1)"

msgid "Left side - select destination folder:"
msgstr "Lewa strona - wybierz folder docelowy:"

msgid "Middle side - select destination folder:"
msgstr "Środkowa strona - wybierz folder docelowy:"

msgid "Right side - select destination folder:"
msgstr "Prawa strona - wybierz folder docelowy:"

#, c-format
msgid "(%1 Files Affected)"
msgstr "(%1 objętych plików)"

#, c-format
msgid "(%1 of %2 Files Affected)"
msgstr "(%1 z %2 objętych plików)"

#, c-format
msgid "Are you sure you want to delete\n\n%1 ?"
msgstr "Czy na pewno chcesz usunąć\n\n%1 ?"

msgid "Are you sure you want to copy?"
msgstr "Czy na pewno chcesz skopiować?"

#, c-format
msgid "Are you sure you want to copy %d items?"
msgstr "Czy na pewno chcesz skopiować %d elementów?"

#, c-format
msgid "Operation aborted!\n\nFolder contents at disks has changed, path\n%1\nwas not found.\n\nPlease refresh the compare."
msgstr "Operacja przerwana!\n\nZawartość folderu na dysku została zmieniona. Ścieżka\n%1\nnie została odnaleziona.\n\nProszę odświeżyć porównanie."

msgid "Are you sure you want to move?"
msgstr "Czy na pewno chcesz przenieść?"

#, c-format
msgid "Are you sure you want to move %d items?"
msgstr "Czy na pewno chcesz przenieść %d elementów?"

msgid "Confirm Move"
msgstr "Potwierdzenie przenoszenia"

msgid "You are about to close the window that is comparing folders. Are you sure you want to close the window?"
msgstr "Zamierzasz zamknąć okno porównujące foldery. Czy na pewno chcesz zamknąć okno?"

#, c-format
msgid "Failed to execute external editor: %1"
msgstr "Nie można uruchomić zewnętrznego edytora: %1"

msgid "Unknown archive format"
msgstr "Nieznany format archiwum"

msgid "Filename"
msgstr "Nazwa pliku"

msgctxt "DirView|ColumnHeader"
msgid "Folder"
msgstr "Folder"

msgid "Comparison result"
msgstr "Wynik porównania"

msgid "Left Date"
msgstr "Data lewego pliku"

msgid "Right Date"
msgstr "Data prawego pliku"

msgid "Middle Date"
msgstr "Data środkowego pliku"

msgid "Left Size"
msgstr "Rozmiar lewego pliku"

msgid "Right Size"
msgstr "Rozmiar prawego pliku"

msgid "Middle Size"
msgstr "Rozmiar środkowego pliku"

msgid "Right Size (Short)"
msgstr "Rozmiar prawego pliku (krótki)"

msgid "Left Size (Short)"
msgstr "Rozmiar lewego pliku (krótki)"

msgid "Middle Size (Short)"
msgstr "Rozmiar środkowego pliku (krótki)"

msgid "Left Creation Time"
msgstr "Czas utworzenia lewego pliku"

msgid "Right Creation Time"
msgstr "Czas utworzenia prawego pliku"

msgid "Middle Creation Time"
msgstr "Czas utworzenia środkowego pliku"

msgid "Newer File"
msgstr "Nowszy plik"

msgid "Left File Version"
msgstr "Wersja lewego pliku"

msgid "Right File Version"
msgstr "Wersja prawego pliku"

msgid "Middle File Version"
msgstr "Wersja środkowego pliku"

msgid "Short Result"
msgstr "Skrócony wynik"

msgid "Left Attributes"
msgstr "Atrybuty lewego pliku"

msgid "Right Attributes"
msgstr "Atrybuty prawego pliku"

msgid "Middle Attributes"
msgstr "Atrybuty środkowego pliku"

msgid "Left EOL"
msgstr "Lewy znak końca linii"

msgid "Middle EOL"
msgstr "Środkowy znak końca linii"

msgid "Right EOL"
msgstr "Prawy znak końca linii"

msgid "Left Encoding"
msgstr "Lewe kodowanie"

msgid "Right Encoding"
msgstr "Prawe kodowanie"

msgid "Middle Encoding"
msgstr "Środkowe kodowanie"

msgid "Ignored Diff"
msgstr "Zignorowana różnica"

msgctxt "DirView|ColumnHeader"
msgid "Binary"
msgstr "Binarny"

msgid "Unpacker"
msgstr "Program rozpakowujący"

msgid "Prediffer"
msgstr "Porównywanie"

msgid "Left"
msgstr "Lewy"

msgid "Middle"
msgstr "Środkowy"

msgid "Right"
msgstr "Prawy"

msgid "Diff"
msgstr "Różnica"

msgid "Left Duplicate Count"
msgstr "Liczba duplikatów po lewej stronie"

msgid "Right Duplicate Count"
msgstr "Liczba duplikatów po prawej stronie"

msgid "Middle Duplicate Count"
msgstr "Liczba duplikatów na środku"

msgid "Move"
msgstr ""

msgid "Audio"
msgstr "Dźwięk"

msgid "Calendar"
msgstr "Kalendarz"

msgid "Communication"
msgstr "Komunikacja"

msgid "Contact"
msgstr "Kontakt"

msgid "Devices"
msgstr "Urządzenia"

msgid "Document"
msgstr "Dokument"

msgid "Home"
msgstr "Dom"

msgid "Journal"
msgstr ""

msgid "Link"
msgstr "Odnośnik"

msgid "Media"
msgstr "Media"

msgid "Music"
msgstr "Muzyka"

msgid "Note"
msgstr "Notatka"

msgid "Photo"
msgstr "Zdjęcie"

msgid "RecordedTV"
msgstr "Nagranie TV"

msgid "Search"
msgstr ""

msgid "Security"
msgstr "Bezpieczeństwo"

msgid "Software"
msgstr "Oprogramowanie"

msgid "Task"
msgstr "Zadanie"

msgid "Video"
msgstr "Wideo"

msgid "Hash"
msgstr ""

msgid "Unable to compare files"
msgstr "Nie można porównać plików"

msgid "Item aborted"
msgstr "Anulowany"

msgid "File skipped"
msgstr "Plik pominięty"

msgid "Folder skipped"
msgstr "Folder pominięty"

#, c-format
msgid "Left only: %1"
msgstr "Tylko po lewej: %1"

#, c-format
msgid "Middle only: %1"
msgstr "Tylko na środku: %1"

#, c-format
msgid "Right only: %1"
msgstr "Tylko po prawej: %1"

#, c-format
msgid "Does not exist in %1"
msgstr "Nie istnieje w %1"

msgid "Binary files are identical"
msgstr "Pliki binarne są identyczne"

msgid "Binary files are different"
msgstr "Pliki binarne są różne"

msgid "Files are different"
msgstr "Pliki są różne"

msgid "Folders are different"
msgstr "Foldery są różne"

msgid "Left Only"
msgstr "Tylko po lewej"

msgid "Right Only"
msgstr "Tylko po prawej"

msgid "Middle Only"
msgstr "Tylko na środku"

msgid "No item in left"
msgstr "Brak elementu po lewej"

msgid "No item in right"
msgstr "Brak elementu po prawej"

msgid "No item in middle"
msgstr "Brak elementu na środku"

msgid "Error"
msgstr "Błąd"

msgid "Text files are identical"
msgstr "Pliki tekstowe są identyczne"

msgid "(Middle and right are identical)"
msgstr "(Środkowy i prawy są identyczne)"

msgid "(Left and right are identical)"
msgstr "(Lewy i prawy są identyczne)"

msgid "(Left and middle are identical)"
msgstr "(Lewy i środkowy są identyczne)"

msgid "Text files are different"
msgstr "Pliki tekstowe są różne"

msgid "Image files are identical"
msgstr "Pliki obrazów są identyczne"

msgid "Image files are different"
msgstr "Pliki obrazów są różne"

#, c-format
msgid "Group%d"
msgstr ""

#, c-format
msgid "Elapsed time: %ld ms"
msgstr "Upłynęło: %ld ms"

msgid "1 item selected"
msgstr "Wybrano 1 element"

#, c-format
msgid "%1 items selected"
msgstr "Wybrano %1 elementy(ów)"

msgid "Filename or folder name."
msgstr "Nazwa pliku lub nazwa folderu."

msgid "Subfolder name when subfolders are included."
msgstr "Nazwa podfolderu, gdy podfoldery są przetwarzane."

msgid "Comparison result, long form."
msgstr "Wynik porównania – długi formularz."

msgid "Left side modification date."
msgstr "Data modyfikacji lewej strony."

msgid "Right side modification date."
msgstr "Data modyfikacji prawej strony."

msgid "Middle side modification date."
msgstr "Data modyfikacji środkowej strony."

msgid "File's extension."
msgstr "Rozszerzenie pliku."

msgid "Left file size in bytes."
msgstr "Rozmiar lewego pliku w bajtach."

msgid "Right file size in bytes."
msgstr "Rozmiar prawego pliku w bajtach."

msgid "Middle file size in bytes."
msgstr "Rozmiar środkowego pliku w bajtach."

msgid "Left file size abbreviated."
msgstr "Skrócony rozmiar lewego pliku."

msgid "Right file size abbreviated."
msgstr "Skrócony rozmiar prawego pliku."

msgid "Middle file size abbreviated."
msgstr "Skrócony rozmiar środkowego pliku."

msgid "Left side creation time."
msgstr "Czas utworzenia lewej strony."

msgid "Right side creation time."
msgstr "Czas utworzenia prawej strony."

msgid "Middle side creation time."
msgstr "Czas utworzenia środkowej strony."

msgid "Tells which side has newer modification date."
msgstr "Pokazuje, która strona ma nowszą datę modyfikacji."

msgid "Left side file version, only for some filetypes."
msgstr "Wersja pliku lewej strony, tylko dla niektórych typów plików."

msgid "Right side file version, only for some filetypes."
msgstr "Wersja pliku prawej strony, tylko dla niektórych typów plików."

msgid "Middle side file version, only for some filetypes."
msgstr "Wersja pliku środkowej strony, tylko dla niektórych typów plików."

msgid "Short comparison result."
msgstr "Skrócony wynik porównania."

msgid "Left side attributes."
msgstr "Atrybuty lewej strony."

msgid "Right side attributes."
msgstr "Atrybuty prawej strony."

msgid "Middle side attributes."
msgstr "Atrybuty środkowej strony."

msgid "Left side file EOL type."
msgstr "Typ znaków końca linii z lewej strony."

msgid "Right side file EOL type."
msgstr "Typ znaków końca linii z prawej strony."

msgid "Middle side file EOL type."
msgstr "Typ znaków końca linii na środku."

msgid "Left side encoding."
msgstr "Kodowanie lewej strony."

msgid "Right side encoding."
msgstr "Kodowanie prawej strony."

msgid "Middle side encoding."
msgstr "Kodowanie środkowej strony."

msgid "Number of ignored differences in file. These differences are ignored by WinMerge and cannot be merged."
msgstr "Liczba zignorowanych różnic w pliku. Różnice te zostały zignorowane przez WinMerge i nie mogą zostać połączone."

msgid "Number of differences in file. This number does not include ignored differences."
msgstr "Liczba różnic w pliku. Liczba ta nie zawiera zignorowanych różnic."

msgid "Shows an asterisk (*) if the file is binary."
msgstr "Pokazuje gwiazdkę (*) jeśli plik jest binarny."

msgid "Unpacker plugin name or pipeline."
msgstr "Nazwa pluginu rozpakowującego lub pipeline."

msgid "Prediffer plugin name or pipeline."
msgstr "Nazwa wtyczki porównywającej lub pipeline."

#, c-format
msgid "Compare %1 with %2"
msgstr "Porównaj %1 z %2"

msgid "Comma-separated list"
msgstr "Lista z przecinkami"

msgid "Tab-separated list"
msgstr "Lista z tabulatorami"

msgid "Simple HTML"
msgstr "Prosty HTML"

msgid "Simple XML"
msgstr "Prosty XML"

msgid "The report file already exists. Do you want to overwrite existing file?"
msgstr "Plik raportu już istnieje. Czy chcesz nadpisać istniejący plik?"

#, c-format
msgid "Error creating the report:\n%1"
msgstr "Błąd przy tworzeniu raportu:\n%1"

msgid "The report has been created successfully."
msgstr "Raport został pomyślnie utworzony."

msgid "Cannot add a synchronization point at this line."
msgstr "Nie można dodać punktu synchronizacji w tym wierszu."

msgid "The same file is opened in both panels."
msgstr "Ten sam plik został otwarty w obu panelach."

msgid "The selected files are identical."
msgstr "Wybrane pliki są identyczne."

msgid "An error occurred while comparing the files."
msgstr "Wystąpił błąd podczas porównywania plików."

msgid "Temporary files could not be created. Check your temporary path settings."
msgstr "Nie można utworzyć plików tymczasowych. Sprawdź ustawienie ścieżki tymczasowej."

msgid "These files use different carriage return types.\n\nDo you want to treat all carriage return types as equivalent for this comparison?\n\nNote: If you always want to treat all carriage return types as equivalent, set the option 'Ignore carriage return differences (Windows/Unix/Mac)' in the Compare tab of the options dialog (available under Edit/Options)."
msgstr "Te pliki używają różnych znaków końca linii.\n\nCzy chcesz traktować wszystkie typy znaków końca linii jako równoważne?\n\nUwaga: Jeśli różne znaki końca linii mają być zawsze traktowane jako równoważne, ustaw w opcjach 'Ignoruj znaki końca linii (Windows/Unix/Mac)' (opcja dostępna w menu Edycja/Opcje w zakładce Porównaj)."

msgid "The selected folder is invalid."
msgstr "Wybrany folder jest nieprawidłowy."

msgid "Cannot open a binary file to editor."
msgstr "Nie można otworzyć w edytorze pliku binarnego."

#, c-format
msgid "The folder exists only in other side and cannot be opened.\n\nDo you want to create a matching folder:\n%1\nto the other side and open these folders?"
msgstr "Folder istnieje tylko na jednej ze stron i nie może zostać otwarty.\n\nCzy chcesz utworzyć odpowiedni folder:\n%1\npo drugiej stronie i otworzyć te foldery?"

msgid "Do you want to move to the next file?"
msgstr "Czy chcesz przejść do następnego pliku?"

msgid "Do you want to move to the previous file?"
msgstr "Czy chcesz przejść do poprzedniego pliku?"

msgid "Do you want to move to the next page?"
msgstr "Czy chcesz przejść do następnej strony?"

msgid "Do you want to move to the previous page?"
msgstr "Czy chcesz przejść do poprzedniej strony?"

msgid "Do you want to move to the first file?"
msgstr "Czy chcesz przejść do pierwszego pliku?"

msgid "Do you want to move to the last file?"
msgstr "Czy chcesz przejść do ostatniego pliku?"

#, c-format
msgid "Different codepages found in left (cp%d) and right (cp%d) files.\nDisplaying each file in its codepage will give a better display but merging/copying will be dangerous.\nWould you like to treat both files as being in the default Windows codepage (recommended)?"
msgstr "Znaleziono różne strony kodowe w plikach po lewej (cp%d) i po prawej (cp%d) stronie.\nWyświetlanie każdego pliku z osobna w odpowiedniej stronie kodowej da lepsze wyniki, ale scalenie/kopiowanie będzie niebezpieczne.\nCzy chcesz traktować oba pliki jako znajdujące się w domyślnej stronie kodowej systemu Windows (zalecane)?"

msgid "Information lost due to encoding errors: both files"
msgstr "Utracono informacje z powodu błędów kodowania: oba pliki"

msgid "Information lost due to encoding errors: first file"
msgstr "Utracono informacje z powodu błędów kodowania: pierwszy plik"

msgid "Information lost due to encoding errors: second file"
msgstr "Utracono informacje z powodu błędów kodowania: drugi plik"

msgid "Information lost due to encoding errors: third file"
msgstr "Utracono informacje z powodu błędów kodowania: trzeci plik"

msgid "No difference"
msgstr "Brak różnic"

msgid "Line difference"
msgstr "Różniące się wiersze"

#, c-format
msgid "Replaced %1 string(s)."
msgstr "Zastąpiono %1 sekwencję(i) znaków."

#, c-format
msgid "Cannot find string \"%s\"."
msgstr "Nie można znaleźć sekwencji znaków \"%s\"."

msgid "You are now entering Merge Mode. If you want to turn off Merge Mode, press F9 key."
msgstr "Przechodzisz do trybu scalania. Jeśli chcesz wyłączyć tryb scalania, naciśnij klawisz F9."

#, c-format
msgid "The number of automatically merged changes: %1\nThe number of unresolved conflicts: %2"
msgstr "Liczba automatycznie scalonych zmian: %1\nLiczba nierozwiązanych konfliktów: %2"

msgid "The change of codepage has been merged."
msgstr "Zmiana strony kodowej została scalona."

msgid "The changes of codepage are conflicting."
msgstr "Zmiana strony kodowej powoduje konflikt."

msgid "The change of EOL has been merged."
msgstr "Zmiana znaku końca linii została scalona."

msgid "The changes of EOL are conflicting."
msgstr "Zmiany znaków końca linii powodują konflikt."

msgid "Location Pane"
msgstr "Panel lokalizacji"

msgid "Diff Pane"
msgstr "Panel różnic"

msgid "Patch file successfully written."
msgstr "Łatka została utworzona."

msgid "1. item is not found!"
msgstr "Pierwszy element nie został znaleziony!"

msgid "2. item is not found!"
msgstr "Drugi element nie został znaleziony!"

msgid "The patch file already exists. Do you want to overwrite it?"
msgstr "Plik łatki już istnieje. Czy napisać plik?"

#, c-format
msgid "[%1 files selected]"
msgstr "[Wybrano %1 plik(ów)]"

msgid "Normal"
msgstr "Normalny"

msgid "Context"
msgstr "Kontekst"

msgid "Unified"
msgstr "Ujednolicony"

#, c-format
msgid "Could not write to file %1."
msgstr "Nie można zapisać do pliku %1."

#, c-format
msgid "The specified output path is not an absolute path: %1"
msgstr "Wybrana ścieżka docelowa nie jest absolutna: %1"

msgid "Specify an output file."
msgstr "Określ plik wyjściowy."

msgid "Cannot create a patch file from binary files."
msgstr "Nie można utworzyć łatki z plików binarnych."

msgid "Please save all files first.\n\nCreating a patch requires that there are no unsaved changes in files."
msgstr "Proszę najpierw zapisać wszystkie pliki.\n\nTworzenie łatki wymaga zapisania wszystkich zmian w plikach."

msgid "Folder does not exist."
msgstr "Folder nie istnieje."

msgid "Archive support is not enabled.\nAll needed components (7-Zip and/or Merge7z*.dll) for archive support cannot be found.\nSee manual for more info about archive support and how to enable it."
msgstr "Obsługa archiwów nie została włączona.\nNie znaleziono wszystkich potrzebnych komponentów (7-Zip i/lub Merge7z*.dll) do obsługi archiwów.\nWięcej informacji na temat obsługi archiwów i sposobu jej włączania znajdziesz w podręczniku."

msgid "Select file for export"
msgstr "Wybierz plik do eksportu"

msgid "Select file for import"
msgstr "Wybierz plik do importu"

msgid "Options imported from the file."
msgstr "Zaimportowano opcje z pliku."

msgid "Options exported to the file."
msgstr "Wyeksportowano opcje do pliku."

msgid "Failed to import options from the file."
msgstr "Błąd podczas importu opcji z pliku."

msgid "Failed to write options to the file."
msgstr "Błąd podczas eksportu opcji do pliku."

msgid "You are about to close several compare windows.\n\nDo you want to continue?"
msgstr "Zamierzasz zamknąć kilka okien porównania.\n\nCzy na pewno chcesz kontynuować?"

msgid "Mixed"
msgstr "Mieszany"

msgctxt "EOL Type"
msgid "Binary"
msgstr "Binarny"

msgid "None"
msgstr "Brak"

#, c-format
msgid "Marker Color %d"
msgstr "Kolor znacznika %d"

msgid "New Pattern"
msgstr "Nowy szablon"

msgid "Type"
msgstr "Typ"

msgid "Editor script"
msgstr "Edytor skryptu"

msgid "\nDifference in the Current Line"
msgstr "\nRóżnica w bieżącym wierszu"

msgid "\nOptions"
msgstr "\nOpcje"

msgid "\nRefresh (F5)"
msgstr "\nOdśwież (F5)"

msgid "\nPrevious Difference (Alt+Up)"
msgstr "\nPoprzednia różnica (Alt+Up)"

msgid "\nNext Difference (Alt+Down)"
msgstr "\nNastępna różnica (Alt+Down)"

msgid "\nPrevious Conflict (Alt+Shift+Up)"
msgstr "\nPoprzedni konflikt (Alt+Shift+Up)"

msgid "\nNext Conflict (Alt+Shift+Down)"
msgstr "\nNastępny konflikt (Alt+Shift+Down)"

msgid "\nFirst Difference (Alt+Home)"
msgstr "\nPierwsza różnica (Alt+Home)"

msgid "\nCurrent Difference (Alt+Enter)"
msgstr "\nBieżąca różnica (Alt+Enter)"

msgid "\nLast Difference (Alt+End)"
msgstr "\nOstatnia różnica (Alt+End)"

msgid "\nCopy Right (Alt+Right)"
msgstr "\nKopiuj do prawej (Alt+Right)"

msgid "\nCopy Left (Alt+Left)"
msgstr "\nKopiuj do lewej (Alt+Left)"

msgid "\nCopy Right and Advance (Ctrl+Alt+Right)"
msgstr "\nKopiuj prawą i przejdź dalej (Ctrl+Alt+Right)"

msgid "\nCopy Left and Advance (Ctrl+Alt+Left)"
msgstr "\nKopiuj lewą i przejdź dalej (Ctrl+Alt+Left)"

msgid "\nAll Right"
msgstr "\nWszystko do prawej"

msgid "\nAll Left"
msgstr "\nWszystko do lewej"

msgid "\nAuto Merge (Ctrl+Alt+M)"
msgstr "\nAutomatyczne scalanie (Ctrl+Alt+M)"

msgid "\nFirst File"
msgstr "\nPierwszy plik"

msgid "\nNext File (Ctrl+F8)"
msgstr "\nNastępny plik (Ctrl+F8)"

msgid "\nLast File"
msgstr "\nOstatni plik"

msgid "\nPrevious File (Ctrl+F7)"
msgstr "\nPoprzedni plik (Ctrl+F7)"

msgid "The adapted unpacker is applied to both files (one file only needs the extension)."
msgstr "Program rozpakowujący zostanie uruchomiony dla obu plików (tylko jeden plik wymaga rozszerzenia)."

msgid "No prediffer (normal)"
msgstr "Bez porównywania (normalne)"

msgid "Suggested plugins"
msgstr "Sugerowane wtyczki"

msgid "Other plugins"
msgstr "Pozostałe wtyczki"

#, c-format
msgid "Private Build: %1"
msgstr "Kompilacja prywatna: %1"

msgid "Your software is up to date."
msgstr "Twoje oprogramowanie jest aktualne."

#, c-format
msgid "A new version of WinMerge is available.\n%1 is now available (you have %2). Would you like to download it now?"
msgstr "Dostępna jest nowa wersja WinMerge.\n%1 jest już dostępny (posiadasz %2). Czy chcesz ją teraz pobrać?"

msgid "Failed to download latest version information"
msgstr "Nie udało się uzyskać informacji o dostępności nowszej wersji"

msgid "Plugin Settings"
msgstr "Ustawienia wtyczki"

msgid "WSH not found - .sct scripts disabled"
msgstr "Nie znaleziono WSH – skrypty .sct wyłączone"

#, c-format
msgid "G&o to Line %1"
msgstr "Idź do wiersza %1"

msgid "Go to Moved Line\tCtrl+Shift+G"
msgstr "Idź do przeniesionego wiersza\tCtrl+Shift+G"

msgid "Disabled"
msgstr "Wyłączone"

msgid "From file system"
msgstr "Z systemu plików"

msgid "From Most Recently Used list"
msgstr "Z listy ostatnio używanych"

msgid "No Highlighting"
msgstr "Bez podświetlenia"

msgid "Batch"
msgstr ""

msgid "Portable Object"
msgstr "Obiekt przenośny"

msgid "Resources"
msgstr "Zasoby"

msgid "Shell"
msgstr "Powłoka"

msgid "Close &Left Tabs"
msgstr "Zamknij karty po lewej"

msgid "Close R&ight Tabs"
msgstr "Zamknij karty po prawej"

msgid "Close &Other Tabs"
msgstr "Zamknij inne karty"

msgid "Enable &Auto Max Width"
msgstr "Włącz automatyczną maksymalną szerokość"

msgid "Frhed is not installed."
msgstr "Free Hex Editor nie został zainstalowany."

#, c-format
msgid "%1 does not exist. Do you want to create it?"
msgstr "%1 nie istnieje. Czy chcesz go utworzyć?"

msgid "Failed to create folder."
msgstr "Nie udało się utworzyć folderu."

msgid "You can specify the following parameters to the path:\n$file: Path name of the current file\n$linenum: Line number of the current cursor position"
msgstr "Możesz podać następujące parametry ścieżki:\n$file: Nazwa ścieżki do bieżącego pliku\n$linenum: Numer wiersza dla aktualnej pozycji kursora"

msgid "default"
msgstr "Domyślny"

msgid "minimal"
msgstr "Minimalny"

msgid "patience"
msgstr "Cierpliwy"

msgid "histogram"
msgstr "Histogram"

msgid "GDI"
msgstr "GDI"

msgid "DirectWrite Default"
msgstr "DirectWrite Domyślny"

msgid "DirectWrite Aliased"
msgstr "DirectWrite Aliased"

msgid "DirectWrite GDI Classic"
msgstr "DirectWrite GDI Klasyczny"

msgid "DirectWrite GDI Natural"
msgstr "DirectWrite GDI Naturalny"

msgid "DirectWrite Natural"
msgstr "DirectWrite Naturalny"

msgid "DirectWrite Natural Symmetric"
msgstr "DirectWrite Naturalny Symetryczny"

msgid "MDI child window or main window"
msgstr "Okno podrzędne lub okno główne"

msgid "MDI child window only"
msgstr "Tylko okno podrzędne"

msgctxt "ImgMergeFrame|LocationPane"
msgid "Diff"
msgstr "Różnica"

msgctxt "ImgMergeFrame|LocationPane"
msgid "Highlight"
msgstr "Podświetl"

msgctxt "ImgMergeFrame|LocationPane"
msgid "Blink"
msgstr "Mrugaj"

msgctxt "ImgMergeFrame|LocationPane"
msgid "Block Size"
msgstr "Rozmiar bloku"

msgctxt "ImgMergeFrame|LocationPane"
msgid "Block Alpha"
msgstr "Przezroczystość bloku"

msgctxt "ImgMergeFrame|LocationPane"
msgid "CD Threshold"
msgstr "Próg CD"

msgctxt "ImgMergeFrame|LocationPane"
msgid "Ins/Del Detection"
msgstr "Wykrywanie Ins/Del"

msgctxt "ImgMergeFrame|LocationPane"
msgid "None"
msgstr "Brak"

msgctxt "ImgMergeFrame|LocationPane"
msgid "Vertical"
msgstr "Pionowe"

msgctxt "ImgMergeFrame|LocationPane"
msgid "Horizontal"
msgstr "Poziome"

msgctxt "ImgMergeFrame|LocationPane"
msgid "Overlay"
msgstr "Nakładka"

msgctxt "ImgMergeFrame|LocationPane"
msgid "Alpha"
msgstr "Przezroczystość"

msgctxt "ImgMergeFrame|LocationPane"
msgid "XOR"
msgstr "XOR"

msgctxt "ImgMergeFrame|LocationPane"
msgid "Alpha Blend"
msgstr "Przenikanie"

msgctxt "ImgMergeFrame|LocationPane"
msgid "Alpha Animation"
msgstr "Animacja"

msgctxt "ImgMergeFrame|LocationPane"
msgid "Zoom"
msgstr "Powiększenie"

msgctxt "ImgMergeFrame|LocationPane"
msgid "Page:"
msgstr "Strona:"

#, c-format
msgid "Pt: (%d, %d)  RGBA: (%d, %d, %d, %d)  "
msgstr "Poz: (%d, %d)  RGBA: (%d, %d, %d, %d)  "

#, c-format
msgid "Dist: %g  "
msgstr ""

#, c-format
msgid "Dist: %g, %g  "
msgstr ""

#, c-format
msgid "Page: %d/%d  Zoom: %d%%  %dx%dpx  %dbpp  "
msgstr "Strona: %d/%d  Powiększenie: %d%%  %dx%dpx  %dbpp  "

#, c-format
msgid "Rc: (%d, %d)  "
msgstr ""

#, c-format
msgid "Flipped: %s  "
msgstr "Odbicie: %s  "

#, c-format
msgid "Rotated: %d  "
msgstr "Obrót: %d  "

msgid "<Edit here>"
msgstr "<Edytuj tutaj>"

msgid "No differences to select found"
msgstr "Nie znaleziono różnic, które można by zaznaczyć"

msgid "No differences found to add as substitution filter"
msgstr "Nie znaleziono różnic, które można by dodać jako filtr zamiany"

msgid "The pair is already present in the list of Substitution Filters"
msgstr "Ta para jest już obecna na liście filtrów zamiany"

msgid "Add this change to Substitution Filters?"
msgstr "Dodać tę zmianę do filtrów zamiany?"

msgid "Text only"
msgstr "Tylko tekst"

msgid "Line-by-line position and text"
msgstr "Pozycja i tekst wiersz-po-wierszu"

msgid "Word-by-word position and text"
msgstr "Pozycja i tekst słowo-po-słowie"

msgid "Allow only one instance to run"
msgstr "Zezwól na uruchomienie tylko jednej instancji programu"

msgid "Allow only one instance to run and wait for the instance to terminate"
msgstr "Zezwól na uruchomienie tylko jednej instancji i poczekaj, aż zakończy pracę"

msgid "Al&l"
msgstr "Wszystkie"

msgid "Prettification"
msgstr ""

msgid "Content Extraction"
msgstr ""

msgid "Visualization"
msgstr "Wizualizacja"

msgid "Data Query"
msgstr ""

msgid "Validation"
msgstr "Walidacja"

msgid "Decompilation"
msgstr "Dekompilacja"

msgid "&Others"
msgstr "Pozostałe"

msgid "Make Uppercase"
msgstr "Zrób duże litery"

msgid "Make Lowercase"
msgstr "Zrób małe litery"

msgid "Remove Duplicate Lines"
msgstr "Usuń zduplikowane wiersze"

msgid "Count Duplicate Lines"
msgstr "Policz zduplikowane wiersze"

msgid "Sort Lines Ascending"
msgstr "Sortuj wiersze rosnąco"

msgid "Sort Lines Descending"
msgstr "Sortuj wiersze malejąco"

msgid "Reverse Columns"
msgstr "Odwróć kolumny"

msgid "Reverse Lines"
msgstr "Odwróć wiersze"

msgid "Replace..."
msgstr "Zastąp..."

msgid "Apply Filter Command..."
msgstr "Zastosuj filtrowanie..."

msgid "Tokenize..."
msgstr ""

msgid "Trim Spaces"
msgstr "Usuń spacje"

msgid "Select Columns..."
msgstr "Wybierz kolumny..."

msgid "Select Lines..."
msgstr "Wybierz wiersze..."

msgid "Insert Date"
msgstr "Wstaw datę"

msgid "Insert Time"
msgstr "Wstaw czas"

msgid "Apply Patch..."
msgstr "Zastosuj łatę..."

msgid "Ignore Columns"
msgstr "Ignoruj kolumny"

msgid "Ignore Comments (C-Family Languages)"
msgstr "Ignoruj komentarze (języki z rodziny C)"

msgid "Ignore CSV Fields"
msgstr "Ignoruj pola CSV"

msgid "Ignore TSV Fields"
msgstr "Ignoruj pola TSV"

msgid "Apply Prediff Substitution Filters"
msgstr "Zastosuj filtry zamiany przed porównaniem"

msgid "Prettify HTML"
msgstr ""

msgid "Prettify JSON"
msgstr ""

msgid "Prettify XML"
msgstr ""

msgid "Prettify YAML"
msgstr ""

msgid "Visualize Graphviz"
msgstr "Wizualizacja Graphviz"

msgid "Query CSV Data..."
msgstr ""

msgid "Query TSV Data..."
msgstr ""

msgid "Query JSON Data..."
msgstr ""

msgid "Query YAML Data..."
msgstr ""

msgid "Validate HTML"
msgstr "Walidacja HTML"

msgid "Disassemble JVM Bytecode"
msgstr ""

msgid "Disassemble IL Code"
msgstr ""

msgid "Disassemble Native Code"
msgstr ""

#, c-format
msgid "Missing plugin name in plugin pipeline: %1"
msgstr "Brakująca nazwa wtyczki we wtyczce pipeline: %1"

#, c-format
msgid "Missing quotation mark in plugin pipeline: %1"
msgstr "Brakujący cudzysłów we wtyczce pipeline: %1"

msgid "Specify plugin arguments"
<<<<<<< HEAD
msgstr ""

msgid "Make characters uppercase"
msgstr ""

msgid "Make characters lowercase"
msgstr ""

msgid "Remove duplicate lines"
msgstr ""

msgid "Count duplicate lines"
msgstr ""

msgid "Sort lines ascending"
msgstr ""

msgid "Sort lines descending"
msgstr ""

msgid "Reverse columns"
msgstr ""

msgid "Reverse lines"
msgstr ""

msgid "Replace text with another text.\r\nUsage: Replace [-i] [-e] FIND REPLACE\r\n  FIND    - text to find\r\n  REPLACE - text to replace\r\n  -i - ignore case (only for -e)\r\n  -e - treat the specified text as a regular expression"
msgstr ""

#, c-format
msgid "Apply filter command. \r\nUsage: ExecFilterCommand COMMAND\r\n  COMMAND - command to execute. %1 in the command is replaced with the filename."
msgstr ""

msgid "Tokenize selection. \r\nUsage: Tokenize PATTERNS\r\n  PATTERNS - regular expression for tokenizing. (e.g. [^\\w]+)"
msgstr ""

msgid "Trim spaces"
msgstr ""

msgid "Select some columns.\r\nUsage: SelectColumns RANGES\r\n   or: SelectColumns [-v] [-i] [-g] -e PATTERNS\r\n  RANGES   - list of column ranges to select. (e.g. -3,5-10,30-)\r\n  PATTERNS - regular expression\r\n  -v - select non-matching columns\r\n  -i - ignore case\r\n  -g - enable global flag\r\n  -e - use PATTERNS for matching"
msgstr ""

msgid "Select some lines.\r\nUsage: SelectLines RANGES\r\n   or: SelectLines [-v] [-i] -e PATTERNS\r\n  RANGES   - list of line ranges to select. (e.g. -3,5-10,30-)\r\n  PATTERNS - regular expression\r\n  -v - select non-matching lines\r\n  -i - ignore case\r\n  -e - use PATTERNS for matching"
msgstr ""

msgid "HTML Prettier with tidy-html5. \r\nArguments: Command line options passed to the tidy command."
msgstr ""

msgid "JSON Prettier with jq command. \r\nArguments: Filter or command line options passed to the jq command."
msgstr ""

msgid "XML Prettier with tidy-html5. \r\nArguments: Command line options passed to the tidy command."
msgstr ""

msgid "YAML Prettier with yq command. \r\nArguments: Filter or command line options passed to the yq command."
msgstr ""

msgid "Graphviz Visualizer. \r\nArguments: Command line options passed to the dot command."
msgstr ""

msgid "CSV Querier with q command. \r\nArguments: SQL statement or command line options passed to the q command."
msgstr ""

msgid "TSV Querier with q command. \r\nArguments: SQL statement or command line options passed to the q command."
msgstr ""

msgid "JSON Querier with jq command. \r\nArguments: Filter or command line options passed to the jq command."
msgstr ""

msgid "YAML Querier with yq command. \r\nArguments: Filter or command line options passed to the yq command."
msgstr ""

msgid "HTML Validator with tidy-html5. \r\nArguments: Command line options passed to the tidy command."
msgstr ""

msgid "JVM bytecode disassembler with javap. \r\nArguments: Command line options passed to the javap command."
msgstr ""

msgid "IL disassembler with ildasm. \r\nArguments: Command line options passed to the ildasm command."
msgstr ""

msgid "Native code disassembler with dumpbin. \r\nArguments: Command line options passed to the dumpbin command."
msgstr ""

msgid "General content extractor with Apache Tika. \r\nArguments: Command line options passed to the tika-app.jar."
msgstr ""

msgid "Apply patch using GnuWin32 Patch for Windows"
msgstr ""

msgid "Display the text content of MS Excel files"
msgstr ""

msgid "Display the text content of MS PowerPoint files"
msgstr ""

msgid "Display the text content of MS Visio files"
msgstr ""

msgid "Display the text content of MS Word files"
msgstr ""

msgid "Ignore some columns - ignored columns list from the plugin name or the plugin argument"
msgstr ""

msgid "The plugin ignores comments (//... and /* ... */) in C, C++, PHP and JavaScript files."
msgstr ""

msgid "Ignore some fields - ignored fields list from the plugin name or the plugin argument"
msgstr ""

msgid "Prediff Line Filter"
msgstr ""

msgid "Basic text functions for the context menu"
msgstr ""
=======
msgstr "Określ argumenty wtyczki"
>>>>>>> a6f87acd
<|MERGE_RESOLUTION|>--- conflicted
+++ resolved
@@ -3562,8 +3562,7 @@
 msgstr "Brakujący cudzysłów we wtyczce pipeline: %1"
 
 msgid "Specify plugin arguments"
-<<<<<<< HEAD
-msgstr ""
+msgstr "Określ argumenty wtyczki"
 
 msgid "Make characters uppercase"
 msgstr ""
@@ -3678,7 +3677,4 @@
 msgstr ""
 
 msgid "Basic text functions for the context menu"
-msgstr ""
-=======
-msgstr "Określ argumenty wtyczki"
->>>>>>> a6f87acd
+msgstr ""