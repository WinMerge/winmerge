--- conflicted
+++ resolved
@@ -5,7 +5,7 @@
 msgstr ""
 "Project-Id-Version: WinMerge\n"
 "Report-Msgid-Bugs-To: http://bugs.winmerge.org/\n"
-"POT-Creation-Date: 2019-06-02 20:02+0000\n"
+"POT-Creation-Date: 2019-06-02 21:43+0000\n"
 "PO-Revision-Date: \n"
 "Last-Translator: \n"
 "Language-Team: English <winmerge-translate@lists.sourceforge.net>\n"
@@ -262,24 +262,15 @@
 msgid "&Translations"
 msgstr ""
 
-<<<<<<< HEAD
-#: Merge.rc:3938FFC2
 msgid "&Check For Updates"
 msgstr ""
 
-#: Merge.rc:1C6125F4
-=======
->>>>>>> 730d141b
 msgid "C&onfiguration"
 msgstr ""
 
 msgid "&GNU General Public License"
 msgstr ""
 
-<<<<<<< HEAD
-#: Merge.rc:3938FFC3
-=======
->>>>>>> 730d141b
 msgid "&About WinMerge..."
 msgstr ""
 
@@ -502,10 +493,6 @@
 msgid "&Toggle Bookmark\tCtrl+F2"
 msgstr ""
 
-<<<<<<< HEAD
-#: Merge.rc:3938FFC4
-=======
->>>>>>> 730d141b
 msgid "&Next Bookmark\tF2"
 msgstr ""
 
@@ -1060,10 +1047,6 @@
 msgid "New"
 msgstr ""
 
-<<<<<<< HEAD
-#: Merge.rc:3938FFC5
-=======
->>>>>>> 730d141b
 msgid "&Background color:"
 msgstr ""
 
@@ -1481,10 +1464,6 @@
 msgid "&Include File Compare Report"
 msgstr ""
 
-<<<<<<< HEAD
-#: Merge.rc:3938FFC6
-=======
->>>>>>> 730d141b
 msgid "&Copy to Clipboard"
 msgstr ""
 
