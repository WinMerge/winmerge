--- conflicted
+++ resolved
@@ -1829,20 +1829,12 @@
 #: Merge.rc:73FB246
 #, c-format
 msgid "Same As The Next (3 panes):"
-<<<<<<< HEAD
 msgstr "和下一個相同 (3方比較):"
-=======
-msgstr "和下一個相同(3方比較):"
->>>>>>> 106351cc
 
 #: Merge.rc:60B696AF
 #, c-format
 msgid "Same As The Next (Selected):"
-<<<<<<< HEAD
 msgstr "和下一個相同 (已選取):"
-=======
-msgstr "和下一個相同(已選取):"
->>>>>>> 106351cc
 
 #: Merge.rc:40C55014
 #, c-format
