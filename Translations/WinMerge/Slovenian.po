--- conflicted
+++ resolved
@@ -4188,8 +4188,7 @@
 msgstr "Osnovne funkcije besedila za priročni meni"
 
 msgid "Filter applied"
-<<<<<<< HEAD
-msgstr ""
+msgstr "Filter je uporabljen"
 
 #, c-format
 msgid "Clipboard at %s"
@@ -4202,7 +4201,4 @@
 msgstr ""
 
 msgid "The 32-bit version of WinMerge does not support Clipboard Compare"
-msgstr ""
-=======
-msgstr "Filter je uporabljen"
->>>>>>> aefdc93c
+msgstr ""