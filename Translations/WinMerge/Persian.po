﻿# This file is part from WinMerge <http://winmerge.org/>
# Released under the "GNU General Public License"
#
# Translators:
# * Abolfazl Rostamzadeh <a.rostamzadeh at gmail.com>
#
# ID line follows -- this is updated by SVN
# $Id: Persian.po 7202 2010-06-19 12:46:49Z kimmov $
#
msgid ""
msgstr ""
"Project-Id-Version: WinMerge\n"
"Report-Msgid-Bugs-To: http://bugs.winmerge.org/\n"
"POT-Creation-Date: \n"
"PO-Revision-Date: 2013-08-15 19:11+0330\n"
"Last-Translator: Abolfazl Rostamzadeh Khorasani <a.rostamzadeh@yahoo.com>\n"
"Language-Team: Persian <winmerge-translate@lists.sourceforge.net>\n"
"MIME-Version: 1.0\n"
"Content-Type: text/plain; charset=UTF-8\n"
"Content-Transfer-Encoding: 8bit\n"
"X-Poedit-Language: Persian\n"
"X-Poedit-SourceCharset: UTF-8\n"
"X-Poedit-Basepath: ../../Src/\n"
"Language: fa\n"
"X-Generator: Poedit 1.5.7\n"

#. LANGUAGE, SUBLANGUAGE
#, c-format
msgid "LANG_ENGLISH, SUBLANG_ENGLISH_US"
msgstr "LANG_FARSI, SUBLANG_DEFAULT"

#. Codepage
#, c-format
msgid "1252"
msgstr "65001"

#, c-format
msgid "C&opy to Right"
msgstr "&o رونوشت برداري به سمت راست "

#, c-format
msgid "Cop&y to Left"
msgstr "&y رونوشت برداري به سمت چپ "

#, c-format
msgid "Copy &from Left"
msgstr ""

#, c-format
msgid "Copy fro&m Right"
msgstr ""

#, c-format
msgid "&Select Line Difference"
msgstr "&S انتخاب خط تفاوت "

#, c-format
msgid "&Undo"
msgstr "&U بي اثر شدن آخرين دستور "

#, c-format
msgid "&Redo"
msgstr "&R تکرار آخرين دستور "

#, c-format
msgid "Cu&t"
msgstr "&t برش "

#, c-format
msgid "&Copy"
msgstr "&C رونوشت برداري "

#, c-format
msgid "&Paste"
msgstr "&P چسباندن "

#, c-format
msgid "&Goto..."
msgstr "&G برو به ... "

#, c-format
msgid "Op&en"
msgstr "&e باز "

#, c-format
msgid "with &Registered Application"
msgstr "&R با برنامه کاربردي رسمي "

#, c-format
msgid "with &External Editor\tCtrl+Alt+E"
msgstr ""

#, c-format
msgid "&with..."
msgstr "&w با ..."

msgid "S&hell Menu"
msgstr ""

#, c-format
msgid "View &Differences"
msgstr ""

#, c-format
msgid "Diff &Block Size"
msgstr ""

#, c-format
msgid "&Ignore Color Difference (Color Distance Threshold)"
msgstr ""

msgid "Ins&ertion/Deletion Detection"
msgstr ""

#, c-format
msgid "&None"
msgstr "&N هيچکدام "

msgid "&Vertical"
msgstr ""

msgid "&Horizontal"
msgstr ""

#, c-format
msgid "&Previous Page"
msgstr ""

#, c-format
msgid "&Next Page"
msgstr ""

#, c-format
msgid "&Active Pane"
msgstr ""

#, c-format
msgid "&Zoom"
msgstr "&Z بزرگنمايي "

#, c-format
msgid "Zoom &In\tCtrl++"
msgstr "&I بزرگ نمايي \tCtrl++"

#, c-format
msgid "Zoom &Out\tCtrl+-"
msgstr "&O کوچک نمايي \tCtrl+-"

#. Zoom to normal
#, c-format
msgid "&Normal\tCtrl+*"
msgstr "&N معمولي \tCtrl+*"

#, c-format
msgid "&Overlay"
msgstr ""

#, c-format
msgid "&Alpha Blend"
msgstr ""

#, c-format
msgid "Alpha &Blend Animation"
msgstr ""

#, c-format
msgid "Dragging &Mode"
msgstr ""

#, c-format
msgid "&Move"
msgstr "&M جابجا کردن "

#, c-format
msgid "&Adjust Offset"
msgstr ""

#, c-format
msgid "&Set Background Color"
msgstr ""

#, c-format
msgid "&File"
msgstr "&F پرونده "

#, c-format
msgid "&New\tCtrl+N"
msgstr "&N جديد \tCtl+N"

#, c-format
msgid "New (&3 panes)"
msgstr ""

#, c-format
msgid "&Open...\tCtrl+O"
msgstr "&O باز کردن ... \tCtrl+O"

msgid "Open Conflic&t File..."
msgstr "&t باز کردن پرونده تعارض ... "

#, c-format
msgid "Open Pro&ject...\tCtrl+J"
msgstr "&j باز کردن (پروژه) طرح ... \tCtrl+J"

#, c-format
msgid "Sa&ve Project..."
msgstr "&v ذخيره (پروژه) طرح ...  "

#, c-format
msgid "Recent Projects"
msgstr " پروژه هاي) طرحهاي اخير) "

#, c-format
msgid "Recent F&iles Or Folders"
msgstr ""

#, c-format
msgid "< Empty >"
msgstr "<خالي>"

#, c-format
msgid "E&xit"
msgstr "&x خروج "

#, c-format
msgid "&Edit"
msgstr "&E ويرايش "

#, c-format
msgid "&Options..."
msgstr "&O خيارات ... "

#, c-format
msgid "&View"
msgstr "&V نما "

#, c-format
msgid "&Toolbar"
msgstr "&T ميله ابزار "

#, c-format
msgid "&Small"
msgstr "&S کوچک "

#, c-format
msgid "&Big"
msgstr "&B بزرگ"

#, c-format
msgid "&Huge"
msgstr ""

#, c-format
msgid "&Status Bar"
msgstr "&S ميله وضعيت "

#, c-format
msgid "Ta&b Bar"
msgstr "&b ميله جهش "

#, c-format
msgid "&Tools"
msgstr "&T ابزارها "

#, c-format
msgid "&Filters..."
msgstr "&F صافيها ..."

#, c-format
msgid "&Generate Patch..."
msgstr "&G توليد وصله ... "

#, c-format
msgid "&Plugins"
msgstr "&P افزايه ها "

#, c-format
msgid "P&lugin Settings..."
msgstr ""

#, c-format
msgid "Ma&nual Prediffer"
msgstr "&a پيش متفاوت به طور دستي"

#, c-format
msgid "A&utomatic Prediffer"
msgstr "&u پيش متفاوت به طور خودکار"

#, c-format
msgid "&Manual Unpacking"
msgstr "&M بازکردن بسته بطور دستي "

#, c-format
msgid "&Automatic Unpacking"
msgstr "&A بازکردن بسته بطور خودکار "

#, c-format
msgid "&Edit with Unpacker..."
msgstr ""

#, c-format
msgid "&Reload plugins"
msgstr "&R بارگذاري دوباره افزايه ها "

#, c-format
msgid "&Window"
msgstr "&W پنجره "

#, c-format
msgid "Cl&ose"
msgstr "&o بستن "

#, c-format
msgid "Clo&se All"
msgstr "&s بستن همگي "

#, c-format
msgid "Change &Pane\tF6"
msgstr "&P تغيير چهارگوش \tF6"

#, c-format
msgid "Tile &Horizontally"
msgstr "&H چيدن افقي "

#, c-format
msgid "Tile &Vertically"
msgstr "&V چيدن عمودي "

#, c-format
msgid "&Cascade"
msgstr "&C آبشاري "

#, c-format
msgid "&Help"
msgstr "&H راهنما "

#, c-format
msgid "&WinMerge Help\tF1"
msgstr "&W راهنماي وينمرج \tF1"

#, c-format
msgid "R&elease Notes"
msgstr "&e يادداشتهاي نشر "

#, c-format
msgid "&Translations"
msgstr "&T ترجمه ها "

<<<<<<< HEAD
#: Merge.rc:3938FFC2
msgid "&Check For Updates"
msgstr ""

#: Merge.rc:1C6125F4
=======
>>>>>>> 730d141b
#, c-format
msgid "C&onfiguration"
msgstr "&o پيکربندي "

#, c-format
msgid "&GNU General Public License"
msgstr "&G  مجوز عمومي کلي جي ان يو "

<<<<<<< HEAD
#: Merge.rc:3938FFC3
=======
>>>>>>> 730d141b
#, c-format
msgid "&About WinMerge..."
msgstr "&A درباره وينمرج ... "

#, c-format
msgid "&Read-only"
msgstr ""

#, c-format
msgid "L&eft Read-only"
msgstr "&e طرف چپ فقط خواندني "

#, c-format
msgid "M&iddle Read-only"
msgstr ""

#, c-format
msgid "Ri&ght Read-only"
msgstr "&g طرف راست فقط خواندني "

#, c-format
msgid "File En&coding..."
msgstr ""

#, c-format
msgid "Select &All\tCtrl+A"
msgstr "&A انتخاب همگي \tCtrl+A"

#, c-format
msgid "Show &Identical Items"
msgstr "&I نمايش موارد  يکسان "

#, c-format
msgid "Show &Different Items"
msgstr "&D نمايش موارد متفاوت "

#, c-format
msgid "Show L&eft Unique Items"
msgstr "&e نمايش موارد بيمانند چپ "

#, c-format
msgid "Show Midd&le Unique Items"
msgstr ""

#, c-format
msgid "Show Ri&ght Unique Items"
msgstr "&g نمايش موارد  بيمانند راست  "

#, c-format
msgid "Show S&kipped Items"
msgstr "&k نمايش موارد مقايسه نشده "

#, c-format
msgid "S&how Binary Files"
msgstr "&h نمايش پرونده هاي دودويي "

#, c-format
msgid "&3-way Compare"
msgstr ""

#, c-format
msgid "Show &Left Only Different Items"
msgstr ""

#, c-format
msgid "Show &Middle Only Different Items"
msgstr ""

#, c-format
msgid "Show &Right Only Different Items"
msgstr ""

#, c-format
msgid "Show Hidd&en Items"
msgstr "&e نمايش موارد پنهان "

#, c-format
msgid "Tree &Mode"
msgstr "&M سبک شاخسار "

#, c-format
msgid "E&xpand All Subfolders"
msgstr "&x بسط همه زير پوشه ها "

#, c-format
msgid "&Collapse All Subfolders"
msgstr "&C فروپاشي همه زير پوشه ها "

#, c-format
msgid "Select &Font..."
msgstr "&F انتخاب قلم  "

#, c-format
msgid "Use Default F&ont"
msgstr "&o استفاده از قلم پيش فرض "

#, c-format
msgid "Sw&ap Panes"
msgstr "&a تعويض چهارگوشها "

#, c-format
msgid "Compa&re Statistics"
msgstr "&r مقايسه آمارها "

#, c-format
msgid "Refre&sh\tF5"
msgstr "&s بازسازي \tF5"

#, c-format
msgid "&Refresh Selected\tCtrl+F5"
msgstr "&R بازسازي انتخاب \tCtrl+F5"

#, c-format
msgid "&Merge"
msgstr "&M پيوند زدن  "

#, c-format
msgid "Co&mpare\tEnter"
msgstr "&m همسنجي \tEnter"

#, c-format
msgid "&Next Difference\tAlt+Down"
msgstr "&N تفاوت بعدي \tAlt+Down"

#, c-format
msgid "&Previous Difference\tAlt+Up"
msgstr "&P تفاوت قبلي \tAlt+Up"

#, c-format
msgid "&First Difference\tAlt+Home"
msgstr "&F نخستين تفاوت \tAlt+Home"

#, c-format
msgid "&Current Difference\tAlt+Enter"
msgstr "&C تفاوت جاري \tAlt+Enter"

#, c-format
msgid "&Last Difference\tAlt+End"
msgstr "&L آخرين تفاوت \tAlt+End"

#, c-format
msgid "Copy to &Right\tAlt+Right"
msgstr "&R نسخه برداري به راست \tAlt+Right"

#, c-format
msgid "Copy to L&eft\tAlt+Left"
msgstr "&e نسخه برداري به چپ \tAlt+Left"

#, c-format
msgid "&Delete\tDel"
msgstr "&D حذف \tDel"

#, c-format
msgid "&Customize Columns..."
msgstr "&C سفارشي کردن ستونها ... "

#, c-format
msgid "Generate &Report..."
msgstr "&R توليد گزارش ... "

#, c-format
msgid "&Save\tCtrl+S"
msgstr "&S ذخيره \tCtrl+S"

#, c-format
msgid "Sav&e"
msgstr ""

#, c-format
msgid "Save &Left"
msgstr "&L ذخيره سمت چپي "

#, c-format
msgid "Save &Middle"
msgstr ""

#, c-format
msgid "Save &Right"
msgstr "&R ذخيره سمت راستي "

#, c-format
msgid "Save &As"
msgstr ""

#, c-format
msgid "Save &Left As..."
msgstr ""

#, c-format
msgid "Save &Middle As..."
msgstr ""

#, c-format
msgid "Save &Right As..."
msgstr ""

#, c-format
msgid "&Print..."
msgstr "&P چاپ ... "

msgid "Page Set&up"
msgstr "&u تنظيم صفحه "

#, c-format
msgid "Print Previe&w"
msgstr "&w پيش نمايش چاپ "

#, c-format
msgid "&Convert Line Endings to"
msgstr "&C تبديل پايان خط به "

#, c-format
msgid "&Merge Mode\tF9"
msgstr "&M سبک پيوند \tF9"

#, c-format
msgid "Re&load\tCtrl+F5"
msgstr ""

#, c-format
msgid "&File Encoding..."
msgstr "&F کدبندي پرونده ... "

#, c-format
msgid "Recompare As"
msgstr ""

#, c-format
msgid "&Text"
msgstr ""

#, c-format
msgid "&XML"
msgstr "&XML"

#, c-format
msgid "&Binary"
msgstr "&B دودويي"

#, c-format
msgid "&Image"
msgstr ""

#, c-format
msgid "&Undo\tCtrl+Z"
msgstr "&U بي اثر شدن آخرين دستور \tCtrl+Z"

#, c-format
msgid "&Redo\tCtrl+Y"
msgstr "&R تکرار آخرين دستور \tCtrl+Y"

#, c-format
msgid "Cu&t\tCtrl+X"
msgstr "&t برش \tCtrl+X"

#, c-format
msgid "&Copy\tCtrl+C"
msgstr "&C رونوشت برداري \tCtrl+C"

#, c-format
msgid "&Paste\tCtrl+V"
msgstr "&P چسباندن \tCtrl+V"

#, c-format
msgid "Select Line &Difference\tF4"
msgstr "&D انتخاب خط تفاوت \tF4"

#, c-format
msgid "F&ind...\tCtrl+F"
msgstr "&i يافتن  ...  \tCtrl+F"

#, c-format
msgid "Repla&ce...\tCtrl+H"
msgstr "&c جايگزيني ... \tCtrl+H"

#, c-format
msgid "&Marker...\tCtrl+Shift+M"
msgstr ""

#, c-format
msgid "Advanced"
msgstr " پيشرفته "

#, c-format
msgid "&Copy With Line Numbers\tCtrl+Shift+C"
msgstr "&C رونوشت برداري با شماره هاي خط \tCtrl+Shift+C"

#, c-format
msgid "&Bookmarks"
msgstr "&B نشانه ها "

#, c-format
msgid "&Toggle Bookmark\tCtrl+F2"
msgstr "&T تغيير وضعيت چوب الف \tCtrl+F2"

<<<<<<< HEAD
#: Merge.rc:3938FFC4
=======
>>>>>>> 730d141b
#, c-format
msgid "&Next Bookmark\tF2"
msgstr "&N چوب الف بعدي \tF2"

#, c-format
msgid "&Previous bookmark\tShift+F2"
msgstr "&P چوب الف قبلي \tShift+F2"

#, c-format
msgid "&Clear All Bookmarks"
msgstr "&C پاک کردن تمام نشانها "

#, c-format
msgid "&Go To...\tCtrl+G"
msgstr "&G برو به ... \tCtrl+G"

#, c-format
msgid "Syntax Highlight"
msgstr " مشخص نمودن نحو "

#, c-format
msgid "&Diff Context"
msgstr ""

#, c-format
msgid "&All Lines"
msgstr ""

#, c-format
msgid "&0 Lines"
msgstr ""

#, c-format
msgid "&1 Line"
msgstr ""

#, c-format
msgid "&3 Lines"
msgstr ""

#, c-format
msgid "&5 Lines"
msgstr ""

#, c-format
msgid "&7 Lines"
msgstr ""

#, c-format
msgid "&9 Lines"
msgstr ""

#, c-format
msgid "&Toggle All and 0-9 Lines\tCtrl+D"
msgstr ""

#, c-format
msgid "&Lock Panes"
msgstr "&L قفل کردن چهارگوشها "

#, c-format
msgid "&View Whitespace"
msgstr "&V مشاهده فاصله سفيد "

#, c-format
msgid "Vie&w Line Differences"
msgstr "&w مشاهده خطوط متفاوت "

#, c-format
msgid "View Line &Numbers"
msgstr "&N مشاهده شماره خطوط "

#, c-format
msgid "View &Margins"
msgstr "&M مشاهده کناره ها "

#, c-format
msgid "W&rap Lines"
msgstr "&r سطر بندي خطوط "

#, c-format
msgid "Split V&ertically"
msgstr ""

#, c-format
msgid "Diff &Pane"
msgstr "&P چهارگوش تفاوت "

#, c-format
msgid "Lo&cation Pane"
msgstr "&c چهارگوش مکان يابي "

#, c-format
msgid "Ne&xt Conflict\tAlt+Shift+Down"
msgstr ""

#, c-format
msgid "Pre&vious Conflict\tAlt+Shift+Up"
msgstr ""

#, c-format
msgid "A&dvanced"
msgstr ""

#, c-format
msgid "Next Difference Between Left and Middle\tAlt+1"
msgstr ""

#, c-format
msgid "Previous Difference Between Left And Middle\tAlt+Shift+1"
msgstr ""

#, c-format
msgid "Next Difference Between Left and Right\tAlt+2"
msgstr ""

#, c-format
msgid "Previous Difference Between Left And Right\tAlt+Shift+2"
msgstr ""

#, c-format
msgid "Next Difference Between Middle and Right\tAlt+3"
msgstr ""

#, c-format
msgid "Previous Difference Between Middle And Right\tAlt+Shift+3"
msgstr ""

#, c-format
msgid "Next Left Only Difference\tAlt+7"
msgstr ""

#, c-format
msgid "Previous Left Only Difference\tAlt+Shift+7"
msgstr ""

#, c-format
msgid "Next Middle Only Difference\tAlt+8"
msgstr ""

#, c-format
msgid "Previous Middle Only Difference\tAlt+Shift+8"
msgstr ""

#, c-format
msgid "Next Right Only Difference\tAlt+9"
msgstr ""

#, c-format
msgid "Previous Right Only Difference\tAlt+Shift+9"
msgstr ""

#, c-format
msgid "Copy from Left\tAlt+Shift+Right"
msgstr ""

#, c-format
msgid "Copy from Right\tAlt+Shift+Left"
msgstr ""

#, c-format
msgid "C&opy to Right and Advance\tAlt+Ctrl+Right"
msgstr "&o  به راست رونوشت برداري کرده و ادامه بده \tAlt+Ctrl+Right"

#, c-format
msgid "Copy &to Left and Advance\tAlt+Ctrl+Left"
msgstr "&t  به چپ رونوشت برداري کرده و ادامه بده \tAlt+Ctrl+Left"

#, c-format
msgid "Copy &All to Right"
msgstr "&A رونوشت برداري همه به راست "

#, c-format
msgid "Cop&y All to Left"
msgstr "&y رونوشت برداري همه به چپ "

#, c-format
msgid "A&uto Merge\tAlt+Ctrl+M"
msgstr ""

#, c-format
msgid "Add &Synchronization Point\tAlt+S"
msgstr ""

#, c-format
msgid "Clear Sync&hronization Points"
msgstr ""

#, c-format
msgid "&Prediffer"
msgstr "&P پيش فرق گذار "

#, c-format
msgid "&Scripts"
msgstr "&S دست نويسها "

#, c-format
msgid "Sp&lit"
msgstr ""

#, c-format
msgid "Comp&are"
msgstr "&a همسنجي "

#, c-format
msgid "Compare Non-hor&izontally"
msgstr ""

#, c-format
msgid "First &left item with second left item"
msgstr ""

#, c-format
msgid "First &right item with second right item"
msgstr ""

#, c-format
msgid "&First left item with second right item"
msgstr ""

#, c-format
msgid "&Second left item with first right item"
msgstr ""

#, c-format
msgid "Co&mpare As"
msgstr "&m  همسنجي به صورت "

#, c-format
msgid "Left to Middle (%1 of %2)"
msgstr ""

#, c-format
msgid "Left to Right (%1 of %2)"
msgstr "  چپ به راست - %1 از %2 "

#, c-format
msgid "Left to... (%1 of %2)"
msgstr "  چپ به ... - %1 از %2 "

#, c-format
msgid "Middle to Left (%1 of %2)"
msgstr ""

#, c-format
msgid "Middle to Right (%1 of %2)"
msgstr ""

#, c-format
msgid "Middle to... (%1 of %2)"
msgstr ""

#, c-format
msgid "Right to Middle (%1 of %2)"
msgstr ""

#, c-format
msgid "Right to Left (%1 of %2)"
msgstr "  راست  به چپ - %1 از %2 "

#, c-format
msgid "Right to... (%1 of %2)"
msgstr "  راست به ... - %1 از %2 "

#, c-format
msgid "&Delete"
msgstr "&D حذف "

#, c-format
msgid "&Left"
msgstr "&L چپ "

#, c-format
msgid "&Middle"
msgstr ""

#, c-format
msgid "&Right"
msgstr "&R راست "

#, c-format
msgid "&Both"
msgstr "&B هر دو "

#, c-format
msgid "&All"
msgstr ""

#, c-format
msgid "Re&name"
msgstr "&n تغيير نام "

#, c-format
msgid "&Hide Items"
msgstr "&H پنهان کردن موارد  "

#, c-format
msgid "&Open Left"
msgstr "&O بازکردن سمت چپي "

#, c-format
msgid "with &External Editor"
msgstr "&E با ويرايشگر بيروني "

#, c-format
msgid "&Parent Folder"
msgstr ""

#, c-format
msgid "Open Midd&le"
msgstr ""

#, c-format
msgid "O&pen Right"
msgstr "&p بازکردن سمت راستي "

#, c-format
msgid "Cop&y Pathnames"
msgstr "&y رونوشت برداري از نام مسيرها "

#, c-format
msgid "Left (%1 of %2)"
msgstr " چپ - %1 از %2"

#, c-format
msgid "Middle (%1 of %2)"
msgstr ""

#, c-format
msgid "Right (%1 of %2)"
msgstr " راست - %1 از %2"

#, c-format
msgid "Both (%1 of %2)"
msgstr " هر دو سمت - %1 از %2"

#, c-format
msgid "All (%1 of %2)"
msgstr ""

#, c-format
msgid "Copy &Filenames"
msgstr "&F رونوشت برداري از نام پرونده ها "

#, c-format
msgid "Copy Items To Clip&board"
msgstr ""

#, c-format
msgid "&Zip"
msgstr "&Z فشرده سازي "

#, c-format
msgid "Both to... (%1 of %2)"
msgstr ""

#, c-format
msgid "All to... (%1 of %2)"
msgstr ""

#, c-format
msgid "Differences to... (%1 of %2)"
msgstr ""

#, c-format
msgid "&Refresh"
msgstr "&R بازسازي "

#, c-format
msgid "Left Shell menu"
msgstr " گزينگان / فهرست پوسته چپ "

#, c-format
msgid "Middle Shell menu"
msgstr ""

#, c-format
msgid "Right Shell menu"
msgstr " گزينگان / فهرست پوسته راست "

#, c-format
msgid "Copy"
msgstr ""

#, c-format
msgid "&Copy Full Path"
msgstr "&C رونوشت برداري کل مسير "

#, c-format
msgid "Copy &Filename"
msgstr "&F رونوشت برداري نام پرونده"

#, c-format
msgid "Prediffer Settings"
msgstr " تنظيمهاي پيش فرق گذار  "

#, c-format
msgid "&No prediffer"
msgstr "&N بدون پيش فرق گذار "

#, c-format
msgid "Auto prediffer"
msgstr " پيش فرق گذار خودکار "

#, c-format
msgid "G&oto Diff"
msgstr "&o برو به محل تفاوت "

#, c-format
msgid "&No Moved Blocks"
msgstr "&N هيچ قطعه جابجا شده "

#, c-format
msgid "&All Moved Blocks"
msgstr "&A همه قطعه هاي جابجا شده "

#, c-format
msgid "Moved Block for &Current Diff"
msgstr "&C   قطعه جابجا شده براي تفاوت جاري "

#, c-format
msgid "W&hitespaces"
msgstr "&h فاصله هاي سفيد "

#, c-format
msgid "Com&pare"
msgstr "&p همسنجي "

#, c-format
msgid "I&gnore changes"
msgstr "&g چشم پوشي از تغييرات "

#, c-format
msgid "Ig&nore all"
msgstr "&n چشم پوشي از همه "

#, c-format
msgid "Case sensi&tive"
msgstr "&t حساس به اندازه حروف "

#, c-format
msgid "Igno&re carriage return differences (Windows/Unix/Mac)"
msgstr "&r چشم پوشي از تفاوت علامت بازگشت به سر سطر  (Windows/Unix/Mac)"

#, c-format
msgid "&Include Subfolders"
msgstr "&I شامل زيرپوشه ها "

#, c-format
msgid "&Compare method:"
msgstr "&C روش همسنجي"

#, c-format
msgid "Full Contents"
msgstr " محتويات مشروح "

#, c-format
msgid "Quick Contents"
msgstr " محتويات کوتاه  "

#, c-format
msgid "Binary Contents"
msgstr ""

#, c-format
msgid "Modified Date"
msgstr " تاريخ اصلاح شده "

#, c-format
msgid "Modified Date and Size"
msgstr " تاريخ و اندازه اصلاح شده "

#, c-format
msgid "Size"
msgstr " اندازه "

#, c-format
msgid "&Load Project..."
msgstr ""

#, c-format
msgid "About WinMerge"
msgstr " درباره وينمرج "

#, c-format
msgid "Visit the WinMerge HomePage!"
msgstr " بازديد صفحه خانگي وينمرج ! "

#, c-format
msgid "OK"
msgstr " تاييد "

#, c-format
msgid "Contributors"
msgstr " شرکت کننده ها "

#, c-format
msgid "Select Files or Folders"
msgstr " انتخاب پرونده ها يا پوشه ها "

#, c-format
msgid "&1st File or Folder"
msgstr ""

#, c-format
msgid "Re&ad-only"
msgstr "&a فقط خواندني "

#, c-format
msgid "Swap 1st | 2nd"
msgstr ""

#, c-format
msgid "&Browse..."
msgstr "&B مرور "

#, c-format
msgid "&2nd File or Folder"
msgstr ""

#, c-format
msgid "Rea&d-only"
msgstr ""

#, c-format
msgid "Swap 2nd | 3rd"
msgstr ""

#, c-format
msgid "B&rowse..."
msgstr "&r مرور ... "

#, c-format
msgid "&3rd File or Folder (Optional)"
msgstr ""

#, c-format
msgid "Read-o&nly"
msgstr ""

#, c-format
msgid "Swap 1st | 3rd"
msgstr ""

#, c-format
msgid "Browse..."
msgstr " مرور ... "

#, c-format
msgid " Folder: Filter"
msgstr ""

#, c-format
msgid "&Select..."
msgstr "&S انتخاب ... "

#, c-format
msgid " File: Unpacker Plugin"
msgstr ""

#, c-format
msgid "Se&lect..."
msgstr ""

msgid "Co&mpare"
msgstr ""

#, c-format
msgid "Cancel"
msgstr " لغو "

#, c-format
msgid "Status:"
msgstr " وضعيت : "

#, c-format
msgid "Help"
msgstr " راهنما "

#, c-format
msgid "General"
msgstr " عمومي "

#, c-format
msgid "Automatically &scroll to first difference"
msgstr "&s بطور خودکار به نخستين تفاوت منتقل شود "

#, c-format
msgid "Cl&ose windows with ESC"
msgstr "&o   ESC بستن پنجره ها با کليد "

#, c-format
msgid "&Automatically verify paths in Open-dialog"
msgstr "&A بطور خودکار مسيرها در پنجره محاوره - باز کردن - وارسي شود "

#, c-format
msgid "All&ow only one instance to run"
msgstr "&o اجازه اجراي همزمان تنها يک نسخه از نرم افزار  "

#, c-format
msgid "As&k when closing multiple windows"
msgstr "&k بپرس، وقتي که داري چند تا پنجره را مي بندي "

#, c-format
msgid "&Preserve file time in file compare"
msgstr "&P  در مقايسه پرونده ها زمان پرونده را حفظ کن "

#, c-format
msgid "Show \"Select Files or Folders\" Dialog on Startup"
msgstr ""
" پنجره محاوره \"انتخاب پرونده ها يا پوشه ها\" به هنگام شروع کار نرم افزار "
"نمايش داده شود "

#, c-format
msgid "Close \"Select Files or Folders\" Dialog on clicking OK button"
msgstr ""

#, c-format
msgid "O&pen-dialog Auto-Completion:"
msgstr "&p بازکردن پنجره محاوره اتمام خودکار "

#, c-format
msgid "Language:"
msgstr ""

#, c-format
msgid ""
"WinMerge allows hiding some common messageboxes. Press the Reset button to "
"make all messageboxes visible again."
msgstr ""
" وينمرج به شما اجازه مي دهد تا بعضي از جعبه پيام معمولي را پنهان نماييد. "
"کليد بازنشاني / ريست را بفشاريد تا تمام جعبه پيام دوباره آشکار شوند "

#, c-format
msgid "Reset"
msgstr " بازنشاني "

#, c-format
msgid "Find"
msgstr " يافتن "

#, c-format
msgid "Fi&nd what:"
msgstr "&n پيدا کردن چه : "

#, c-format
msgid "Match &whole word only"
msgstr "&w فقط تمام کلمه تطبيق داده شود "

#, c-format
msgid "Match &case"
msgstr "&c تطبيق اندازه حروف "

#, c-format
msgid "Regular &expression"
msgstr "&e عبارت قاعده مند "

#, c-format
msgid "D&on't wrap end of file"
msgstr "&o پايان پرونده را سطربندي نکن "

#, c-format
msgid "&Don't close this dialog box"
msgstr ""

#, c-format
msgid "Find &Prev"
msgstr ""

#, c-format
msgid "&Find Next"
msgstr "&F يافتن بعدي "

#, c-format
msgid "&Ok"
msgstr "&O تاييد "

#, c-format
msgid "Replace"
msgstr " جايگزيني "

#, c-format
msgid "Re&place with:"
msgstr "&p جايگزيني با : "

#, c-format
msgid "&Don't wrap end of file"
msgstr "&D پايان پرونده را سطربندي نکن "

#, c-format
msgid "Replace in"
msgstr " جايگزيني در "

#, c-format
msgid "&Selection"
msgstr "&S گزينش "

#, c-format
msgid "Wh&ole file"
msgstr "&o تمام پرونده "

#, c-format
msgid "&Replace"
msgstr "&R جايگزيني "

#, c-format
msgid "Replace &All"
msgstr "&A جايگزيني همگي"

#, c-format
msgid "Markers"
msgstr ""

#, c-format
msgid "Enable &Markers"
msgstr ""

#, c-format
msgid "New"
msgstr " جديد "

<<<<<<< HEAD
#: Merge.rc:3938FFC5
=======
>>>>>>> 730d141b
#, c-format
msgid "&Background color:"
msgstr ""

#, c-format
msgid "&Apply"
msgstr "&A به کار بستن "

#, c-format
msgid "Linefilters"
msgstr " صافيهاي خط "

#, c-format
msgid "Enable Line Filters"
msgstr " فعال نمودن صافيهاي خط "

#, c-format
msgid "Regular Expressions (one per line):"
msgstr " عبارات قاعده مند - هر خط يکي : "

#, c-format
msgid "Edit"
msgstr " ويرايش "

#, c-format
msgid "Remove"
msgstr " برداشتن "

#, c-format
msgid "Colors"
msgstr " رنگها "

#, c-format
msgid "Background"
msgstr " پس زمينه "

#, c-format
msgid "Deleted"
msgstr " حذف شد "

#, c-format
msgid "Text"
msgstr " متن "

#, c-format
msgid "Difference:"
msgstr " تفاوت : "

#, c-format
msgid "Selected Difference:"
msgstr " تفاوت انتخاب شده : "

#, c-format
msgid "Ignored Difference:"
msgstr " تفاوت چشم پوشي شده "

#, c-format
msgid "Moved:"
msgstr " جابجا شده : "

#, c-format
msgid "Selected Moved:"
msgstr " جابجايي انتخاب شده : "

#, c-format
msgid "Same As The Next (3 panes):"
msgstr ""

#, c-format
msgid "Same As The Next (Selected):"
msgstr ""

#, c-format
msgid "Word Difference:"
msgstr " تفاوت واژه : "

#, c-format
msgid "Selected Word Diff:"
msgstr " تفاوت واژه انتخابي : "

#, c-format
msgid "Defaults"
msgstr " پيش فرضها "

#, c-format
msgid "System"
msgstr "سامانه"

#, c-format
msgid "&Send deleted files to Recycle Bin"
msgstr "&S ارسال پرونده هاي حذف شده به سطل بازيافت "

#, c-format
msgid "&External editor:"
msgstr "&E ويراستار خارجي : "

#, c-format
msgid "&Filter folder:"
msgstr "&F پوشه صافي : "

#, c-format
msgid "Temporary files folder"
msgstr " پوشه پرونده هاي موقتي "

#, c-format
msgid "S&ystem's temp folder"
msgstr "&y پوشه موقتي سيستم "

#, c-format
msgid "C&ustom folder:"
msgstr "&u  پوشه سفارشي : "

#, c-format
msgid "Br&owse..."
msgstr "&o مرور ... "

#, c-format
msgid "Patch Generator"
msgstr " توليد کننده  وصله  "

#, c-format
msgid "File&1:"
msgstr "&1 پرونده  : "

#, c-format
msgid "File&2:"
msgstr "&2 پرونده  : "

#, c-format
msgid "&Swap"
msgstr "&S معاوضه "

#, c-format
msgid "&Append to existing file"
msgstr "&A پيوند زدن به پرونده موجود "

#, c-format
msgid "&Result:"
msgstr "&R نتيجه : "

#, c-format
msgid "Bro&wse..."
msgstr "&w مرور "

#, c-format
msgid "&Format"
msgstr "&F قالب بندي "

#, c-format
msgid "St&yle:"
msgstr "&y سبک : "

#, c-format
msgid "&Context:"
msgstr "&C متن : "

#, c-format
msgid "Ignor&e blank lines"
msgstr "&e چشم پوشي از خطوط خالي "

#, c-format
msgid "Inclu&de command line"
msgstr "&d شامل خط فرمان "

#, c-format
msgid "Open to e&xternal editor"
msgstr "&x بازکردن با ويراستار خارجي "

#, c-format
msgid "Display Columns"
msgstr " نمايش ستون ها "

#, c-format
msgid "Move &Up"
msgstr "&U جابجايي به بالا "

#, c-format
msgid "Move &Down"
msgstr " جابجايي به پايين "

#, c-format
msgid "Select Unpacker"
msgstr " انتخاب بازکننده بسته "

#, c-format
msgid "File unpacker:"
msgstr " باز کننده بسته پرونده : "

#, c-format
msgid "Display all unpackers, don't check the extension"
msgstr " تمام بازکننده هاي بسته را نمايش بده، توسعه را بررسي نکن "

#, c-format
msgid "Extensions list:"
msgstr " فهرست توسعه ها : "

#, c-format
msgid "Description:"
msgstr " توصيف : "

#, c-format
msgid "Stop"
msgstr " ايست "

#, c-format
msgid "Pause"
msgstr ""

#, c-format
msgid "Continue"
msgstr ""

#, c-format
msgid "Comparing items..."
msgstr " همسنجي موارد  ... "

#, c-format
msgid "Items compared:"
msgstr " موارد مقايسه شده : "

#, c-format
msgid "Items total:"
msgstr " کل موارد : "

#, c-format
msgid "Go To"
msgstr " برو به "

#, c-format
msgid "G&oto:"
msgstr "&o بروربه : "

#, c-format
msgid "File"
msgstr " پرونده "

#, c-format
msgid "Goto what"
msgstr " برو به چه "

#, c-format
msgid "Li&ne"
msgstr "&n خط "

#, c-format
msgid "&Difference"
msgstr "&D تفاوت "

#, c-format
msgid "&Go To"
msgstr "&G برو به "

#, c-format
msgid "Compare"
msgstr " مقايسه کردن "

#, c-format
msgid "Whitespace"
msgstr " فاصله سفيد "

#, c-format
msgid "&Compare"
msgstr "&C همسنجي / مقايسه کردن "

#, c-format
msgid "&Ignore change"
msgstr "&I چشم پوشي از تغيير "

#, c-format
msgid "I&gnore all"
msgstr "&g چشم پوشي از همگي "

#, c-format
msgid "Ignore blan&k lines"
msgstr "&k چشم پوشي از خطوط خالي "

#, c-format
msgid "Ignore &case"
msgstr "&c چشم پوشي از اندازه حروف "

#, c-format
msgid "Ignore codepage &differences"
msgstr ""

#, c-format
msgid "E&nable moved block detection"
msgstr "&n فعال کردن تشخيص قطعه جابجا شده "

#, c-format
msgid "&Match similar lines"
msgstr "&M مطابقت کردن خطوط مشابه "

msgid "Diff &algorithm (Experimental):"
msgstr ""

msgid "Enable indent &heuristic"
msgstr ""

#, c-format
msgid "Comments"
msgstr " يادداشتها "

#, c-format
msgid "Filter Comments"
msgstr " پالايه توضيحات "

#, c-format
msgid "Editor"
msgstr "  ويراستار  "

#, c-format
msgid "&Highlight syntax"
msgstr "&H برجسته نمايي ترکيب "

#, c-format
msgid "&Automatic rescan"
msgstr "&A پويش مجدد خودکار"

#, c-format
msgid "&Preserve original EOL chars"
msgstr "&P اصلي  EOL نگاهداشت حروف "

#, c-format
msgid "Tabs"
msgstr " جهشها / تب ها "

#, c-format
msgid "&Tab size:"
msgstr "&T اندازه کليد جهش / تب : "

#, c-format
msgid "&Insert Tabs"
msgstr "&I درج جهشها / تب ها  "

#, c-format
msgid "Insert &Spaces"
msgstr "&S درج فاصله "

#, c-format
msgid "Line Difference Coloring"
msgstr " رنگ آميزي خطوط متفاوت "

#, c-format
msgid "View line differences"
msgstr " نمايش تفاوتهاي خط "

#, c-format
msgid "&Character level"
msgstr "&C  در سطح دخشه / کارکتر / حرف "

#, c-format
msgid "&Word-level:"
msgstr "&W در سطح کلمه : "

#, c-format
msgid "W&ord break characters:"
msgstr ""

#, c-format
msgid "Filefilters"
msgstr " پرونده صافيها "

#, c-format
msgid "Test"
msgstr " آزمايش "

#, c-format
msgid "Install..."
msgstr " نصب ... "

#, c-format
msgid "New..."
msgstr " جديد ... "

#, c-format
msgid "Edit..."
msgstr " ويرايش ... "

#, c-format
msgid "Delete..."
msgstr " حذف ... "

#, c-format
msgid "Save modified files?"
msgstr " آيا پرونده هاي اصلاح شده ذخيره شوند؟ "

#, c-format
msgid "Left side file"
msgstr " پرونده سمت چپي "

#, c-format
msgid "&Save changes"
msgstr "&S ذخيره تغييرات "

#, c-format
msgid "&Discard changes"
msgstr "&D دورانداختن تغييرات "

#, c-format
msgid "Middle side file"
msgstr ""

#, c-format
msgid "Sa&ve changes"
msgstr ""

#, c-format
msgid "Disca&rd changes"
msgstr ""

#, c-format
msgid "Right side file"
msgstr " پرونده سمت راستي "

#, c-format
msgid "S&ave changes"
msgstr "&a ذخيره تغييرات "

#, c-format
msgid "Dis&card changes"
msgstr "&c دورانداختن تغييرات "

#, c-format
msgid "Disca&rd All"
msgstr ""

#, c-format
msgid "Codepage"
msgstr " صفحه کد "

#, c-format
msgid "Default Codepage"
msgstr " صفحه کد پيش فرض "

#, c-format
msgid "Select the default codepage assumed when loading non-Unicode files:"
msgstr ""
" موقعي که پرونده هاي غير يوني کد بارگيري مي شوند، انتخاب صفحه کد پيش فرض در "
"نظر گرفته مي شود : "

#, c-format
msgid ""
"Detect codepage info for these files: .html, .rc, .xml \n"
"need to restart session"
msgstr ""
" تشخيص اطلاعات صفحه کد براي اين پرونده ها : .html, .rc, .xml \n"
" نيازمند جلسه شروع دوباره /  بازآغازي "

#, c-format
msgid "Detect codepage for text files using mlang.dll\nneed to restart session"
msgstr ""

#, c-format
msgid "System codepage"
msgstr " صفحه کد سيستم "

#, c-format
msgid "According to WinMerge User Interface"
msgstr " مطابق با رابط کاربر وينمرج "

#, c-format
msgid "Custom codepage:"
msgstr " صفحه کد سفارشي : "

#, c-format
msgid "Options"
msgstr " خيارات  "

#, c-format
msgid " Categories"
msgstr " رسته ها : "

#, c-format
msgid "Import..."
msgstr " ورود ... "

#, c-format
msgid "Export..."
msgstr " صدور ... "

#, c-format
msgid "Dialog"
msgstr "پنجره محاوره  "

#, c-format
msgid "Keywords:"
msgstr " کليدواژه ها : "

#, c-format
msgid "Function names:"
msgstr " نام کليدکارها : "

#, c-format
msgid "Comments:"
msgstr " توضيحات : "

#, c-format
msgid "Numbers:"
msgstr " شماره ها : "

#, c-format
msgid "Operators:"
msgstr " عملگرها : "

#, c-format
msgid "Strings:"
msgstr " رشته ها : "

#, c-format
msgid "Preprocessor:"
msgstr " پيش پرداز : "

#, c-format
msgid "User 1:"
msgstr " کاربر 1 : "

#, c-format
msgid "User 2:"
msgstr " کاربر 2 : "

#, c-format
msgid "Bold"
msgstr " تيره "

#, c-format
msgid "Marker colors"
msgstr ""

#, c-format
msgid "Search Marker:"
msgstr ""

#, c-format
msgid "User Defined Marker1:"
msgstr ""

#, c-format
msgid "User Defined Marker2:"
msgstr ""

#, c-format
msgid "User Defined Marker3:"
msgstr ""

#, c-format
msgid "Folder Compare Report"
msgstr " گزارش همسنجي پوشه "

#, c-format
msgid "Report &File:"
msgstr " گزارش دادن پرونده : "

#, c-format
msgid "&Style:"
msgstr "&S سبک "

#, c-format
msgid "&Include File Compare Report"
msgstr ""

<<<<<<< HEAD
#: Merge.rc:3938FFC6
=======
>>>>>>> 730d141b
#, c-format
msgid "&Copy to Clipboard"
msgstr "&C رونوشت برداري به حافظه يادداشت / کليپ بورد "

#, c-format
msgid "Shared or Private Filter"
msgstr " صافي شخصي يا اشتراکي "

#, c-format
msgid "Which type of filter do you want to create?"
msgstr " کدام نوع صافي را مي خواهيد ايجاد نماييد؟ "

#, c-format
msgid "Shared Filter (for all users on this machine)"
msgstr " صافي اشتراکي - براي تمام کاربران روي اين دستگاه"

#, c-format
msgid "Private Filter (only for current user)"
msgstr "  صافي شخصي - فقط براي کاربر فعلي "

#, c-format
msgid "Archive Support"
msgstr " پشتيباني از بايگاني "

#, c-format
msgid "&Enable archive file support"
msgstr "&E فعال نمودن پشتيباني از پرونده بايگاني شده "

#, c-format
msgid "&Detect archive type from file signature"
msgstr "&D شناسايي نوع بايگاني از روي امضاء پرونده  "

#, c-format
msgid "Compare Statistics"
msgstr " آمار همسنجي / قياس "

#, c-format
msgid "Folders:"
msgstr " پوشه ها : "

#, c-format
msgid "Files:"
msgstr " پرونده ها : "

#, c-format
msgid "Different"
msgstr " متمايز"

#, c-format
msgid "Text:"
msgstr " متن : "

#, c-format
msgid "Binary:"
msgstr " دودويي "

#, c-format
msgid "Unique"
msgstr " يکتا "

#, c-format
msgid "Left:"
msgstr " چپ : "

#, c-format
msgid "Right:"
msgstr " راست : "

#, c-format
msgid "Identical"
msgstr " يکسان "

#, c-format
msgid "Total:"
msgstr " سرجمع : "

#, c-format
msgid "Close"
msgstr " بستن "

#, c-format
msgid "Middle:"
msgstr ""

#, c-format
msgid "Missing Left:"
msgstr ""

#, c-format
msgid "Missing Middle:"
msgstr ""

#, c-format
msgid "Missing Right:"
msgstr ""

#, c-format
msgid "Affects"
msgstr " آثار / نتايج "

#, c-format
msgid "(Affects)"
msgstr " - آثار / نتايج - "

#, c-format
msgid "Select Codepage for"
msgstr " انتخاب صفحه کد براي "

#, c-format
msgid "&File Loading:"
msgstr "&F بارگذاري پرونده : "

#, c-format
msgid "File &Saving:"
msgstr "&S ذخيره پرونده : "

#, c-format
msgid "&Use same codepage for both"
msgstr "&U استفاده از صفحه کد يکسان براي هر دو "

#, c-format
msgid "&Cancel"
msgstr "&C لغو "

#, c-format
msgid "Test Filter"
msgstr " آزمايش صافي "

#, c-format
msgid "Testing filter ..."
msgstr " آزمايش صافي ... "

#, c-format
msgid "&Enter text to test:"
msgstr "&E متن را وارد نماييد تا آزمايش شود : "

#, c-format
msgid "&Folder Name"
msgstr "&F نام پوشه "

#, c-format
msgid "Result:"
msgstr " نتيجه : "

#, c-format
msgid "&Test"
msgstr "&T آزمايش "

#, c-format
msgid "&Close"
msgstr "&C بستن "

#, c-format
msgid "&Use customized text colors"
msgstr "&U  استفاده از رنگهاي متن سفارشي "

#, c-format
msgid "Custom text colors"
msgstr " رنگهاي متن سفارشي "

#, c-format
msgid "Whitespace:"
msgstr " فاصله سفيد : "

#, c-format
msgid "Regular text:"
msgstr " متن منظم : "

#, c-format
msgid "Selection:"
msgstr " انتخاب : "

#, c-format
msgid "Margin:"
msgstr ""

#, c-format
msgid "Backup Files"
msgstr "پرونده هاي پشتيبان "

#, c-format
msgid "Create backup files in:"
msgstr " ايجاد پرونده هاي پشتيبان در : "

#, c-format
msgid "&Folder compare"
msgstr "&F مقايسه پوشه "

#, c-format
msgid "Fil&e compare"
msgstr "&e مقايسه پرونده "

#, c-format
msgid "Create backup files into:"
msgstr " ايجاد پرونده هاي پشتيبان داخل : "

#, c-format
msgid "&Original file's folder"
msgstr "&O پوشه پرونده اصلي "

#, c-format
msgid "&Global backup folder:"
msgstr "&G پوشه پشتيبان سراسري :  "

#, c-format
msgid "Backup filename:"
msgstr " نام پرونده پشتيبان : "

#, c-format
msgid "&Append .bak -extension"
msgstr "&A  پيوست کردن توسعه   .bak "

#, c-format
msgid "A&ppend timestamp"
msgstr "&p پيوند مهر زمان "

#, c-format
msgid "Confirm Copy"
msgstr " تاييد رونوشت برداري "

#, c-format
msgid "Are you sure you want to copy XXX items?"
msgstr " مورد رونوشت برداري شود؟ XXX "

#, c-format
msgid "From left"
msgstr " از چپ "

#, c-format
msgid "To right"
msgstr " به راست "

#, c-format
msgid "Yes"
msgstr " آري "

#, c-format
msgid "No"
msgstr " خير "

#, c-format
msgid "Plugins"
msgstr " افزايه ها"

#, c-format
msgid "&Enable plugins"
msgstr "&E فعال سازي افزايه ها "

#, c-format
msgid "Shell Integration"
msgstr " يکپارچه سازي پوسته "

#, c-format
msgid "Explorer"
msgstr " جستجوگر "

#, c-format
msgid "E&nable advanced menu"
msgstr "&n فعال کردن گزينگان / فهرست پيشرفته "

#, c-format
msgid "&Add to context menu"
msgstr "&A افزودن به گزينگان / فهرست متن"

#, c-format
msgid "&Register shell extension"
msgstr ""

#, c-format
msgid "&Unregister shell extension"
msgstr ""

msgid "Register shell extension for current user &only"
msgstr ""

msgid "Unregister shell extension for current user on&ly"
msgstr ""

msgctxt "Options dialog|Categories"
msgid "Folder"
msgstr " پوشه "

#, c-format
msgid "S&top after first difference"
msgstr "&t توقف پس از نخستين تفاوت"

#, c-format
msgid "Ign&ore time differences less than 3 seconds"
msgstr "&o  چشم پوشي از تفاوت زماني کمتر از 3 ثانيه "

#, c-format
msgid "&Include unique subfolders contents"
msgstr ""

#, c-format
msgid "&Automatically expand all subfolders"
msgstr ""

#, c-format
msgid "Ignore &Reparse Points"
msgstr ""

#, c-format
msgid "&Quick compare limit (MB):"
msgstr "&Q حد همسنجي سريع (مگابايت)"

msgid "&Binary compare limit (MB):"
msgstr ""

#, c-format
msgid "&Number of compare threads (a negative value implies addition of the number of available CPU cores):"
msgstr ""

msgctxt "Options dialog|Categories"
msgid "Binary"
msgstr " دودويي "

#, c-format
msgid "Binary File &Patterns:"
msgstr ""

#, c-format
msgid "Frhed settings"
msgstr ""

#, c-format
msgid "View &Settings..."
msgstr ""

#, c-format
msgid "&Binary Mode..."
msgstr ""

#, c-format
msgid "&Character Set..."
msgstr ""

msgid "Image"
msgstr ""

#, c-format
msgid "Image File &Patterns:"
msgstr ""

#, c-format
msgid "&Hex View"
msgstr ""

#, c-format
msgid "EXT"
msgstr "EXT"

#, c-format
msgid "CAP"
msgstr "CAP"

#, c-format
msgid "NUM"
msgstr "NUM"

#, c-format
msgid "SCRL"
msgstr "SCRL"

#, c-format
msgid "OVR"
msgstr "OVR"

#, c-format
msgid "REC"
msgstr "REC"

#, c-format
msgid "\nNew Documents (Ctrl+N)"
msgstr ""

#, c-format
msgid "\nOpen (Ctrl+O)"
msgstr ""

#, c-format
msgid "\nSave (Ctrl+S)"
msgstr ""

#, c-format
msgid "Unknown error attempting to open project file"
msgstr " مشاهده خطاي نامشخص هنگام مبادرت به بازکردن پرونده پروژه / طرح "

#, c-format
msgid "Unknown error attempting to save project file"
msgstr " مشاهده خطاي نامشخص هنگام مبادرت به ذخيره کردن پرونده پروژه / طرح "

#, c-format
msgid "Project file successfully loaded."
msgstr " پرونده پروژه / طرح باموفقيت بار شد "

#, c-format
msgid "Project file successfully saved."
msgstr " پرونده پروژه / طرح باموفقيت ذخيره شد "

#, c-format
msgid "\nUndo (Ctrl+Z)"
msgstr ""

#, c-format
msgid "\nRedo (Ctrl+Y)"
msgstr ""

#, c-format
msgid ""
"\n"
"FileCompare\n"
"\n"
"\n"
"\n"
"WinMerge.FileCompare\n"
"WinMerge File Compare"
msgstr ""
"\n"
" همسنجي پرونده \n"
"\n"
"\n"
"\n"
" وينمرج.مقايسه پرونده\n"
" مقايسه پرونده وينمرج"

#, c-format
msgid ""
"\n"
"FolderCompare\n"
"\n"
"\n"
"\n"
"WinMerge.FolderCompare\n"
"WinMerge Folder Compare"
msgstr ""
"\n"
" همسنجي پوشه \n"
"\n"
"\n"
"\n"
" وينمرج.مقايسه پوشه\n"
" مقايسه پوشه وينمرج"

msgid "Developers:\nDean Grimm, Christian List, Kimmo Varis, Jochen Tucht, Tim Gerundt, Takashi Sawanaka, Gal Hammer, Alexander Skinner"
msgstr " توسعه دهنده گان : \n"
"Dean Grimm, Christian List, Kimmo Varis, Jochen Tucht, Tim Gerundt, Takashi "
"Sawanaka, Gal Hammer, Alexander Skinner"

#, c-format
msgid ""
"WinMerge comes with ABSOLUTELY NO WARRANTY. This is free software and you "
"are welcome to redistribute it under certain circumstances; see the GNU "
"General Public License in the Help menu for details."
msgstr ""
" وينمرج بکلي بدون هيچ ضمانتي عرضه مي شود. اين يک نرم افزار رايگان است و شما "
"تحت برخي شرايط صاحب اختيار در نشر آن هستيد. براي جزئيات مجوز عمومي کلي   جي "
"ان يو   را در گزينگان / فهرست راهنما ببينيد "

#, c-format
msgid "&Abort"
msgstr "&A لغو "

#, c-format
msgid "&Retry"
msgstr "&R کوشش دوباره "

#, c-format
msgid "&Ignore"
msgstr "&I چشم پوشي "

#, c-format
msgid "Ignore &all"
msgstr "&a چشم پوشي از همه "

#, c-format
msgid "&Yes"
msgstr "&Y بله "

#, c-format
msgid "Yes to &all"
msgstr "&a همگي آري "

#, c-format
msgid "&No"
msgstr "&N خير "

#, c-format
msgid "No to a&ll"
msgstr "&l همگي خير "

#, c-format
msgid "&Continue"
msgstr "&C ادامه "

#, c-format
msgid "&Skip"
msgstr "&S پرش "

#, c-format
msgid "Skip &all"
msgstr "&a پرش از همگي "

#, c-format
msgid "Don't display this &message again."
msgstr "&m دوباره اين پيام را نمايش نده "

#, c-format
msgid "Don't ask this &question again."
msgstr "&q دوباره اين پرسش را نپرس "

#, c-format
msgid "To make this messagebox visible again, press the Reset button on the General page of the Options dialog."
msgstr ""

#, c-format
msgid "Syntax"
msgstr "نحو"

#, c-format
msgid "Differences"
msgstr " تفاوتها "

#, c-format
msgid "To:"
msgstr " به : "

#, c-format
msgid "From left:"
msgstr " از چپ : "

#, c-format
msgid "To left:"
msgstr " به چپ : "

#, c-format
msgid "From right:"
msgstr " از راست : "

#, c-format
msgid "To right:"
msgstr " به راست : "

#, c-format
msgid "Version %1"
msgstr " نسخه %1"

#, c-format
msgid "Unicode"
msgstr " يوني کد "

#, c-format
msgid "X64"
msgstr "X64"

#, c-format
msgid "Options (%1)"
msgstr "(%1) خيارات "

#, c-format
msgid "All message boxes are now displayed again."
msgstr " هم اکنون تمام جعبه هاي پيام دوباره نمايش داده ميشود. "

#, c-format
msgid ""
"Value in Tab size -field is not in range WinMerge accepts.\n"
"\n"
"Please use values 1 - %1."
msgstr ""
" عدد موجود در بخش  اندازه جهش  در گستره اي که براي وينمرج قابل قبول باشد، "
"نيست \n"
" 1 - %1 لطفا مقادير روبرو استفاده شود : "

#, c-format
msgid "Open"
msgstr " باز "

#, c-format
msgid "Programs|*.exe;*.bat;*.cmd|All Files (*.*)|*.*||"
msgstr "برنامه ها |*.exe;*.bat;*.cmd|همه پرونده ها  (*.*)|*.*||"

#, c-format
msgid "All Files (*.*)|*.*||"
msgstr " همه پرونده ها  (*.*)|*.*||"

#, c-format
msgid "WinMerge Project Files (*.WinMerge)|*.WinMerge||"
msgstr " پرونده هاي پروژه وينمرج  (*.WinMerge)|*.WinMerge||"

#, c-format
msgid "Options files (*.ini)|*.ini|All Files (*.*)|*.*||"
msgstr " پرونده هاي خيارات  (*.ini)|*.ini|همه پرونده ها  (*.*)|*.*||"

#, c-format
msgid ""
"Text Files (*.csv;*.asc;*.rpt;*.txt)|*.csv;*.asc;*.rpt;*.txt|All Files (*.*)|"
"*.*||"
msgstr ""
" پرونده هاي متني  (*.csv;*.asc;*.rpt;*.txt)|*.csv;*.asc;*.rpt;*.txt|همه "
"پرونده ها  (*.*)|*.*||"

#, c-format
msgid "HTML Files (*.htm,*.html)|*.htm;*.html|All Files (*.*)|*.*||"
msgstr ""
"HTML  پرونده هاي  (*.htm,*.html)|*.htm;*.html|همه پرونده ها  (*.*)|*.*||"

#, c-format
msgid "XML Files (*.xml)|*.xml|All Files (*.*)|*.*||"
msgstr "XML  پرونده هاي  (*.xml)|*.xml|همه پرونده ها  (*.*)|*.*||"

#, c-format
msgid "Name"
msgstr " نام "

#, c-format
msgid "Location"
msgstr " محل "

#, c-format
msgid "Filters"
msgstr " صافيها "

#, c-format
msgid "[F] "
msgstr "[F] "

#, c-format
msgid "Description"
msgstr " شرح "

#, c-format
msgid "Select filename for new filter"
msgstr " انتخاب نام پرونده براي صافي جديد "

#, c-format
msgid "File Filters (*.flt)|*.flt|All Files (*.*)|*.*||"
msgstr " پرونده صافيها  (*.flt)|*.flt|همه پرونده ها  (*.*)|*.*||"

#, c-format
msgid ""
"Cannot find file filter template file!\n"
"\n"
"Please copy file %1 to WinMerge/Filters -folder:\n"
"%2."
msgstr ""
" نمي توان پرونده قالب صافي را يافت ! \n"
"\n"
" لطفا پرونده روبرو به پوشه صافيهاي وينمرج (زير) رونوشت برداري شود : %1 \n"
"%2"

#, c-format
msgid ""
"Cannot copy filter template file to filter folder:\n"
"%1\n"
"\n"
"Please make sure the folder exists and is writable."
msgstr ""
" نمي توان پرونده قالب صافي را به پوشه صافي (زير) رونوشت برداري نمود :  \n"
"%1\n"
" لطفا اطمينان حاصل شود که پوشه وجود دارد و قابل نوشتن است "

#, c-format
msgid ""
"User's filter file folder is not defined!\n"
"\n"
"Please select filter folder in Options/System."
msgstr ""
" پوشه پرونده صافي کاربر تعريف نشده است ! \n"
"\n"
" لطفا در خيارات > سيستم  پوشه صافي را انتخاب نماييد "

#, c-format
msgid ""
"Failed to delete the filter file:\n"
"%1\n"
"\n"
"Maybe the file is read-only?"
msgstr ""
" حذف ناموفق پرونده صافي : \n"
"%1\n"
"\n"
"ممکن است که پرونده   فقط خواندني   باشد؟ "

#, c-format
msgid "Locate filter file to install"
msgstr " تعيين پرونده صافي براي نصب "

#, c-format
msgid ""
"Installing filter file failed.\n"
"\n"
"Could not copy new filter file to filter folder."
msgstr ""
" نصب پرونده صافي ناموفق بود \n"
"\n"
" نمي توان پرونده صافي جديد را به پوشه صافي رونوشت برداري نمود "

#, c-format
msgid "Filter file already exists. Overwrite existing filter?"
msgstr " پرونده صافي پيش از اين وجود دارد. آيا صافي موجود دوباره نويسي شود؟ "

#, c-format
msgid "Regular expression"
msgstr " عبارت منظم / قاعده مند "

#, c-format
msgid ""
"Filters were updated. Do you want to refresh all open folder compares?\n"
"\n"
"If you do not want to refresh all compares now you can select No and refresh "
"compares later."
msgstr ""
" صافي ها   به هنگام   شدند. آيا مي خواهيد تا تمام همسنجيهاي پوشه باز، دوباره "
"انجام شود؟ \n"
"\n"
"  اگر نمي خواهيد تمام همسنجيهاي بازسازي شود، مي توانيد خير را انتخاب کرده و "
"همسنجيها را بعدا بازسازي نماييد "

#, c-format
msgid "Folder Comparison Results"
msgstr " نتايج همسنجي پوشه ها "

#, c-format
msgid "File Comparison"
msgstr " همسنجي پرونده "

#, c-format
msgid "Untitled left"
msgstr " چپ بدون عنوان "

#, c-format
msgid "Untitled middle"
msgstr ""

#, c-format
msgid "Untitled right"
msgstr " راست بدون عنوان "

#, c-format
msgid "Theirs File"
msgstr " پرونده ديگران "

#, c-format
msgid "Mine File"
msgstr " پرونده خودم "

#, c-format
msgid "Ln: %s  Col: %d/%d  Ch: %d/%d  EOL: %s"
msgstr "Ln: %s  Col: %d/%d  Ch: %d/%d  EOL: %s"

#, c-format
msgid "Line: %s"
msgstr " خط : %s"

#, c-format
msgid "Ln: %s  Col: %d/%d  Ch: %d/%d"
msgstr "Ln: %s  Col: %d/%d  Ch: %d/%d"

#, c-format
msgid "Merge"
msgstr " پيوند زدن  "

#, c-format
msgid "Difference %1 of %2"
msgstr " تفاوت %1 از %2"

#, c-format
msgid "%1 Differences Found"
msgstr " تفاوتهاي پيدا شده = %1"

#, c-format
msgid "1 Difference Found"
msgstr " يک تفاوت پيدا شد "

#. Abbreviation from "Read Only"
#, c-format
msgid "RO"
msgstr "RO"

#, c-format
msgid "Item %1 of %2"
msgstr "  مورد %1 از %2"

#, c-format
msgid "Items: %1"
msgstr " موارد : %1"

#, c-format
msgid "Select two existing folders or files to compare"
msgstr " انتخاب دو پوشه يا پرونده موجود براي مقايسه "

#, c-format
msgid "Folder Selection"
msgstr " انتخاب پوشه "

#, c-format
msgid "Select two (or three) folders or two (or three) files to compare."
msgstr ""

#, c-format
msgid "Left (1st) path is invalid!"
msgstr ""

#, c-format
msgid "Middle (2nd) path is invalid!"
msgstr ""

#, c-format
msgid "Right (2nd) path is invalid!"
msgstr ""

#, c-format
msgid "Right (3rd) path is invalid!"
msgstr ""

#, c-format
msgid "Both paths are invalid!"
msgstr " هر دو مسير وجود ندارند ! "

#, c-format
msgid "Left (1st) and Middle (2nd) paths are invalid!"
msgstr ""

#, c-format
msgid "Left (1st) and Right (3rd) paths are invalid!"
msgstr ""

#, c-format
msgid "Middle (2nd) and Right (3rd) paths are invalid!"
msgstr ""

#, c-format
msgid "All paths are invalid!"
msgstr ""

#, c-format
msgid "Only enabled for File comparisons"
msgstr ""

#, c-format
msgid "Cannot compare file and folder!"
msgstr " نميتوان پوشه و پرونده را مقايسه کرد ! "

#, c-format
msgid "File not found: %1"
msgstr " پرونده روبرو پيدا نشد : %1"

#, c-format
msgid "File not unpacked: %1"
msgstr " بسته پرونده روبرو باز نشد : %1"

#, c-format
msgid ""
"Cannot open file\n"
"%1\n"
"\n"
"%2"
msgstr ""
" نمي توان پرونده را باز نمود \n"
"%1\n"
"\n"
"%2"

#, c-format
msgid "Failed to parse conflict file."
msgstr " ناموفق بودن تجزيه و تحليل پرونده تعارض "

#, c-format
msgid ""
"The file\n"
"%1\n"
"is not a conflict file."
msgstr ""
" پرونده \n"
"%1\n"
"يک پرونده تعارض، نمي باشد "

#, c-format
msgid "Save As"
msgstr " ذخيره کردن به صورت "

#, c-format
msgid "Save changes to %1?"
msgstr " آيا تغييرات در %1 ذخيره شود؟"

#, c-format
msgid ""
"%1 is marked read-only. Would you like to override the read-only file ? (No "
"to save as new filename.)"
msgstr ""
"پرونده  %1 بصورت فقط خواندني علامت زده شده است. آيا مايل هستيد   پرونده فقط "
"خواندني   باطل گردد؟ - با نام جديد ذخيره نگردد "

#, c-format
msgid "Error backing up file"
msgstr " خطا در تهيه پرونده پشتيبان "

#, c-format
msgid ""
"Unable to backup original file:\n"
"%1\n"
"\n"
"Continue anyway?"
msgstr ""
" قادر به تهيه پشتيبان از پرونده اصلي نمي باشد : \n"
"%1\n"
"\n"
" به هر حال کار ادامه يابد؟ "

#, c-format
msgid ""
"Saving file failed.\n"
"%1\n"
"%2\n"
"Do you want to:\n"
"\t-use a different filename (Press Ok)\n"
"\t-abort the current operation (Press Cancel)?"
msgstr ""
" ذخيره پرونده ناموفق بود \n"
"%1\n"
"%2\n"
" آيا مي خواهيد که : \n"
"\t- يک نام پرونده متفاوت استفاده کنيد - تاييد را بفشاريد \n"
"\t- عمل جاري لغو شود - لغو را بفشاريد ؟"

#, c-format
msgid ""
"Plugin '%2' cannot pack your changes to the left file back into '%1'.\n"
"\n"
"The original file will not be changed.\n"
"\n"
"Do you want to save the unpacked version to another file?"
msgstr ""
" افزايه '%2' نمي تواند تغييرات شما روي پرونده سمت چپ را به '%1' بصورت بسته "
"بندي، پشت نويسي نمايد \n"
"\n"
" پرونده اصلي تغيير نخواهد کرد \n"
"\n"
" آيا مي خواهيد که نسخه با بسته بازشده به صورت پرونده ديگري ذخيره شود؟ "

#, c-format
msgid ""
"Plugin '%2' cannot pack your changes to the right file back into '%1'.\n"
"\n"
"The original file will not be changed.\n"
"\n"
"Do you want to save the unpacked version to another file?"
msgstr ""
" افزايه '%2' نمي تواند تغييرات شما روي پرونده سمت راست را به '%1' بصورت بسته "
"بندي، پشت نويسي نمايد \n"
"\n"
" پرونده اصلي تغيير نخواهد کرد \n"
"\n"
" آيا مي خواهيد که نسخه با بسته بازشده به صورت پرونده ديگري ذخيره شود؟ "

#, c-format
msgid ""
"Another application has updated file\n"
"%1\n"
"since WinMerge loaded it.\n"
"\n"
"Overwrite changed file?"
msgstr ""
" برنامه کاربردي ديگري پرونده  \n"
"%1\n"
" را از آخرين وقتي که وينمرج آن را بارگيري است، بهنگام درآورده است.\n"
"\n"
"  پرونده تغيير يافته دوباره نويسي شود؟"

#, c-format
msgid ""
"%1\n"
"is marked read-only. Would you like to override the read-only item?"
msgstr ""
"%1\n"
" بصورت فقط خواندني علامت دار شده است. آيا مايل هستيد که مورد فقط خواندني "
"باطل گردد؟ "

#, c-format
msgid ""
"Another application has updated file\n"
"%1\n"
"since WinMerge scanned it last time.\n"
"\n"
"Do you want to reload the file?"
msgstr ""
" برنامه کاربردي ديگري پرونده  \n"
"%1\n"
" را از آخرين وقتي که وينمرج آن را پوييده است، بهنگام درآورده است.\n"
"\n"
" آيا مايل هستيد که پرونده دوباره بارگيري شود؟"

#, c-format
msgid "Save Left File As"
msgstr " ذخيره پرونده چپ به صورت "

#, c-format
msgid "Save Middle File As"
msgstr ""

#, c-format
msgid "Save Right File As"
msgstr " ذخيره پرونده راست به صورت "

#, c-format
msgid ""
"The file\n"
"%1\n"
"has disappeared. Please save a copy of the file to continue."
msgstr ""
" پرونده \n"
"%1\n"
" ناپديد شده است. لطفا يک رونوشت از پرونده را ذخيره نماييد تا کار ادامه يابد "

#, c-format
msgid ""
"Cannot merge differences when documents are not in synch.\n"
"\n"
"Refresh documents before continuing."
msgstr ""
"موقعي که اسناد همگام نيستند، نمي توان تفاوتها را  پيوند زد \n"
"\n"
" اسناد قبل از ادامه کار بازسازي / تازه شوند "

msgid "Break at whitespace"
msgstr " توقف در فاصله سفيد"

msgid "Break at whitespace or punctuation"
msgstr "توقف در فاصله سفيد يا نقطه / نشان گذارى   "

#, c-format
msgid "Right to Left (%1)"
msgstr " راست به چپ - %1"

#, c-format
msgid "Right to Middle (%1)"
msgstr ""

#, c-format
msgid "Middle to Left (%1)"
msgstr ""

#, c-format
msgid "Middle to Right (%1)"
msgstr ""

#, c-format
msgid "Left to Right (%1)"
msgstr " چپ به راست - %1"

#, c-format
msgid "Left to Middle (%1)"
msgstr ""

#, c-format
msgid "Left to... (%1)"
msgstr " چپ به ... - %1"

#, c-format
msgid "Middle to... (%1)"
msgstr ""

#, c-format
msgid "Right to... (%1)"
msgstr " راست به ... - %1"

#, c-format
msgid "Both to... (%1)"
msgstr ""

#, c-format
msgid "All to... (%1)"
msgstr ""

#, c-format
msgid "Differences to... (%1)"
msgstr ""

#, c-format
msgid "Left (%1)"
msgstr " چپ - %1"

#, c-format
msgid "Middle (%1)"
msgstr ""

#, c-format
msgid "Right (%1)"
msgstr " راست - %1"

#, c-format
msgid "Both (%1)"
msgstr " هر دو سمت - %1"

#, c-format
msgid "All (%1)"
msgstr ""

#, c-format
msgid "Left side - select destination folder:"
msgstr " طرف چپ - انتخاب پوشه مقصد : "

#, c-format
msgid "Middle side - select destination folder:"
msgstr ""

#, c-format
msgid "Right side - select destination folder:"
msgstr " طرف راست - انتخاب پوشه مقصد : "

#, c-format
msgid "(%1 Files Affected)"
msgstr "{  پرونده هاي تحت تاثير واقع شده:  %1 }"

#, c-format
msgid "(%1 of %2 Files Affected)"
msgstr "{  پرونده هاي تحت تاثير واقع شده: %1 از %2  }"

#, c-format
msgid ""
"Are you sure you want to delete\n"
"\n"
"%1 ?"
msgstr ""
" آيا مطمئن هستيد که مي خواهيد \n"
"\n"
" را حذف نماييد %1 ?"

#, c-format
msgid "Are you sure you want to copy:"
msgstr " آيا مطمئن هستيد که ميخواهيد رونوشت برداري نماييد از : "

#, c-format
msgid "Are you sure you want to copy %d items:"
msgstr " فقره رونوشت برداري شود؟ %d آيا مطمئن هستيد که مي خواهيد از "

#, c-format
msgid ""
"Operation aborted!\n"
"\n"
"Folder contents at disks has changed, path\n"
"%1\n"
"was not found.\n"
"\n"
"Please refresh the compare."
msgstr ""
" عمل لغو گرديد ! \n"
"\n"
"محتواي پوشه در ديسکها / گرده ها تغيير يافته است، مسير \n"
"%1\n"
" پيدا نشد \n"
" لطفا مقايسه را تجديد نماييد "

#, c-format
msgid "Are you sure you want to move:"
msgstr " آيا مطمئن هستيد که ميخواهيد اين را جابجا نماييد: "

#, c-format
msgid "Are you sure you want to move %d items:"
msgstr " مورد جابجا شود؟ %d"

#, c-format
msgid "Confirm Move"
msgstr " تاييد جابجايي "

#, c-format
msgid "You are about to close the window that is comparing folders. Are you sure you want to close the window?"
msgstr ""

#, c-format
msgid "Failed to execute external editor: %1"
msgstr " اجراي ناموفق ويراستار خارجي : %1"

#, c-format
msgid "Unknown archive format"
msgstr " بايگاني با قالب بندي ناشناس "

#, c-format
msgid "Filename"
msgstr " نام پرونده "

msgctxt "DirView|ColumnHeader"
msgid "Folder"
msgstr " پوشه "

#, c-format
msgid "Comparison result"
msgstr " نتيجه مقايسه "

#, c-format
msgid "Left Date"
msgstr " تاريخ چپ "

#, c-format
msgid "Right Date"
msgstr " تاريخ راست "

#, c-format
msgid "Middle Date"
msgstr ""

#, c-format
msgid "Extension"
msgstr " توسعه "

#, c-format
msgid "Left Size"
msgstr " اندازه چپ "

#, c-format
msgid "Right Size"
msgstr " اندازه راست "

#, c-format
msgid "Middle Size"
msgstr ""

#, c-format
msgid "Right Size (Short)"
msgstr " سمت راست - مختصر "

#, c-format
msgid "Left Size (Short)"
msgstr " سمت چپ - مختصر "

#, c-format
msgid "Middle Size (Short)"
msgstr ""

#, c-format
msgid "Left Creation Time"
msgstr " زمان ايجاد چپي "

#, c-format
msgid "Right Creation Time"
msgstr " زمان ايجاد راستي "

#, c-format
msgid "Middle Creation Time"
msgstr ""

#, c-format
msgid "Newer File"
msgstr " پرونده جديدتر "

#, c-format
msgid "Left File Version"
msgstr " نسخه پرونده چپ "

#, c-format
msgid "Right File Version"
msgstr " نسخه پرونده راست "

#, c-format
msgid "Middle File Version"
msgstr ""

#, c-format
msgid "Short Result"
msgstr " نتيجه کوتاه "

#, c-format
msgid "Left Attributes"
msgstr " خصيصه هاي چپي "

#, c-format
msgid "Right Attributes"
msgstr " خصيصه هاي راستي "

#, c-format
msgid "Middle Attributes"
msgstr ""

#, c-format
msgid "Left EOL"
msgstr "آخر خط چپ چين"

#, c-format
msgid "Middle EOL"
msgstr ""

#, c-format
msgid "Right EOL"
msgstr "آخر خط راست چين"

#, c-format
msgid "Left Encoding"
msgstr " کدبندي چپ "

#, c-format
msgid "Right Encoding"
msgstr " کدبندي راست "

#, c-format
msgid "Middle Encoding"
msgstr ""

#, c-format
msgid "Ignored Diff."
msgstr " تفاوت چشم پوشي شده "

msgctxt "DirView|ColumnHeader"
msgid "Binary"
msgstr " دودويي "

#, c-format
msgid "Unable to compare files"
msgstr " ناتوان از همسنجي پرونده هاست"

#, c-format
msgid "Item aborted"
msgstr " مورد انصرافي "

#, c-format
msgid "File skipped"
msgstr " پرونده از قلم افتاده "

#, c-format
msgid "Folder skipped"
msgstr " پوشه از قلم افتاده "

#, c-format
msgid "Left only: %1"
msgstr " فقط چپ : %1"

#, c-format
msgid "Middle only: %1"
msgstr ""

#, c-format
msgid "Right only: %1"
msgstr " فقط راست : %1"

#, c-format
msgid "Does not exist in %1"
msgstr ""

#, c-format
msgid "Binary files are identical"
msgstr " پرونده هاي دودويي همسان هستند "

#, c-format
msgid "Binary files are different"
msgstr " پرونده هاي دودويي متفاوت هستند "

#, c-format
msgid "Files are different"
msgstr " پرونده ها متفاوت هستند "

#, c-format
msgid "Folders are different"
msgstr " پوشه ها متفاوت هستند "

#, c-format
msgid "Left Only"
msgstr " فقط چپ "

#, c-format
msgid "Right Only"
msgstr " فقط راست "

#, c-format
msgid "Middle Only"
msgstr ""

#, c-format
msgid "No item in left"
msgstr ""

#, c-format
msgid "No item in right"
msgstr ""

#, c-format
msgid "No item in middle"
msgstr ""

#, c-format
msgid "Error"
msgstr " خطا "

#, c-format
msgid "Text files are identical"
msgstr " پرونده هاي متني همسان هستند "

#, c-format
msgid "(Middle and right are identical)"
msgstr ""

#, c-format
msgid "(Left and right are identical)"
msgstr ""

#, c-format
msgid "(Left and middle are identical)"
msgstr ""

#, c-format
msgid "Text files are different"
msgstr " پرونده هاي متني متفاوت هستند "

#, c-format
msgid "Elapsed time: %ld ms"
msgstr " زمان سپري شده - ميلي ثانيه : %ld"

#, c-format
msgid "1 item selected"
msgstr " يک مورد انتخاب شد "

#, c-format
msgid "%1 items selected"
msgstr "موارد انتخاب شده = %1"

#, c-format
msgid "Filename or folder name."
msgstr " نام پرونده يا پوشه "

#, c-format
msgid "Subfolder name when subfolders are included."
msgstr " نام زيرپوشه موقعي که زيرپوشه ها شامل هستند "

#, c-format
msgid "Comparison result, long form."
msgstr " شکل مبسوط نتايج همسنجي / مقايسه "

#, c-format
msgid "Left side modification date."
msgstr " تاريخ تغيير سمت چپي "

#, c-format
msgid "Right side modification date."
msgstr " تاريخ تغيير سمت راستي "

#, c-format
msgid "Middle side modification date."
msgstr ""

#, c-format
msgid "File's extension."
msgstr " توسعه پرونده "

#, c-format
msgid "Left file size in bytes."
msgstr " اندازه پرونده چپ به بايت "

#, c-format
msgid "Right file size in bytes."
msgstr " اندازه پرونده راست به بايت "

#, c-format
msgid "Middle file size in bytes."
msgstr ""

#, c-format
msgid "Left file size abbreviated."
msgstr " اندازه پرونده سمت چپ بصورت مختصر نمايش داده مي شود "

#, c-format
msgid "Right file size abbreviated."
msgstr " اندازه پرونده سمت راست بصورت مختصر نمايش داده مي شود "

#, c-format
msgid "Middle file size abbreviated."
msgstr ""

#, c-format
msgid "Left side creation time."
msgstr " زمان ايجاد طرف چپ "

#, c-format
msgid "Right side creation time."
msgstr " زمان ايجاد طرف راست "

#, c-format
msgid "Middle side creation time."
msgstr ""

#, c-format
msgid "Tells which side has newer modification date."
msgstr " مي گويد که تاريخ تغيير کدام سمت جديدتر است "

#, c-format
msgid "Left side file version, only for some filetypes."
msgstr " نگارش پرونده سمت چپ، فقط براي برخي از انواع پرونده ها "

#, c-format
msgid "Right side file version, only for some filetypes."
msgstr " نگارش پرونده سمت راست، فقط براي برخي از انواع پرونده ها "

#, c-format
msgid "Middle side file version, only for some filetypes."
msgstr ""

#, c-format
msgid "Short comparison result."
msgstr " نتيجه همسنجي بطور کوتاه "

#, c-format
msgid "Left side attributes."
msgstr " خصيصه هاي سمت چپ "

#, c-format
msgid "Right side attributes."
msgstr " خصيصه هاي سمت راست "

#, c-format
msgid "Middle side attributes."
msgstr ""

#, c-format
msgid "Left side file EOL type"
msgstr " نوع انتهاي خط در پرونده سمت چپ"

#, c-format
msgid "Right side file EOL type"
msgstr " نوع انتهاي خط در پزونده سمت راست"

#, c-format
msgid "Middle side file EOL type"
msgstr ""

#, c-format
msgid "Left side encoding."
msgstr " کدبندي سمت چپ "

#, c-format
msgid "Right side encoding."
msgstr " کدبندي سمت راست "

#, c-format
msgid "Middle side encoding."
msgstr ""

#, c-format
msgid ""
"Number of ignored differences in file. These differences are ignored by "
"WinMerge and cannot be merged."
msgstr ""
" شماره تفاوتهاي چشم پوشي شده در پرونده. اين تفاوتها توسط وينمرج چشم پوشي شده "
"است و قابل پيوند زدن نيست "

#, c-format
msgid ""
"Number of differences in file. This number does not include ignored "
"differences."
msgstr ""
" شماره تفاوتها در پرونده. اين شماره شامل تفاوتهاي چشم پوشي شده نمي شود "

#, c-format
msgid "Shows an asterisk (*) if the file is binary."
msgstr " نمايش يک ستاره * در صورتيکه پرونده دودويي باشد "

#, c-format
msgid "Compare %1 with %2"
msgstr " همسنجي  %1 با  %2"

#, c-format
msgid "Comma-separated list"
msgstr " فهرستي که با کاما جدا شده باشد "

#, c-format
msgid "Tab-separated list"
msgstr " فهرست جداشده با کليد جهش "

#, c-format
msgid "Simple HTML"
msgstr " ساده اچ تي ام ال"

#, c-format
msgid "Simple XML"
msgstr " ساده ايکس ام ال "

#, c-format
msgid "The report file already exists. Do you want to overwrite existing file?"
msgstr ""
" پيش از اين، پرونده گزارش وجود داشته است. آيا مايليد که پرونده جايگزين شود ؟ "

#, c-format
msgid ""
"Error creating the report:\n"
"%1"
msgstr ""
" خطا در ايجاد گزارش : \n"
"%1"

#, c-format
msgid "The report has been created successfully."
msgstr " گزارش با موفقيت ايجاد شده است  "

#, c-format
msgid "The same file is opened in both panels."
msgstr "  يک  پرونده در هر دو تابلو باز شده است"

#, c-format
msgid "The selected files are identical."
msgstr " پرونده هاي انتخاب شده همسان هستند  "

#, c-format
msgid "An error occurred while comparing the files."
msgstr " به هنگام همسنجي پرونده ها خطايي رخ داد "

#, c-format
msgid ""
"Temporary files could not be created. Check your temporary path settings."
msgstr ""
" پرونده هاي موقتي را نمي توان ايجاد نمود. تنظيمات مسير موقت بررسي گردد "

#, c-format
msgid ""
"These files use different carriage return types.\n"
"\n"
"Do you want to treat all carriage return types as equivalent for this "
"comparison?\n"
"\n"
"Note: If you always want to treat all carriage return types as equivalent, "
"set the option 'Ignore carriage return differences..' in the Compare tab of "
"the options dialog (available under Edit/Options)."
msgstr ""
" اين پرونده ها از نوع متفاوتي از علامت بازگشت به سر سطر استفاده مي نمايند \n"
"\n"
" آيا مايل هستيد که در اين مقايسه  همه اين علامتها به صورت يکسان در نظر گرفته "
"شوند؟ \n"
"\n"
"توجه: در صورتيکه مي خواهيد براي هميشه تمام انواع علامتهاي بازگشت به سر سطر "
"يکسان در نظر گرفته شوند، انتخاب \"ناديده گرفتن تفاوت علامتهاي بازگشت به سر "
"سطر ...\" در بخش مقايسه / همسنجي پنجره محاوره خيارات {موجود زير "
"ويرايش>خيارات} علامت زده شود "

#, c-format
msgid "The selected folder is invalid."
msgstr " پوشه انتخاب شده وجود ندارد  "

#, c-format
msgid "Cannot open a binary file to editor."
msgstr " نمي تواند پرونده دودويي را در ويراستار باز نمايد "

#, c-format
msgid ""
"The folder exists only in other side and cannot be opened.\n"
"\n"
"Do you want to create a matching folder:\n"
"%1\n"
"to the other side and open these folders?"
msgstr ""
" پوشه مورد نظر تنها در سمت ديگر وجود دارد و نمي توان آن را بازکرد \n"
"\n"
" آيا مايل هستيد که يک پوشه تطبيقي ايجاد نماييد؟ \n"
"%1\n"
"به سمت ديگر و بازشدن اين پوشه ها ؟ "

#, c-format
msgid "Do you want to move to the next file?"
msgstr ""

#, c-format
msgid "Do you want to move to the previous file?"
msgstr ""

#, c-format
msgid "Do you want to move to the next page?"
msgstr ""

#, c-format
msgid "Do you want to move to the previous page?"
msgstr ""

#, c-format
msgid ""
"Different codepages found in left (cp%d) and right (cp%d) files. \n"
"Displaying each file in its codepage will give a better display but merging/"
"copying will be dangerous.\n"
"Would you like to treat both files as being in the default Windows codepage "
"(recommended)?"
msgstr ""
" در پرونده هاي راست  و چپ صفحه کدهاي متفاوتي پيدا شد  cp%d و  cp%d  \n"
" نمايش هر پرونده در صفحه کد خودش جلوه بهتري دارد اما رونوشت برداري / پيوند "
"زني خطرناک خواهد بود \n"
" آيا مايل هستيد تا با هر دو پرونده به شکلي که در صفحه کد پيش فرض ويندوز مي "
"باشد، کار شود - اينگونه توصيه ميشود - ؟"

#, c-format
msgid "Information lost due to encoding errors: both files"
msgstr "  اطلاعات به دليل خطاهاي کدبندي از دست رفت : در پرونده هر دو سمت "

#, c-format
msgid "Information lost due to encoding errors: first file"
msgstr ""

#, c-format
msgid "Information lost due to encoding errors: second file"
msgstr ""

#, c-format
msgid "Information lost due to encoding errors: third file"
msgstr ""

#, c-format
msgid "No difference"
msgstr " بدون فرق"

#, c-format
msgid "Line difference"
msgstr " تفاوت خط به خط "

#, c-format
msgid "Replaced %1 string(s)."
msgstr "  رشته {هاي} جايگزين شده : %1"

#, c-format
msgid "Cannot find string \"%s\""
msgstr " نمي توان رشته روبرو را پيدا کرد :  \"%s\""

#, c-format
msgid "You are now entering Merge Mode. If you want to turn off Merge Mode, press F9 key"
msgstr ""

#, c-format
msgid "The number of automatically merged changes: %1\nThe number of unresolved conflicts: %2"
msgstr ""

#, c-format
msgid "The change of codepage has been merged"
msgstr ""

#, c-format
msgid "The changes of codepage are conflicting"
msgstr ""

#, c-format
msgid "The change of EOL has been merged"
msgstr ""

#, c-format
msgid "The changes of EOL are conflicting"
msgstr ""

#, c-format
msgid "Location Pane"
msgstr " چهارگوش مکان "

#, c-format
msgid "Diff Pane"
msgstr " چهارگوش تفاوت "

#, c-format
msgid "Patch file successfully written."
msgstr " پرونده وصله  با موفقيت نوشته شد "

#, c-format
msgid "1. item is not found or is directory!"
msgstr " مورد پيدا نشد يا فهرست نشده است !     -1"

#, c-format
msgid "2. item is not found or is directory!"
msgstr " مورد پيدا نشد يا فهرست نشده است !     -2"

#, c-format
msgid "The patch file already exists. Do you want to overwrite it?"
msgstr ""
" پرونده وصله در حال حاضر موجود مي باشد. آيا مي خواهيد تا بازنويسي شود؟ "

#, c-format
msgid "[%1 files selected]"
msgstr "{  پرونده هاي انتخاب شده:   %1 }"

#, c-format
msgid "Normal"
msgstr " عادي "

#, c-format
msgid "Context"
msgstr " متن "

#, c-format
msgid "Unified"
msgstr " يکپارچه شده "

#, c-format
msgid "Could not write to file %1."
msgstr "نمي تواند در پرونده 1%  بنويسد "

#, c-format
msgid "The specified output path is not an absolute path: %1"
msgstr " مسير خروجي مشخص شده يک مسير مطلق نمي باشد : %1"

#, c-format
msgid "Specify an output file"
msgstr " يک پرونده خروجي را مشخص نماييد "

#, c-format
msgid "Cannot create a patch file from binary files."
msgstr " نمي توان يک وصله پرونده از پرونده هاي دودويي تهيه نمود "

#, c-format
msgid "Cannot create a patch file from directories."
msgstr " نمي توان يک وصله  پرونده از فهرستهاي راهنما ايجاد نمود "

#, c-format
msgid ""
"Please save all files first.\n"
"\n"
"Creating a patch requires that there are no unsaved changes in files."
msgstr ""
" لطفا نخست تمام پرونده ها را ذخيره نماييد \n"
"\n"
"ايجاد يک وصله نيازمند اينست که هيچ تغيير ذخيره نشده اي در پرونده ها وجود "
"نداشته باشد "

#, c-format
msgid "Folder does not exist."
msgstr " پوشه وجود ندارد "

#, c-format
msgid ""
"Archive support is not enabled.\n"
"All needed components (7-zip and/or Merge7z*.dll) for archive support cannot "
"be found.\n"
"See manual for more info about archive support and how to enable it."
msgstr ""
"  پشتيباني از بايگاني فعال نشده است \n"
" تمام اجزاء مورد نياز  براي پشتيباني از بايگاني را نمي توان يافت - Merge7z*."
"dll &/ 7-zip   - \n"
" براي اطلاع بيشتر از پشتيباني بايگاني و چگونگي فعالسازي آن، کتابچه راهنما را "
"ببينيد"

#, c-format
msgid "Select file for export"
msgstr " انتخاب پرونده براي صدور "

#, c-format
msgid "Select file for import"
msgstr " انتخاب پرونده براي ورود "

#, c-format
msgid "Options imported from the file."
msgstr " خيارات از پرونده وارد شد "

#, c-format
msgid "Options exported to the file."
msgstr " خيارات به پرونده صادر شد "

#, c-format
msgid "Failed to import options from the file."
msgstr " ورود خيارات از پرونده ناموفق بود "

#, c-format
msgid "Failed to write options to the file."
msgstr " نگارش خيارات در پرونده ناموفق بود "

#, c-format
msgid ""
"You are about to close several compare windows.\n"
"\n"
"Do you want to continue?"
msgstr ""
" شما در حال بستن چندين پنجره مقايسه / همسنجي هستيد \n"
"\n"
"آيا مايل به ادامه هستيد ؟ "

#, c-format
msgid "Mixed"
msgstr " مخلوط "

msgctxt "EOL Type"
msgid "Binary"
msgstr ""

#, c-format
msgid "None"
msgstr " هيچيک "

#, c-format
msgid "Type"
msgstr " نوع "

#, c-format
msgid "Unpacker"
msgstr " باز کننده بسته "

#, c-format
msgid "Prediffer"
msgstr " پيش فرق گذار "

#, c-format
msgid "Editor script"
msgstr "دست نوشته براي ويراستار   "

#, c-format
msgid "\nDifference in the Current Line"
msgstr ""

#, c-format
msgid "\nOptions"
msgstr ""

#, c-format
msgid "\nRefresh (F5)"
msgstr ""

#, c-format
msgid "\nPrevious Difference (Alt+Up)"
msgstr ""

#, c-format
msgid "\nNext Difference (Alt+Down)"
msgstr ""

#, c-format
msgid "\nPrevious Conflict (Alt+Shift+Up)"
msgstr ""

#, c-format
msgid "\nNext Conflict (Alt+Shift+Down)"
msgstr ""

#, c-format
msgid "\nFirst Difference (Alt+Home)"
msgstr ""

#, c-format
msgid "\nCurrent Difference (Alt+Enter)"
msgstr ""

#, c-format
msgid "\nLast Difference (Alt+End)"
msgstr ""

#, c-format
msgid "\nCopy Right (Alt+Right)"
msgstr ""

#, c-format
msgid "\nCopy Left (Alt+Left)"
msgstr ""

#, c-format
msgid "\nCopy Right and Advance (Ctrl+Alt+Right)"
msgstr ""

#, c-format
msgid "\nCopy Left and Advance (Ctrl+Alt+Left)"
msgstr ""

#, c-format
msgid "\nAll Right"
msgstr ""

#, c-format
msgid "\nAll Left"
msgstr ""

#, c-format
msgid "\nAuto Merge (Ctrl+Alt+M)"
msgstr ""

#, c-format
msgid ""
"The adapted unpacker is applied to both files (one file only needs the "
"extension)"
msgstr " بازکننده بسته تطبيق داده شده روي هر دو پرونده ها بکار بسته مي شود "

#, c-format
msgid "No prediffer (normal)"
msgstr " بدون پيش فرق گذار - عادي "

#, c-format
msgid "Suggested plugins"
msgstr " افزايه هاي پيشنهادي "

#, c-format
msgid "Other plugins"
msgstr " ساير افزايه ها "

#, c-format
msgid "Private Build: %1"
msgstr " ساخت شخصي : %1 "

#, c-format
msgid "Your software is up to date"
msgstr ""

#, c-format
msgid "A new version of WinMerge is available.\n%1 is now available (you have %2). Would you like to download it now?"
msgstr ""

#, c-format
msgid "Failed to download latest version information"
msgstr ""

#, c-format
msgid "Plugin Settings"
msgstr " قرارگاههاي افزايه ها"

#, c-format
msgid "WSH not found - .sct scripts disabled"
msgstr " .sct پيدا نشد -  دست نوشته ها غير فعال شد WSH  "

#, c-format
msgid "<None>"
msgstr "<هيچکدام>"

#, c-format
msgid "<Automatic>"
msgstr "<خودکار>"

#, c-format
msgid "G&oto Line %1"
msgstr "&G   برو به خط  %1 "

#, c-format
msgid "Disabled"
msgstr " غير فعال "

#, c-format
msgid "From file system"
msgstr " از دستگاه (سيستم) پرونده ها  "

#, c-format
msgid "From MRU list"
msgstr " از فهرست آخرين پرونده ها "

#, c-format
msgid "No Highlighting"
msgstr " برجسته نکردن "

#, c-format
msgid "Batch"
msgstr " دسته "

msgid "Lua"
msgstr ""

#, c-format
msgid "Portable Object"
msgstr " شيئ حمل شدني "

#, c-format
msgid "Resources"
msgstr " منابع "

#, c-format
msgid "Shell"
msgstr " پوسته "

#, c-format
msgid "VHDL"
msgstr ""

#, c-format
msgid "Close &Left Tabs"
msgstr ""

#, c-format
msgid "Close R&ight Tabs"
msgstr ""

#, c-format
msgid "Close &Other Tabs"
msgstr ""

#, c-format
msgid "Enable &Auto Max Width"
msgstr ""

#, c-format
msgid "frhed is not installed"
msgstr ""

#, c-format
msgid "%1 does not exist. Do you want to create it?"
msgstr ""

#, c-format
msgid "Failed to create folder."
msgstr ""

#, c-format
msgid "You can specify the following parameters to the path:\n$file: Path name of the current file\n$linenum: Line number of the current cursor position"
msgstr ""
<|MERGE_RESOLUTION|>--- conflicted
+++ resolved
@@ -346,14 +346,9 @@
 msgid "&Translations"
 msgstr "&T ترجمه ها "
 
-<<<<<<< HEAD
-#: Merge.rc:3938FFC2
 msgid "&Check For Updates"
 msgstr ""
 
-#: Merge.rc:1C6125F4
-=======
->>>>>>> 730d141b
 #, c-format
 msgid "C&onfiguration"
 msgstr "&o پيکربندي "
@@ -362,10 +357,6 @@
 msgid "&GNU General Public License"
 msgstr "&G  مجوز عمومي کلي جي ان يو "
 
-<<<<<<< HEAD
-#: Merge.rc:3938FFC3
-=======
->>>>>>> 730d141b
 #, c-format
 msgid "&About WinMerge..."
 msgstr "&A درباره وينمرج ... "
@@ -661,10 +652,6 @@
 msgid "&Toggle Bookmark\tCtrl+F2"
 msgstr "&T تغيير وضعيت چوب الف \tCtrl+F2"
 
-<<<<<<< HEAD
-#: Merge.rc:3938FFC4
-=======
->>>>>>> 730d141b
 #, c-format
 msgid "&Next Bookmark\tF2"
 msgstr "&N چوب الف بعدي \tF2"
@@ -1386,10 +1373,6 @@
 msgid "New"
 msgstr " جديد "
 
-<<<<<<< HEAD
-#: Merge.rc:3938FFC5
-=======
->>>>>>> 730d141b
 #, c-format
 msgid "&Background color:"
 msgstr ""
@@ -1950,10 +1933,6 @@
 msgid "&Include File Compare Report"
 msgstr ""
 
-<<<<<<< HEAD
-#: Merge.rc:3938FFC6
-=======
->>>>>>> 730d141b
 #, c-format
 msgid "&Copy to Clipboard"
 msgstr "&C رونوشت برداري به حافظه يادداشت / کليپ بورد "
