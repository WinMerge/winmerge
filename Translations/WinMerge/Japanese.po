--- conflicted
+++ resolved
@@ -358,17 +358,10 @@
 msgstr "タブ バー(&B)"
 
 msgid "&View Tab Bar"
-<<<<<<< HEAD
-msgstr ""
-
-msgid "&On Title Bar"
-msgstr ""
-=======
 msgstr "タブ バーを表示(&V)"
 
 msgid "&On Title Bar"
 msgstr "タイトルバー上に配置(&O)"
->>>>>>> 83d635ad
 
 msgid "&Toolbar"
 msgstr "ツールバー(&T)"
