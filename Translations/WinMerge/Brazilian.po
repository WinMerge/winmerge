# This file is part from WinMerge <https://winmerge.org/>
# Released under the "GNU General Public License"
#
# Translators:
# * Wender Firmino <wender at pta.com.br>
# * Leonardo Peixoto <ljpeixoto at gmail.com>
# * Felipe Periard Lopes <felipefplzx at gmail.com>
#
# ID line follows -- this is updated by SVN
# $Id: Brazilian.po 6851 2009-06-14 13:59:11Z gerundt $
#
msgid ""
msgstr ""
"Project-Id-Version: WinMerge 2.16.14\n"
"Report-Msgid-Bugs-To: https://bugs.winmerge.org/\n"
"POT-Creation-Date: 2021-07-30 21:57+0000\n"
"PO-Revision-Date: 2021-08-09 13:18-0300\n"
"Last-Translator: Felipe <felipefplzx@gmail.com>\n"
"Language-Team: Felipe\n"
"Language: pt_BR\n"
"MIME-Version: 1.0\n"
"Content-Type: text/plain; charset=UTF-8\n"
"Content-Transfer-Encoding: 8bit\n"
"X-Poedit-SourceCharset: UTF-8\n"
"X-Poedit-Basepath: ../../Src\n"
"X-Generator: Poedit 3.0\n"

#. LANGUAGE, SUBLANGUAGE
msgid "LANG_ENGLISH, SUBLANG_ENGLISH_US"
msgstr "LANG_PORTUGUESE, SUBLANG_PORTUGUESE_BRAZILIAN"

msgid "C&opy to Right"
msgstr "C&opiar pra Direita"

msgid "Cop&y to Left"
msgstr "Cop&iar pra Esquerda"

msgid "Copy &from Left"
msgstr "Copiar &da Esquerda"

msgid "Copy fro&m Right"
msgstr "Copiar d&a Direita"

msgid "Copy Selected Line(s) to Right"
msgstr "Copiar a(s) linha(s) selecionada(s) pra direita"

msgid "Copy Selected Line(s) to Left"
msgstr "Copiar a(s) linha(s) selecionada(s) pra esquerda"

msgid "Copy Selected Line(s) from Left"
msgstr "Copiar a(s) linha(s) selecionada(s) da esquerda"

msgid "Copy Selected Line(s) from Right"
msgstr "Copiar a(s) linha(s) selecionada(s) da direita"

msgid "Select Line &Difference\tF4"
msgstr "Selecionar a &Diferença da Linha\tF4"

msgid "Add this change to Substitution &Filters"
msgstr "Adicionar esta mudança aos &filtros de substituição"

msgid "&Undo"
msgstr "&Desfazer"

msgid "&Redo"
msgstr "&Refazer"

msgid "Cu&t"
msgstr "Co&rtar"

msgid "&Copy"
msgstr "&Copiar"

msgid "&Paste"
msgstr "&Colar"

msgid "&Scripts"
msgstr "&Scripts"

msgid "< Empty >"
msgstr "< Vazio >"

msgid "&Go to...\tCtrl+G"
msgstr "&Ir pra...\tCtrl+G"

msgid "Go to Moved Line Between Left and Middle\tCtrl+Shift+G"
msgstr "Vá pra linha movida entre a Esquerda e o Meio\tCtrl+Shift+G"

msgid "Go to Moved Line Between Middle and Right\tCtrl+Alt+G"
msgstr "Vá pra linha movida entre o Meio e a Direita\tCtrl+Alt+G"

msgid "Op&en"
msgstr "Ab&rir"

msgid "With &Registered Application"
msgstr "Com &o Aplicativo Registrado"

msgid "With &External Editor\tCtrl+Alt+E"
msgstr "Com o &Editor Externo\tCtrl+Alt+E"

msgid "&With..."
msgstr "&Com..."

msgid "Open &Parent Folder..."
msgstr "Abrir &Pasta Pai..."

msgid "S&hell Menu"
msgstr "M&enu do Contexto"

msgid "View &Differences"
msgstr "Visualizar &Diferenças"

msgid "Diff &Block Size"
msgstr "Tamanho do &Bloco do Diferenciamento"

msgid "&Ignore Color Difference (Color Distance Threshold)"
msgstr "& Ignorar a Diferença de Cor (Limite da Distância da Cor)"

msgid "Ins&ertion/Deletion Detection"
msgstr "Det&ecção de Inserção/Exclusão"

msgid "&None"
msgstr "&Nenhum"

msgid "&Vertical"
msgstr "&Vertical"

msgid "&Horizontal"
msgstr "&Horizontal"

msgid "&Previous Page"
msgstr "&Página Anterior"

msgid "&Next Page"
msgstr "&Página Seguinte"

msgid "&Active Pane"
msgstr "&Painel Ativo"

msgid "Rotate &Right 90deg"
msgstr "Rotacionar 90 &graus pra direita"

msgid "Rotate &Left 90deg"
msgstr "Rotacionar 90 &graus pra esquerda"

msgid "Flip V&ertically"
msgstr "Inverter V&erticalmente"

msgid "Flip H&orizontally"
msgstr "Inverter &Horizontalmente"

msgid "&Zoom"
msgstr "&Zoom"

#, c-format
msgid "25%"
msgstr "25%"

msgid "Zoom &In\tCtrl++"
msgstr "Mais &Zoom\tCtrl++"

msgid "Zoom &Out\tCtrl+-"
msgstr "Menos &Zoom\tCtrl+-"

#. Zoom to normal
msgid "&Normal\tCtrl+*"
msgstr "&Normal\tCtrl+*"

msgid "&Overlay"
msgstr "&Sobreposição"

msgid "&Alpha Blend"
msgstr "&Mistura do Alpha"

msgid "Alpha &Blend Animation"
msgstr "Animação da &Mistura do Alpha"

msgid "Dragging &Mode"
msgstr "Modo &Arrastar"

msgid "&Move"
msgstr "&Mover"

msgid "&Adjust Offset"
msgstr "&Ajustar Deslocamento"

msgid "&Vertical Wipe"
msgstr "&Limpeza Vertical"

msgid "&Horizontal Wipe"
msgstr "&Limpeza Horizontal"

msgid "Rectangle &Select"
msgstr "Selecionar &Retângulo"

msgid "&Set Background Color"
msgstr "&Definir a Cor do 2º Plano"

msgid "&Vector Image Scaling"
msgstr "&Dimensionamento da Imagem Vetorial"

msgid "Compare Extracted &Text From Image"
msgstr "Comparar o Texto &Extraído da Imagem"

msgid "&File"
msgstr "&Arquivo"

msgid "&New"
msgstr "&Novo"

msgid "&Text"
msgstr "&Texto"

msgid "T&able"
msgstr "T&abela"

msgid "&Binary"
msgstr "&Binário"

msgid "&Image"
msgstr "&Imagem"

msgid "New (&3 panes)"
msgstr "Novo (&3 painéis)"

msgid "&Open...\tCtrl+O"
msgstr "&Abrir...\tCtrl+O"

msgid "Open Conflic&t File..."
msgstr "Abrir o Arquiv&o do Conflito..."

msgid "Open Pro&ject...\tCtrl+J"
msgstr "Abrir Pro&jeto...\tCtrl+J"

msgid "Sa&ve Project..."
msgstr "Sa&lvar Projeto..."

msgid "Recent Projects"
msgstr "Projetos Recentes"

msgid "Recent F&iles Or Folders"
msgstr "Arquivos ou P&astas Recentes"

msgid "E&xit\tCtrl+Q"
msgstr "S&air\tCtrl+Q"

msgid "&Edit"
msgstr "&Editar"

msgid "&Options..."
msgstr "&Opções..."

msgid "&View"
msgstr "&Visualizar"

msgid "&Toolbar"
msgstr "&Barra de ferramentas"

msgid "&Small"
msgstr "&Pequeno"

msgid "&Big"
msgstr "&Grande"

msgid "&Huge"
msgstr "&Enorme"

msgid "&Status Bar"
msgstr "&Barra de Status"

msgid "Ta&b Bar"
msgstr "Ba&rra das Abas"

msgid "&Tools"
msgstr "&Ferramentas"

msgid "&Filters..."
msgstr "&Filtros..."

msgid "&Generate Patch..."
msgstr "&Gerar Patch..."

msgid "&Plugins"
msgstr "&Plugins"

msgid "P&lugin Settings..."
msgstr "C&onfigurações dos Plugins..."

msgid "Ma&nual Prediffer"
msgstr "Pr&é-Diferenciamento do Manual"

msgid "A&utomatic Prediffer"
msgstr "P&ré-Diferenciamento Automático"

msgid "&Manual Unpacking"
msgstr "&Desempacotamento Manual"

msgid "&Automatic Unpacking"
msgstr "&Desempacotamento Automático"

msgid "&Reload plugins"
msgstr "&Recarregar plugins"

msgid "&Window"
msgstr "&Janela"

msgid "Cl&ose\tCtrl+W"
msgstr "Fe&char\tCtrl+W"

msgid "Clo&se All"
msgstr "Fec&har Tudo"

msgid "Change &Pane\tF6"
msgstr "Mudar &Painel\tF6"

msgid "Tile &Horizontally"
msgstr "Lado a Lado &Horizontalmente"

msgid "Tile &Vertically"
msgstr "Lado a Lado &Verticalmente"

msgid "&Cascade"
msgstr "&Em Cascata"

msgid "&Help"
msgstr "&Ajuda"

msgid "&WinMerge Help\tF1"
msgstr "&Ajuda do WinMerge\tF1"

msgid "R&elease Notes"
msgstr "N&otas do Lançamento"

msgid "&Translations"
msgstr "&Traduções"

<<<<<<< HEAD
msgid "&Check For Updates"
msgstr ""

#, c-format
=======
>>>>>>> bc47b944
msgid "C&onfiguration"
msgstr "C&onfiguração"

msgid "&GNU General Public License"
msgstr "&Licença Pública Geral do GNU"

msgid "&About WinMerge..."
msgstr "&Sobre o WinMerge..."

msgid "&Read-only"
msgstr "&Somente-Leitura"

msgid "L&eft Read-only"
msgstr "S&omente-Leitura a Esquerda"

msgid "M&iddle Read-only"
msgstr "S&omente-Leitura no Meio"

msgid "Ri&ght Read-only"
msgstr "So&mente-Leitura a Direita"

msgid "&File Encoding..."
msgstr "&Codificação do Arquivo..."

msgid "Select &All\tCtrl+A"
msgstr "Selecionar &Tudo\tCtrl+A"

msgid "Show &Identical Items"
msgstr "Mostrar &Itens Idênticos"

msgid "Show &Different Items"
msgstr "Mostrar &Itens Diferentes"

msgid "Show L&eft Unique Items"
msgstr "Mostrar os I&tens Únicos a Esquerda"

msgid "Show Midd&le Unique Items"
msgstr "Mostrar os Ite&ns Únicos do Meio"

msgid "Show Ri&ght Unique Items"
msgstr "Mostrar os It&ens Únicos a Direita"

msgid "Show S&kipped Items"
msgstr "Mostrar It&ens Ignorados"

msgid "S&how Binary Files"
msgstr "M&ostrar Arquivos Binários"

msgid "&3-way Compare"
msgstr "&Comparação Tripla"

msgid "Show &Left Only Different Items"
msgstr "Mostrar &Só Itens Diferentes a Esquerda"

msgid "Show &Middle Only Different Items"
msgstr "Mostrar &Só Itens Diferentes no Meio"

msgid "Show &Right Only Different Items"
msgstr "Mostrar &Só Itens Diferentes na Direita"

msgid "Show L&eft Only Missing Items"
msgstr "Mostrar &Só Itens Ausentes na Esquerda"

msgid "Show Mi&ddle Only Missing Items"
msgstr "Mostrar S&ó Itens Ausentes no Meio"

msgid "Show Rig&ht Only Missing Items"
msgstr "Mostrar S&ó Itens Ausentes na Direita"

msgid "Show Hidd&en Items"
msgstr "Mostrar Ite&ns Escondidos"

msgid "Tree &Mode"
msgstr "Modo &Árvore"

msgid "E&xpand All Subfolders"
msgstr "E&xpandir Todas as Sub-Pastas"

msgid "&Collapse All Subfolders"
msgstr "&Retrair Todas as Sub-Pastas"

msgid "Select &Font..."
msgstr "Selecionar &Fonte..."

msgid "Use Default Font"
msgstr "Usar a Fonte Padrão"

msgid "Sw&ap Panes"
msgstr "Tr&ocar os Painéis"

msgid "Swap &1st | 2nd"
msgstr "Trocar o &1º | 2º"

msgid "Swap &2nd | 3rd"
msgstr "Trocar o &2º | 3º"

msgid "Swap 1st | &3rd"
msgstr "Trocar o 1º | &3º"

msgid "Com&pare Statistics..."
msgstr "Com&parar as Estatísticas..."

msgid "Refresh\tF5"
msgstr "Atualizar\tF5"

msgid "&Refresh Selected\tCtrl+F5"
msgstr "&Atualizar os Selecionados\tCtrl+F5"

msgid "&Merge"
msgstr "&Unir"

msgid "Co&mpare\tEnter"
msgstr "Co&mparar\tEnter"

msgid "&Next Difference\tAlt+Down"
msgstr "&Diferença Seguinte\tAlt+Pra Baixo"

msgid "&Previous Difference\tAlt+Up"
msgstr "&Diferença Anterior\tAlt+Pra Cima"

msgid "&First Difference\tAlt+Home"
msgstr "&Primeira Diferença\tAlt+Home"

msgid "&Current Difference\tAlt+Enter"
msgstr "&Diferença Atual\tAlt+Enter"

msgid "&Last Difference\tAlt+End"
msgstr "&Última Diferença\tAlt+End"

msgid "Copy to &Right\tAlt+Right"
msgstr "Copiar pra &Direita\tAlt+Direita"

msgid "Copy to L&eft\tAlt+Left"
msgstr "Copiar pra E&squerda\tAlt+Esquerda"

msgid "&Delete\tDel"
msgstr "&Apagar\tDel"

msgid "&Customize Columns..."
msgstr "&Personalizar as Colunas..."

msgid "Generate &Report..."
msgstr "Gerar &Relatório..."

msgid "&Edit with Unpacker..."
msgstr "&Editar com o Desempacotador..."

msgid "&Save\tCtrl+S"
msgstr "&Salvar\tCtrl+S"

msgid "Sav&e"
msgstr "Sal&var"

msgid "Save &Left"
msgstr "Salvar o &da Esquerda"

msgid "Save &Middle"
msgstr "Salvar o &do Meio"

msgid "Save &Right"
msgstr "Salvar o &da Direita"

msgid "Save &As"
msgstr "Salvar &Como"

msgid "Save &Left As..."
msgstr "Salvar o &da Esquerda Como..."

msgid "Save &Middle As..."
msgstr "Salvar o &do Meio Como..."

msgid "Save &Right As..."
msgstr "Salvar o &da Direita Como..."

msgid "&Print...\tCtrl+P"
msgstr "&Imprimir...\tCtrl+P"

msgid "Page Set&up..."
msgstr "Configuração da Pá&gina..."

msgid "Print Previe&w..."
msgstr "Pré-Visualização da Impressã&o..."

msgid "&Convert Line Endings to"
msgstr "&Converter os Finais das Linhas pra"

msgid "Mer&ge Mode\tF9"
msgstr "Mod&o de União\tF9"

msgid "Re&load\tCtrl+F5"
msgstr "Re&carregar\tCtrl+F5"

msgid "Reco&mpare As"
msgstr "Reco&mparar Como"

msgid "&Undo\tCtrl+Z"
msgstr "&Desfazer\tCtrl+Z"

msgid "&Redo\tCtrl+Y"
msgstr "&Refazer\tCtrl+Y"

msgid "Cu&t\tCtrl+X"
msgstr "Co&rtar\tCtrl+X"

msgid "&Copy\tCtrl+C"
msgstr "&Copiar\tCtrl+C"

msgid "&Paste\tCtrl+V"
msgstr "&Colar\tCtrl+V"

msgid "F&ind...\tCtrl+F"
msgstr "A&char...\tCtrl+F"

msgid "Repla&ce...\tCtrl+H"
msgstr "Subst&ituir...\tCtrl+H"

msgid "&Marker...\tCtrl+Shift+M"
msgstr "&Marcador...\tCtrl+Shift+M"

msgid "Advanced"
msgstr "Avançado"

msgid "&Copy With Line Numbers\tCtrl+Shift+C"
msgstr "&Copiar Com Os Números das Linhas\tCtrl+Shift+C"

msgid "&Bookmarks"
msgstr "&Favoritos"

msgid "&Toggle Bookmark\tCtrl+F2"
msgstr "&Alternar os Favoritos\tCtrl+F2"

msgid "&Next Bookmark\tF2"
msgstr "&Favorito Seguinte\tF2"

msgid "&Previous bookmark\tShift+F2"
msgstr "&Favorito Anterior\tShift+F2"

msgid "&Clear All Bookmarks"
msgstr "&Limpar Todos os Favoritos"

msgid "Syntax Highlight"
msgstr "Destacar a Sintaxe"

msgid "&Diff Context"
msgstr "&Contexto do Diferenciamento"

msgid "&All Lines"
msgstr "&Todas as Linhas"

msgid "&0 Lines"
msgstr "&0 Linhas"

msgid "&1 Line"
msgstr "&1 Linha"

msgid "&3 Lines"
msgstr "&3 Linhas"

msgid "&5 Lines"
msgstr "&5 Linhas"

msgid "&7 Lines"
msgstr "&7 Linhas"

msgid "&9 Lines"
msgstr "&9 Linhas"

msgid "&Toggle All and 0-9 Lines\tCtrl+D"
msgstr "&Alternar Tudo e as Linhas de 0-9\tCtrl+D"

msgid "&Invert (Hide Different Lines)"
msgstr "Inverter (Esconder Linhas Diferentes)"

msgid "&Lock Panes"
msgstr "&Travar os Painéis"

msgid "&View Whitespace"
msgstr "&Visualizar os Espaços em Branco"

msgid "View E&OL"
msgstr "Visualizar E&OL"

msgid "Vie&w Line Differences"
msgstr "Vis&ualizar as Diferenças das Linhas"

msgid "View Line &Numbers"
msgstr "Visualizar os Números das &Linhas"

msgid "View &Margins"
msgstr "Visualizar as &Margens"

msgid "W&rap Lines"
msgstr "O&rganizar as Linhas"

msgid "Split V&ertically"
msgstr "Dividir V&erticalmente"

msgid "Diff &Pane"
msgstr "Painel do &Diferenciamento"

msgid "Lo&cation Pane"
msgstr "Pa&inel de Localização"

msgid "Ne&xt Conflict\tAlt+Shift+Down"
msgstr "Pr&óximo Conflito\tAlt+Shift+Pra Baixo"

msgid "Pre&vious Conflict\tAlt+Shift+Up"
msgstr "Con&flito Anterior\tAlt+Shift+Pra Cima"

msgid "A&dvanced"
msgstr "A&vançado"

msgid "Next Difference Between Left and Middle\tAlt+1"
msgstr "A Diferença Seguinte Entre a Esquerda e o do Meio\tAlt+1"

msgid "Previous Difference Between Left And Middle\tAlt+Shift+1"
msgstr "A Diferença Anterior Entre a Esquerda e o do Meio\tAlt+Shift+1"

msgid "Next Difference Between Left and Right\tAlt+2"
msgstr "A Próxima Diferença Entre Esquerda e Direita\tAlt+2"

msgid "Previous Difference Between Left And Right\tAlt+Shift+2"
msgstr "A Diferença Anterior Entre Esquerda e Direita\tAlt+Shift+2"

msgid "Next Difference Between Middle and Right\tAlt+3"
msgstr "A Próxima Diferença Entre o do Meio e a Direita\tAlt+3"

msgid "Previous Difference Between Middle And Right\tAlt+Shift+3"
msgstr "A Diferença Anterior Entre o do Meio e a Direita\tAlt+Shift+3"

msgid "Next Left Only Difference\tAlt+7"
msgstr "Só a Diferença da Próxima a Esquerda\tAlt+7"

msgid "Previous Left Only Difference\tAlt+Shift+7"
msgstr "Só a Diferença da Anterior a Esquerda\tAlt+Shift+7"

msgid "Next Middle Only Difference\tAlt+8"
msgstr "Só a Diferença da Próxima ao do Meio\tAlt+8"

msgid "Previous Middle Only Difference\tAlt+Shift+8"
msgstr "Só a Diferença da Anterior a do Meio\tAlt+Shift+8"

msgid "Next Right Only Difference\tAlt+9"
msgstr "Só a Diferença da Próxima a Direita\tAlt+9"

msgid "Previous Right Only Difference\tAlt+Shift+9"
msgstr "Só a Diferença da Anterior a Direita\tAlt+Shift+9"

msgid "Copy from Left\tAlt+Shift+Right"
msgstr "Copiar da Esquerda\tAlt+Shift+Direita"

msgid "Copy from Right\tAlt+Shift+Left"
msgstr "Copiar da Direita\tAlt+Shift+Esquerda"

msgid "C&opy to Right and Advance\tCtrl+Alt+Right"
msgstr "C&opiar pra Direita e Avançar\tCtrl+Alt+Direita"

msgid "Copy &to Left and Advance\tCtrl+Alt+Left"
msgstr "Copiar &pra Esquerda e Avançar\tCtrl+Alt+Esquerda"

msgid "Copy &All to Right"
msgstr "Copiar &Tudo pra Direita"

msgid "Cop&y All to Left"
msgstr "Cop&iar Tudo pra Esquerda"

msgid "A&uto Merge\tCtrl+Alt+M"
msgstr "A&uto-Unir\tCtrl+Alt+M"

msgid "Add &Synchronization Point\tAlt+S"
msgstr "Adicionar &Ponto de Sincronização\tAlt+S"

msgid "Clear Sync&hronization Points"
msgstr "Limpar Pont&os de Sincronização"

msgid "Unpac&ker"
msgstr "Desempacota&dor"

msgid "&Prediffer"
msgstr "&Pré-Diferenciamento"

msgid "Apply Pre&differ..."
msgstr "Aplicar Pré-Diferenciamento"

msgid "&Transform with editor script..."
msgstr "&Transformar com o script do editor..."

msgid "Sp&lit"
msgstr "Di&vidir"

msgid "Comp&are"
msgstr "Comp&arar"

msgid "Compare in new &window"
msgstr "Comparar numa nova &janela"

msgid "Compare Non-hor&izontally..."
msgstr "Comparar Não-Hor&izontalmente..."

msgid "Compare Non-hor&izontally"
msgstr "Comparar Não-Hor&izontalmente"

msgid "First &left item with second left item"
msgstr "Primeiro &item da esquerda com o segundo item da esquerda"

msgid "First &right item with second right item"
msgstr "Primeiro &item da direita com o segundo item da direita"

msgid "&First left item with second right item"
msgstr "&Primeiro item a esquerda com o segundo item a direita"

msgid "&Second left item with first right item"
msgstr "&Segundo item a esquerda com o primeiro item a direita"

msgid "Co&mpare As"
msgstr "Co&mparar Como"

#, c-format
msgid "Left to Middle (%1 of %2)"
msgstr "Da Esquerda pro Meio (%1 de %2)"

#, c-format
msgid "Left to Right (%1 of %2)"
msgstr "Da Esquerda pra Direita (%1 de %2)"

#, c-format
msgid "Left to... (%1 of %2)"
msgstr "Da Esquerda pra... (%1 de %2)"

#, c-format
msgid "Middle to Left (%1 of %2)"
msgstr "Do Meio pra Esquerda (%1 de %2)"

#, c-format
msgid "Middle to Right (%1 of %2)"
msgstr "Do Meio pra Direita (%1 de %2)"

#, c-format
msgid "Middle to... (%1 of %2)"
msgstr "Do Meio pra... (%1 de %2)"

#, c-format
msgid "Right to Middle (%1 of %2)"
msgstr "Da Direita pro Meio (%1 de %2)"

#, c-format
msgid "Right to Left (%1 of %2)"
msgstr "Da Direita pra Esquerda (%1 de %2)"

#, c-format
msgid "Right to... (%1 of %2)"
msgstr "Da Direita pra... (%1 de %2)"

msgid "&Delete"
msgstr "&Apagar"

msgid "&Left"
msgstr "&Esquerda"

msgid "&Middle"
msgstr "&Meio"

msgid "&Right"
msgstr "&Direita"

msgid "&Both"
msgstr "&Ambos"

msgid "&All"
msgstr "&Tudo"

msgid "Re&name"
msgstr "Re&nomear"

msgid "&Hide Items"
msgstr "&Esconder os Itens"

msgid "&Open Left"
msgstr "&Abrir a Esquerda"

msgid "With &External Editor"
msgstr "Com o &Editor Externo"

msgid "Open Midd&le"
msgstr "Abrir o do Me&io"

msgid "O&pen Right"
msgstr "A&brir a Direita"

msgid "Cop&y Pathnames"
msgstr "Cop&iar os Nomes dos Caminhos"

#, c-format
msgid "Left (%1 of %2)"
msgstr "Esquerda (%1 de %2)"

#, c-format
msgid "Middle (%1 of %2)"
msgstr "Do Meio (%1 de %2)"

#, c-format
msgid "Right (%1 of %2)"
msgstr "Direita (%1 de %2)"

#, c-format
msgid "Both (%1 of %2)"
msgstr "Ambos (%1 de %2)"

#, c-format
msgid "All (%1 of %2)"
msgstr "Tudo (%1 de %2)"

msgid "Copy &Filenames"
msgstr "Copiar &os Nomes dos Arquivos"

msgid "Copy Items To Clip&board"
msgstr "Copiar Itens Pra Área de Tran&sferência"

msgid "&Zip"
msgstr "&Zip"

#, c-format
msgid "Both to... (%1 of %2)"
msgstr "De Ambos pra... (%1 de %2)"

#, c-format
msgid "All to... (%1 of %2)"
msgstr "De Todos pra... (%1 de %2)"

#, c-format
msgid "Differences to... (%1 of %2)"
msgstr "Das Diferenças pra... (%1 de %2)"

msgid "Left Shell menu"
msgstr "Menu do Shell Esquerdo"

msgid "Middle Shell menu"
msgstr "Menu do Shell do Meio"

msgid "Right Shell menu"
msgstr "Menu do Shell Direito"

msgid "Copy"
msgstr "Copiar"

msgid "&Copy Full Path"
msgstr "&Copiar o Caminho Completo"

msgid "Copy &Filename"
msgstr "Copiar &o Nome do Arquivo"

msgid "Unpacker Settings"
msgstr "Configurações do Desempacotador"

msgid "<None>"
msgstr "<Nenhum>"

msgid "<Automatic>"
msgstr "<Automático>"

msgid "&Select..."
msgstr "&Selecionar..."

msgid "Prediffer Settings"
msgstr "Configurações do Pré-Diferenciamento"

msgid "G&o to Diff"
msgstr "I&r pro Diferenciamento"

msgid "&No Moved Blocks"
msgstr "&Nenhum dos Blocos Movidos"

msgid "&All Moved Blocks"
msgstr "&Todos os Blocos Movidos"

msgid "W&hitespaces"
msgstr "E&spaços em branco"

msgid "Com&pare"
msgstr "Com&parar"

msgid "I&gnore changes"
msgstr "I&gnorar as mudanças"

msgid "Ig&nore all"
msgstr "Ig&norar tudo"

msgid "Ignore blan&k lines"
msgstr "Ignorar as linha&s em branco"

msgid "Ignore &case"
msgstr "Ignorar &caso sensitivo"

msgid "Igno&re carriage return differences (Windows/Unix/Mac)"
msgstr "Igno&rar as diferenças de retorno dos transportes (Windows/Unix/Mac)"

msgid "Ignore codepage &differences"
msgstr "Ignorar as diferenças do código da &página"

msgid "Ignore c&omment differences"
msgstr "Ignorar as d&iferenças dos comentários"

msgid "&Include Subfolders"
msgstr "&Incluir as Sub-Pastas"

msgid "&Compare method:"
msgstr "&Método de comparação:"

msgid "Full Contents"
msgstr "Conteúdos Completos"

msgid "Quick Contents"
msgstr "Conteúdos Rápidos"

msgid "Binary Contents"
msgstr "Conteúdos Binários"

msgid "Modified Date"
msgstr "Data Modificada"

msgid "Modified Date and Size"
msgstr "Data e Tamanho Modificados"

msgid "Size"
msgstr "Tamanho"

msgid "&Load Project..."
msgstr "&Carregar Projeto..."

msgid "About WinMerge"
msgstr "Sobre o WinMerge"

msgid "Visit the WinMerge Homepage!"
msgstr "Visitar a Home Page do WinMerge!"

msgid "OK"
msgstr "OK"

msgid "Contributors"
msgstr "Contribuidores"

msgid "Select Files or Folders"
msgstr "Selecionar Arquivos ou Pastas"

msgid "&1st File or Folder"
msgstr "&1º Arquivo ou Pasta"

msgid "Re&ad-only"
msgstr "So&mente-Leitura"

msgid "Swap 1st | 2nd"
msgstr "Trocar o 1º | 2º"

msgid "&Browse..."
msgstr "&Procurar..."

msgid "&2nd File or Folder"
msgstr "&2º Arquivo ou Pasta"

msgid "Rea&d-only"
msgstr "Som&ente-Leitura"

msgid "Swap 2nd | 3rd"
msgstr "Trocar o 2º | 3º"

msgid "B&rowse..."
msgstr "P&rocurar..."

msgid "&3rd File or Folder (Optional)"
msgstr "&3º Arquivo ou Pasta (Opcional)"

msgid "Read-o&nly"
msgstr "Somente-L&eitura"

msgid "Swap 1st | 3rd"
msgstr "Trocar o 1º | 3º"

msgid "Browse..."
msgstr "Procurar..."

msgid " Folder: Filter"
msgstr " Pasta: Filtro"

msgid " File: Unpacker Plugin"
msgstr " Arquivo: Plugin do Desempacotador"

msgid "Se&lect..."
msgstr "Se&lecionar..."

msgid "Co&mpare"
msgstr "Co&mparar"

msgid "Cancel"
msgstr "Cancelar"

msgid "Status:"
msgstr "Status:"

msgid "Help"
msgstr "Ajuda"

msgid "General"
msgstr "Geral"

msgid "Automatically &scroll to first difference"
msgstr "Rolar &automaticamente pra primeira diferença"

msgid "Automatically s&croll to first inline difference"
msgstr "Rolar a&utomaticamente pra primeira diferença em linha"

msgid "Cl&ose windows with 'Esc':"
msgstr "Fe&char as janelas com o 'Esc':"

msgid "&Automatically verify paths in Open-dialog"
msgstr "&Verificar automaticamente os caminhos no Diálogo-Abrir"

msgid "Single instance mode:"
msgstr "Modo de instância única:"

msgid "As&k when closing multiple windows"
msgstr "Pe&rguntar quando fechar múltiplas janelas"

msgid "&Preserve file time in file compare"
msgstr "&Preservar a hora do arquivo na comparação dos arquivos"

msgid "Show \"Select Files or Folders\" Dialog on Startup"
msgstr "Mostrar o Diálogo \"Selecionar Arquivos ou Pastas\" na Inicialização"

msgid "Close \"Select Files or Folders\" Dialog on clicking OK button"
msgstr ""
"Fechar o Diálogo \"Selecionar Arquivos ou Pastas\" ao clicar no botão OK"

msgid "Op&en-dialog Auto-Completion:"
msgstr "Au&to-Conclusão do Diálogo-Abrir:"

msgid "Language:"
msgstr "Idioma:"

msgid "Find"
msgstr "Achar"

msgid "Fi&nd what:"
msgstr "Ac&har o que:"

msgid "Match &whole word only"
msgstr "Só &combinar palavras inteiras"

msgid "Match &case"
msgstr "Combinar &com caso sensitivo"

msgid "Regular &expression"
msgstr "Expressão &regular"

msgid "D&on't wrap end of file"
msgstr "N&ão organizar o final do arquivo"

msgid "&Don't close this dialog box"
msgstr "&Não fechar esta caixa de diálogo"

msgid "&Find Next"
msgstr "&Achar o Próximo"

msgid "Find &Prev"
msgstr "Achar &Anterior"

msgid "&Ok"
msgstr "&Ok"

msgid "Replace"
msgstr "Substituir"

msgid "Re&place with:"
msgstr "Su&bstituir por:"

msgid "&Don't wrap end of file"
msgstr "&Não organizar o final do arquivo"

msgid "Replace in"
msgstr "Substituir"

msgid "&Selection"
msgstr "&Seleção"

msgid "Wh&ole file"
msgstr "O &arquivo inteiro"

msgid "Find Pre&v"
msgstr "Achar o An&terior"

msgid "&Replace"
msgstr "&Substituir"

msgid "Replace &All"
msgstr "Substituir &Tudo"

msgid "Markers"
msgstr "Marcadores"

msgid "Enable &Markers"
msgstr "Ativar &Marcadores"

msgid "New"
msgstr "Novo"

msgid "&Background color:"
msgstr "&Cor do 2º Plano:"

msgid "&Apply"
msgstr "&Aplicar"

msgid "Line Filters"
msgstr "Filtros das Linhas"

msgid "Enable Line Filters"
msgstr "Ativar os Filtros das Linhas"

msgid "Regular Expressions (one per line):"
msgstr "Expressões Regulares (uma por linha):"

msgid "Edit"
msgstr "Editar"

msgid "Remove"
msgstr "Remover"

msgid "Substitution Filters"
msgstr "Filtros de Substituição"

msgid ""
"The changes that appear on the panels as the listed pairs below will be "
"ignored or marked as insignificant. Patches are unaffected."
msgstr ""
"As mudanças que aparecem nos painéis como os pares listados abaixo serão "
"ignoradas ou marcadas como insignificantes. Os patches não são afetados."

msgid "Enable"
msgstr "Ativar"

msgid "Add"
msgstr "Adicionar"

msgid "Clear"
msgstr "Limpar"

msgid "Colors"
msgstr "Cores"

msgid "Color Scheme:"
msgstr "Esquema das Cores:"

msgid "Background"
msgstr "2º Plano"

msgid "Deleted"
msgstr "Apagado"

msgid "Text"
msgstr "Texto"

msgid "Difference:"
msgstr "Diferença:"

msgid "Selected Difference:"
msgstr "Diferença Selecionada:"

msgid "Ignored Difference:"
msgstr "Diferença Ignorada:"

msgid "Moved:"
msgstr "Movido:"

msgid "Selected Moved:"
msgstr "O Movido foi Selecionado:"

msgid "Same As The Next (3 panes):"
msgstr "O Mesmo que os Próximos (3 painéis):"

msgid "Same As The Next (Selected):"
msgstr "O Mesmo que os Próximos (Selecionados):"

msgid "Word Difference:"
msgstr "Diferença das Palavras:"

msgid "Selected Word Diff:"
msgstr "Diferenciamento das Palavras Selecionadas:"

msgid "&Use folder compare colors"
msgstr "&Usar cores pra comparar as pastas"

msgid "Items equal:"
msgstr "Itens iguais:"

msgid "Items different:"
msgstr "Itens diferentes:"

msgid "Items not exists all:"
msgstr "Itens não existentes:"

msgid "Items filtered:"
msgstr "Itens filtrados:"

msgid "Margin:"
msgstr "Margem:"

msgid "System"
msgstr "Sistema"

msgid "&Send deleted files to Recycle Bin"
msgstr "&Enviar os arquivos apagados pra Lixeira"

msgid "&External editor:"
msgstr "&Editor externo:"

msgid "&Filter folder:"
msgstr "&Filtrar a pasta:"

msgid "Temporary files folder"
msgstr "Pasta dos arquivos temporários"

msgid "S&ystem's temp folder"
msgstr "P&asta temporária do sistema"

msgid "C&ustom folder:"
msgstr "P&asta personalizada:"

msgid "Br&owse..."
msgstr "Pr&ocurar..."

msgid "Patch Generator"
msgstr "Gerador de Patches"

msgid "File&1:"
msgstr "Arquivo&1:"

msgid "File&2:"
msgstr "Arquivo&2:"

msgid "&Swap"
msgstr "&Trocar"

msgid "&Append to existing file"
msgstr "&Anexar ao arquivo existente"

msgid "&Result:"
msgstr "&Resultado:"

msgid "Bro&wse..."
msgstr "Pro&curar..."

msgid "&Format"
msgstr "&Formato"

msgid "St&yle:"
msgstr "Es&tilo:"

msgid "&Context:"
msgstr "&Contexto:"

msgid "Ignor&e blank lines"
msgstr "Ignor&ar as linhas em branco"

msgid "Inclu&de command line"
msgstr "Inclu&ir a linha de comando"

msgid "Open to e&xternal editor"
msgstr "Abrir no e&ditor externo"

msgid "Defaults"
msgstr "Padrões"

msgid "Display Columns"
msgstr "Exibir Colunas"

msgid "Move &Up"
msgstr "Mover &pra Cima"

msgid "Move &Down"
msgstr "Mover &pra Baixo"

msgid "Select Plugin"
msgstr "Selecionar Plugin"

msgid "Plugin &Name:"
msgstr "Nome do &Plugin:"

msgid "Extensions list:"
msgstr "Lista das extensões:"

msgid "Description:"
msgstr "Descrição:"

msgid "Default arguments:"
msgstr "Argumentos padrão:"

msgid "Display all plugins, don't check the extension."
msgstr "Exibir todos os plugins, não verificar a extensão."

msgid "&Open files in the same window type after unpacking."
msgstr "&Abrir arquivos no mesmo tipo de janela após desempacotar."

msgid "&Plugin Pipeline:"
msgstr "&Tubulação dos Plugins"

msgid "&Add pipe"
msgstr "&Adicionar cano"

msgid "Stop"
msgstr "Parar"

msgid "Pause"
msgstr "Pausar"

msgid "Continue"
msgstr "Continuar"

msgid "Comparing items..."
msgstr "Comparando os itens..."

msgid "Items compared:"
msgstr "Itens comparados:"

msgid "Items total:"
msgstr "Total de itens:"

msgid "Go to"
msgstr "Ir pra"

msgid "G&o to:"
msgstr "I&r pra:"

msgid "File"
msgstr "Arquivo"

msgid "Go to what"
msgstr "Ir para o quê"

msgid "Li&ne"
msgstr "Li&nha"

msgid "&Difference"
msgstr "&Diferença"

msgid "&Go to"
msgstr "&Ir pra"

msgid "Compare"
msgstr "Comparar"

msgid "Whitespaces"
msgstr "Espaços em Branco"

msgid "&Compare"
msgstr "&Comparar"

msgid "&Ignore change"
msgstr "&Ignorar mudança"

msgid "I&gnore all"
msgstr "I&gnorar tudo"

msgid "E&nable moved block detection"
msgstr "A&tivar a detecção dos blocos movidos"

msgid "&Match similar lines"
msgstr "&Combinar com linhas similares"

msgid "Diff &algorithm (Experimental):"
msgstr "Algoritmo do &diferenciamento (Experimental):"

msgid "Enable indent &heuristic"
msgstr "Ativar heurística de &recuo"

msgid "Completely unhighlight the ignored differences"
msgstr "Remover completamente o destaque das diferenças ignoradas"

msgid "Editor"
msgstr "Editor"

msgid "&Highlight syntax"
msgstr "&Destacar a sintaxe"

msgid "&Automatic rescan"
msgstr "&Re-escaneamento automático"

msgid "&Preserve original EOL chars"
msgstr "&Preservar os caracteres EOL originais"

msgid "Tabs"
msgstr "Abas"

msgid "&Tab size:"
msgstr "&Tamanho das abas:"

msgid "&Insert Tabs"
msgstr "&Inserir Abas"

msgid "Insert &Spaces"
msgstr "Inserir &Espaços"

msgid "Line Difference Coloring"
msgstr "Coloração das Diferenças das Linhas"

msgid "View line differences"
msgstr "Visualizar as diferenças das linhas"

msgid "&Character level"
msgstr "&Nível dos caracteres"

msgid "&Word-level:"
msgstr "&Nível das palavras:"

msgid "W&ord break characters:"
msgstr "C&aracteres da quebra de linha:"

msgid "&Rendering Mode:"
msgstr "&Modo de Renderização:"

msgid ""
"WinMerge allows hiding some common message boxes. Press the Reset button to "
"make all message boxes visible again."
msgstr ""
"O WinMerge permite esconder algumas caixas de mensagens comuns. Pressione o "
"botão Resetar pra tornar todas as caixas de mensagens visíveis de novo."

msgid "Reset"
msgstr "Resetar"

msgid "File Filters"
msgstr "Filtros de Arquivo"

msgid "Test..."
msgstr "Teste..."

msgid "Install..."
msgstr "Instalar..."

msgid "New..."
msgstr "Novo..."

msgid "Edit..."
msgstr "Editar..."

msgid "Delete..."
msgstr "Apagar..."

msgid "Save modified files?"
msgstr "Salvar os arquivos modificados?"

msgid "Left side file"
msgstr "Arquivo do lado esquerdo"

msgid "&Save changes"
msgstr "&Salvar mudanças"

msgid "&Discard changes"
msgstr "&Descartar mudanças"

msgid "Middle side file"
msgstr "Arquivo do lado do meio"

msgid "Sa&ve changes"
msgstr "Sa&lvar mudanças"

msgid "Discard c&hanges"
msgstr "Descartar m&udanças"

msgid "Right side file"
msgstr "Arquivo do lado direito"

msgid "S&ave changes"
msgstr "S&alvar mudanças"

msgid "Dis&card changes"
msgstr "Des&cartar mudanças"

msgid "Disca&rd All"
msgstr "Desca&rtar Tudo"

msgid "Codepage"
msgstr "Código da página"

msgid "Default Codepage"
msgstr "Código Padrão da Página"

msgid "Select the default codepage assumed when loading non-Unicode files:"
msgstr ""
"Selecionar o código padrão da página assumido quando carrega arquivos não-"
"unicode:"

msgid ""
"Detect codepage info for these type of files: .html, .rc, .xml\n"
"Need to restart session."
msgstr ""
"Detecta a informação do código da página pra estes arquivos : .html, .rc, ."
"xml \n"
"É necessário reiniciar a sessão."

msgid ""
"Detect codepage for text files with mlang.dll\n"
"Need to restart session."
msgstr ""
"Detecta o código da página pros arquivos de texto usando o mlang.dll\n"
"É necessário reiniciar a sessão."

msgid "System codepage"
msgstr "Código da página do sistema"

msgid "According to WinMerge User Interface"
msgstr "De Acordo com a Interface do Usuário do WinMerge"

msgid "Custom codepage:"
msgstr "Código de página personalizado:"

msgid "Options"
msgstr "Opções"

msgid "Import..."
msgstr "Importar..."

msgid "Export..."
msgstr "Exportar..."

msgid "Dialog"
msgstr "Diálogo"

msgid "Keywords:"
msgstr "Palavras-chave:"

msgid "Function names:"
msgstr "Nomes das funções:"

msgid "Comments:"
msgstr "Comentários:"

msgid "Numbers:"
msgstr "Números:"

msgid "Operators:"
msgstr "Operadores:"

msgid "Strings:"
msgstr "Strings:"

msgid "Preprocessor:"
msgstr "Pré-processador:"

msgid "User 1:"
msgstr "Usuário 1:"

msgid "User 2:"
msgstr "Usuário 2:"

msgid "Bold"
msgstr "Negrito"

msgid "Search Marker:"
msgstr "Procurar Marcador:"

msgid "User Defined Marker1:"
msgstr "Marcador Definido pelo Usuário 1:"

msgid "User Defined Marker2:"
msgstr "Marcador Definido pelo Usuário 2:"

msgid "User Defined Marker3:"
msgstr "Marcador Definido pelo Usuário 3:"

msgid "Folder Compare Report"
msgstr "Relatório sobre a Comparação das Pastas"

msgid "Report &File:"
msgstr "Reportar &Arquivo:"

msgid "&Style:"
msgstr "&Estilo:"

msgid "&Include File Compare Report"
msgstr "&Incluir o Relatório da Comparação do Arquivo"

msgid "&Copy to Clipboard"
msgstr "&Copiar pra Área de Transferência"

msgid "Shared or Private Filter"
msgstr "Filtro Compartilhado ou Privado"

msgid "Which type of filter do you want to create?"
msgstr "Que tipo de filtro você quer criar?"

msgid "Shared Filter (for all users on this machine)"
msgstr "Filtro Compartilhado (pra todos os usuários nesta máquina)"

msgid "Private Filter (only for current user)"
msgstr "Filtro Privado (só pro usuário atual)"

msgid "Archive Support"
msgstr "Suporte pra Arquivos Compactados"

msgid "&Enable archive file support"
msgstr "&Ativar o suporte pra arquivos dentro do arquivo compactado"

msgid "&Detect archive type from file signature"
msgstr "&Detectar o tipo de arquivo compactado pela assinatura do arquivo"

msgid "Compare Statistics"
msgstr "Comparar as Estatísticas"

msgid "Folders:"
msgstr "Pastas:"

msgid "Files:"
msgstr "Arquivos:"

msgid "Different"
msgstr "Diferente"

msgid "Binary:"
msgstr "Binário:"

msgid "Unique"
msgstr "Único"

msgid "Left:"
msgstr "Esquerda:"

msgid "Right:"
msgstr "Direita:"

msgid "Identical"
msgstr "Idênticos"

msgid "Total:"
msgstr "Total:"

msgid "Close"
msgstr "Fechar"

msgid "Middle:"
msgstr "Meio:"

msgid "Missing Left:"
msgstr "Ausente a Esquerda:"

msgid "Missing Middle:"
msgstr "Ausente no Meio:"

msgid "Missing Right:"
msgstr "Ausente a Direita:"

msgid "Affects"
msgstr "Afeta"

msgid "(Affects)"
msgstr "(Afeta)"

msgid "Select Codepage for"
msgstr "Selecionar o Código da Página pra"

msgid "&File Loading:"
msgstr "&Carregamento do Arquivo:"

msgid "File &Saving:"
msgstr "Salvamento do &Arquivo:"

msgid "&Use same codepage for both"
msgstr "&Usar o mesmo código de página pra ambos"

msgid "&Cancel"
msgstr "&Cancelar"

msgid "Test Filter"
msgstr "Testar Filtro"

msgid "Testing filter:"
msgstr "Testando o filtro:"

msgid "&Enter text to test:"
msgstr "&Inserir o texto pra testar:"

msgid "&Folder Name"
msgstr "&Nome da Pasta"

msgid "Result:"
msgstr "Resultado:"

msgid "&Test"
msgstr "&Teste"

msgid "&Close"
msgstr "&Fechar"

msgid "Table"
msgstr "Tabela"

msgid "File type"
msgstr "Tipo de arquivo"

msgid "&CSV"
msgstr "&CSV"

msgid "&TSV"
msgstr "&TSV"

msgid "Custom &Delimiter-Separated Values"
msgstr "Valores &Separados por Delimitadores Personalizados"

msgid "D&elimiter character:"
msgstr "C&aractere delimitador:"

msgid "&Allow newlines in quotes"
msgstr "&Permitir linhas novas nas citações"

msgid "&Quote character:"
msgstr "&Caractere de citação:"

msgid "&Use customized text colors"
msgstr "&Usar cores de texto personalizadas"

msgid "Whitespace:"
msgstr "Espaço em branco:"

msgid "Regular text:"
msgstr "Texto regular:"

msgid "Selection:"
msgstr "Seleção:"

msgid "Backup Files"
msgstr "Arquivos de Backup"

msgid "Create backup files in:"
msgstr "Criar arquivos de backup em:"

msgid "&Folder compare"
msgstr "&Comparar as pastas"

msgid "Fil&e compare"
msgstr "Com&parar arquivos"

msgid "Create backup files into:"
msgstr "Criar arquivos de backup em:"

msgid "&Original file's folder"
msgstr "&Pasta do arquivo original"

msgid "&Global backup folder:"
msgstr "&Pasta do backup global:"

msgid "Backup filename:"
msgstr "Nome do arquivo de backup:"

msgid "&Append .bak extension"
msgstr "&Anexar a extensão .bak"

msgid "A&ppend timestamp"
msgstr "A&nexar o horário do acesso"

msgid "Confirm Copy"
msgstr "Confirmar a Cópia"

msgid "Are you sure you want to copy XXX items?"
msgstr "Você tem certeza que você quer copiar os itens XXX?"

msgid "From left"
msgstr "Da esquerda"

msgid "To right"
msgstr "Pra direita"

msgid "Don't ask this &question again."
msgstr "Não perguntar esta &questão de novo."

msgid "Yes"
msgstr "Sim"

msgid "No"
msgstr "Não"

msgid "Plugins"
msgstr "Plugins"

msgid "&Enable plugins"
msgstr "&Ativar plugins"

msgid "File filters:"
msgstr "Filtros dos arquivo:"

msgid "&Plugin arguments:"
msgstr "&Argumentos dos plugins:"

msgid "Enable &automatic unpacking/prediffing for the plugin"
msgstr ""
"Ativar o &desempacotamento/pré-diferenciamento automático para o plugin"

msgid "Shell Integration"
msgstr "Integração com o Shell"

msgid "Explorer"
msgstr "Explorer"

msgid "E&nable advanced menu"
msgstr "A&tivar o menu avançado"

msgid "&Add to context menu"
msgstr "&Adicionar ao menu de contexto"

msgid "&Register shell extension"
msgstr "&Registrar a extensão do shell"

msgid "&Unregister shell extension"
msgstr "&Tirar o registro da extensão do shell"

msgid "Register shell extension for current user &only"
msgstr "Registrar a extensão do shell só pro usual &atual"

msgid "Unregister shell extension for current user on&ly"
msgstr "Remover a registro da extensão do shell só pra usual atu&al"

msgctxt "Options dialog|Categories"
msgid "Folder"
msgstr "Pasta"

msgid "S&top after first difference"
msgstr "P&arar após a primeira diferença"

msgid "Ign&ore time differences less than 3 seconds"
msgstr "Ign&orar as diferenças de tempo menores do que 3 segundos"

msgid "Include &unique subfolders contents"
msgstr "Incluir &conteúdos únicos das sub-pastas"

msgid "&Automatically expand all subfolders"
msgstr "&Expandir automaticamente todas as sub-pastas"

msgid "Ignore &Reparse Points"
msgstr "Ignorar os &Pontos da Re-análise"

msgid "&Quick compare limit (MB):"
msgstr "&Limite de comparação rápida (MBs):"

msgid "&Binary compare limit (MB):"
msgstr "Limite de comparação dos &binários (MBs):"

msgid ""
"\n"
"&Number of compare threads (a negative value implies addition of the number "
"of available CPU cores):"
msgstr ""
"\n"
"&Número dos threads de comparação (um valor negativo implica em adição do "
"número de núcleos da CPU disponíveis):"

msgid "&CSV File Patterns:"
msgstr "Padrões do Arquivo &CSV:"

msgid "&TSV File Patterns:"
msgstr "Padrões do Arquivo &TSV:"

msgid "Custom Delimiter-Separated Values"
msgstr "Valores Separados por Delimitadores Personalizados"

msgid "File Patterns:"
msgstr "Modelos de Arquivos:"

msgctxt "Options dialog|Categories"
msgid "Binary"
msgstr "Binário"

msgid "Binary File &Patterns:"
msgstr "Modelos de Arquivo &Binários:"

msgid "Frhed settings"
msgstr "Configurações do Frhed"

msgid "View &Settings..."
msgstr "Visualizar &Configurações..."

msgid "&Binary Mode..."
msgstr "&Modo Binário..."

msgid "&Character Set..."
msgstr "&Grupo de Caracteres..."

msgid "Image"
msgstr "Imagem"

msgid "Image File &Patterns:"
msgstr "Modelos dos Arquivos de &Imagens:"

msgid "&Enable image compare in folder compare"
msgstr "&Ativar comparação de imagens na comparação das pastas"

msgid "OCR result:"
msgstr "Resultado do OCR:"

msgid "&Hex View"
msgstr "&Visualização Hex"

msgid "EXT"
msgstr "EXT"

msgid "CAP"
msgstr "CAP"

msgid "NUM"
msgstr "NUM"

msgid "SCRL"
msgstr "SCRL"

msgid "OVR"
msgstr "OVR"

msgid "REC"
msgstr "REC"

msgid ""
"\n"
"New Documents (Ctrl+N)"
msgstr ""
"\n"
"Novos Documentos (Ctrl+N)"

msgid ""
"\n"
"Open (Ctrl+O)"
msgstr ""
"\n"
"Abrir (Ctrl+O)"

msgid ""
"\n"
"Save (Ctrl+S)"
msgstr ""
"\n"
"Salvar (Ctrl+S)"

msgid "Unknown error attempting to open project file."
msgstr "Erro desconhecido ao tentar abrir o arquivo do projeto."

msgid "Unknown error attempting to save project file."
msgstr "Erro desconhecido ao tentar salvar o arquivo do projeto."

msgid "Project file successfully loaded."
msgstr "Arquivo do projeto carregado com sucesso."

msgid "Project file successfully saved."
msgstr "Arquivo do projeto salvo com sucesso."

msgid ""
"\n"
"Undo (Ctrl+Z)"
msgstr ""
"\n"
"Desfazer (Ctrl+Z)"

msgid ""
"\n"
"Redo (Ctrl+Y)"
msgstr ""
"\n"
"Refazer (Ctrl+Y)"

msgid ""
"\n"
"FileCompare\n"
"\n"
"\n"
"\n"
"WinMerge.FileCompare\n"
"WinMerge File Compare"
msgstr ""
"\n"
"ComparaçãodosArquivos\n"
"\n"
"\n"
"\n"
"WinMerge.FileCompare\n"
"Comparação dos Arquivos do WinMerge"

msgid ""
"\n"
"FolderCompare\n"
"\n"
"\n"
"\n"
"WinMerge.FolderCompare\n"
"WinMerge Folder Compare"
msgstr ""
"\n"
"ComparaçãodasPastas\n"
"\n"
"\n"
"\n"
"WinMerge.FolderCompare\n"
"Comparação das Pastas do WinMerge"

msgid ""
"WinMerge comes with ABSOLUTELY NO WARRANTY. This is free software and you "
"are welcome to redistribute it under certain circumstances; see the GNU "
"General Public License in the Help menu for details."
msgstr ""
"O WinMerge vem com ABSOLUTAMENTE NENHUMA GARANTIA. Este é um software livre "
"e você é bem vindo pra redistribuí-lo sob certas circunstâncias; veja a "
"Licença Pública Geral do GNU no menu de Ajuda pra detalhes."

msgid "&Abort"
msgstr "&Abortar"

msgid "&Retry"
msgstr "&Tentar de novo"

msgid "&Ignore"
msgstr "&Ignorar"

msgid "Ignore &all"
msgstr "Ignorar &tudo"

msgid "&Yes"
msgstr "&Sim"

msgid "Yes to &all"
msgstr "Sim pra &tudo"

msgid "&No"
msgstr "&Não"

msgid "No to a&ll"
msgstr "Não pra t&udo"

msgid "&Continue"
msgstr "&Continuar"

msgid "&Skip"
msgstr "&Ignorar"

msgid "Skip &all"
msgstr "Ignorar &tudo"

msgid "Don't display this &message again."
msgstr "Não exibir esta &mensagem de novo."

msgid ""
"To make this message box visible again, press the Reset button on the "
"Message Boxes page of the Options dialog."
msgstr ""
"Pra tornar esta caixa de mensagem visível de novo pressione o botão Resetar "
"na página Caixas das Mensagens no diálogo das Opções."

msgid "Syntax"
msgstr "Sintaxe"

msgid "Color Schemes"
msgstr "Esquemas das Cores"

msgid "Folder Compare"
msgstr "Comparar Pastas"

msgid "Differences"
msgstr "Diferenças"

msgid "Message Boxes"
msgstr "Caixas de Mensagens"

msgid "To:"
msgstr "Pra:"

msgid "From left:"
msgstr "Da esquerda:"

msgid "To left:"
msgstr "Pra esquerda:"

msgid "From right:"
msgstr "Da direita:"

msgid "To right:"
msgstr "Pra direita:"

msgid "From middle:"
msgstr "Do meio:"

msgid "To middle:"
msgstr "Pro meio:"

#, c-format
msgid "Version %1"
msgstr "Versão %1"

msgid "X64"
msgstr "X64"

#, c-format
msgid "Options (%1)"
msgstr "Opções (%1)"

msgid "All message boxes are now displayed again."
msgstr "Todas as caixas de mensagens agora são exibidas de novo."

#, c-format
msgid ""
"Value in Tab size -field is not in range WinMerge accepts.\n"
"\n"
"Please use values 1 - %1."
msgstr ""
"O valor no tamanho da aba -field não está no alcance que o WinMerge aceita.\n"
"\n"
"Por favor use valores de 1 - %1."

msgid "Open"
msgstr "Abrir"

msgid "Programs|*.exe;*.bat;*.cmd|All Files (*.*)|*.*||"
msgstr "Programas|*.exe;*.bat;*.cmd|Todos os Arquivos (*.*)|*.*||"

msgid "All Files (*.*)|*.*||"
msgstr "Todos os Arquivos (*.*)|*.*||"

msgid "WinMerge Project Files (*.WinMerge)|*.WinMerge||"
msgstr "Arquivos dos Projetos do WinMerge (*.WinMerge)|*.WinMerge||"

msgid "Options files (*.ini)|*.ini|All Files (*.*)|*.*||"
msgstr "Arquivos das opções (*.ini)|*.ini|Todos os Arquivos (*.*)|*.*||"

msgid ""
"Text Files (*.csv;*.asc;*.rpt;*.txt)|*.csv;*.asc;*.rpt;*.txt|All Files (*.*)|"
"*.*||"
msgstr ""
"Arquivos Texto (*.csv;*.asc;*.rpt;*.txt)|*.csv;*.asc;*.rpt;*.txt|Todos os "
"Arquivos (*.*)|*.*||"

msgid "HTML Files (*.htm,*.html)|*.htm;*.html|All Files (*.*)|*.*||"
msgstr ""
"Arquivos HTML (*.htm,*.html)|*.htm;*.html|Todos os Arquivos (*.*)|*.*||"

msgid "XML Files (*.xml)|*.xml|All Files (*.*)|*.*||"
msgstr "Arquivos XML (*.xml)|*.xml|Todos os Arquivos (*.*)|*.*||"

msgid "File Type"
msgstr "Tipo de Arquivo"

msgid "Extension"
msgstr "Extensão"

msgid "Message"
msgstr "Mensagem"

msgid "Answer"
msgstr "Resposta"

msgid "Name"
msgstr "Nome"

msgid "Location"
msgstr "Local"

msgid "Filters"
msgstr "Filtros"

msgid "[F] "
msgstr "[F] "

msgid "Description"
msgstr "Descrição"

msgid "Select filename for new filter"
msgstr "Selecionar o nome do arquivo pro novo filtro"

msgid "File Filters (*.flt)|*.flt|All Files (*.*)|*.*||"
msgstr "Filtros dos Arquivos (*.flt)|*.flt|Todos os Arquivos (*.*)|*.*||"

#, c-format
msgid ""
"Cannot find file filter template file!\n"
"\n"
"Please copy file %1 to WinMerge/Filters -folder:\n"
"%2."
msgstr ""
"Não pôde achar o arquivo do modelo do filtro do arquivo!\n"
"\n"
"Por favor copie o arquivo %1 pra -pasta WinMerge/Filtros:\n"
"%2."

#, c-format
msgid ""
"Cannot copy filter template file to filter folder:\n"
"%1\n"
"\n"
"Please make sure the folder exists and is writable."
msgstr ""
"Não pôde copiar o arquivo do modelo do filtro pra pasta do filtro:\n"
"%1\n"
"\n"
"Por favor tenha certeza de que a pasta exista e é gravável."

msgid ""
"User's filter file folder is not defined!\n"
"\n"
"Please select filter folder in Options/System."
msgstr ""
"A pasta do arquivo do filtro do usuário não está definida!\n"
"\n"
"Por favor selecione a pasta do filtro em Opções/Sistema."

#, c-format
msgid ""
"Failed to delete the filter file:\n"
"%1\n"
"\n"
"Maybe the file is read-only?"
msgstr ""
"Falhou em apagar o arquivo do filtro:\n"
"%1\n"
"\n"
"Talvez o arquivo seja somente-leitura?"

msgid "Locate filter file to install"
msgstr "Localizar o arquivo do filtro pra instalar"

msgid ""
"Installing filter file failed.\n"
"\n"
"Could not copy new filter file to filter folder."
msgstr ""
"Falhou em instalar o arquivo do filtro.\n"
"\n"
"Não pôde copiar o novo arquivo do filtro pra pasta do filtro."

msgid "Filter file already exists. Overwrite existing filter?"
msgstr "O arquivo do filtro já existe. Sobrescrever o filtro existente?"

msgid "Regular expression"
msgstr "Expressão regular"

msgid ""
"Filters were updated. Do you want to refresh all open folder compares?\n"
"\n"
"If you do not want to refresh all compares now you can select 'No' and "
"refresh compares later."
msgstr ""
"Os filtros foram atualizados. Você quer atualizar todas as comparações das "
"pastas abertas?\n"
"\n"
"Se você não quer atualizar todas as comparações agora você pode selecionar "
"'Não' e atualizar as comparações mais tarde."

msgid "Folder Comparison Results"
msgstr "Resultado da Comparação das Pastas"

msgid "File Comparison"
msgstr "Comparação dos Arquivos"

msgid "Untitled left"
msgstr "Sem título a esquerda"

msgid "Untitled middle"
msgstr "Sem título no meio"

msgid "Untitled right"
msgstr "Sem título a direita"

msgid "Base File"
msgstr "Arquivo Base"

msgid "Theirs File"
msgstr "O Arquivo Deles"

msgid "Mine File"
msgstr "Meu Arquivo"

msgid "Original File"
msgstr "Arquivo Original"

#, c-format
msgid "Ln: %s  Col: %d/%d  Ch: %d/%d  EOL: %s"
msgstr "Lin: %s  Col: %d/%d  Car: %d/%d  EOL: %s"

#, c-format
msgid "Line: %s"
msgstr "Linha: %s"

#, c-format
msgid "Ln: %s  Col: %d/%d  Ch: %d/%d"
msgstr "Lin: %s  Col: %d/%d  Car: %d/%d"

#, c-format
msgid "  Sel: %d | %d"
msgstr "  Sel: %d | %d"

msgid "Merge"
msgstr "Unir"

#, c-format
msgid "Difference %1 of %2"
msgstr "Diferença %1 de %2"

#, c-format
msgid "%1 Differences Found"
msgstr "%1 Diferenças Achadas"

msgid "1 Difference Found"
msgstr "1 Diferença Achada"

#. Abbreviation from "Read Only"
msgid "RO"
msgstr "Somente-Leitura"

#, c-format
msgid "Item %1 of %2"
msgstr "Item %1 de %2"

#, c-format
msgid "Items: %1"
msgstr "Itens: %1"

msgid "Select two existing folders or files to compare."
msgstr "Selecione duas pastas ou arquivos existentes pra comparar."

msgid "Folder Selection"
msgstr "Seleção das Pastas"

msgid "Select two (or three) folders or two (or three) files to compare."
msgstr ""
"Selecione duas (ou três) pastas ou dois (ou três) arquivos pra comparar."

msgid "Left (1st) path is invalid!"
msgstr "O (1º) caminho da esquerda é inválido!"

msgid "Middle (2nd) path is invalid!"
msgstr "O (2º) caminho do meio é inválido!"

msgid "Right (2nd) path is invalid!"
msgstr "O (2º) caminho da direita é inválido!"

msgid "Right (3rd) path is invalid!"
msgstr "O (3º) caminho da direita é inválido!"

msgid "Both paths are invalid!"
msgstr "Ambos os caminhos são inválidos!"

msgid "Left (1st) and Middle (2nd) paths are invalid!"
msgstr "Os caminhos da esquerda (1º) e do meio (2º) são inválidos!"

msgid "Left (1st) and Right (3rd) paths are invalid!"
msgstr "Os caminhos da esquerda (1º) e da direita (3º) são inválidos!"

msgid "Middle (2nd) and Right (3rd) paths are invalid!"
msgstr "Os caminhos do meio (2º) e da direita (3º) são inválidos!"

msgid "All paths are invalid!"
msgstr "Todos os caminhos são inválidos!"

msgid "Only enabled for file comparisons"
msgstr "Só ativado pra comparações de arquivos"

msgid "Cannot compare file and folder!"
msgstr "Não pôde comparar o arquivo e a pasta!"

#, c-format
msgid "File not found: %1"
msgstr "Arquivo não encontrado: %1"

#, c-format
msgid "File not unpacked: %1"
msgstr "Arquivo não desempacotado: %1"

#, c-format
msgid ""
"Cannot open file\n"
"%1\n"
"\n"
"%2"
msgstr ""
"Não pôde abrir o arquivo\n"
"%1\n"
"\n"
"%2"

msgid "Failed to parse conflict file."
msgstr "Falhou em analisar o arquivo do conflito."

#, c-format
msgid ""
"The file\n"
"%1\n"
"is not a conflict file."
msgstr ""
"O arquivo\n"
"%1\n"
"não é um arquivo de conflito."

msgid ""
"You are about to compare very large files.\n"
"Showing the contents of the files requires a very large amount of memory.\n"
"Do you want to show only the comparison results, not the contents of the "
"files?\n"
"\n"
msgstr ""
"Você está prestes a comparar arquivos muito grandes.\n"
"Mostrar o conteúdo dos arquivos necessita de uma grande quantidade de "
"memória.\n"
"Você quer mostrar só os resultados da comparação, não o conteúdo dos "
"arquivos?\n"
"\n"

msgid "Save As"
msgstr "Salvar Como"

#, c-format
msgid "Save changes to %1?"
msgstr "Salvar as mudanças em %1?"

#, c-format
msgid ""
"%1 is marked read-only. Would you like to override the read-only file? (No "
"to save as new filename.)"
msgstr ""
"%1 está marcado como somente-leitura. Você gostaria de sobrescrever o "
"arquivo somente-leitura? (Não pra salvar com um novo nome de arquivo.)"

msgid "Error backing up file"
msgstr "Erro ao fazer o backup do arquivo"

#, c-format
msgid ""
"Unable to backup original file:\n"
"%1\n"
"\n"
"Continue anyway?"
msgstr ""
"Incapaz de fazer o backup do arquivo original:\n"
"%1\n"
"\n"
"Continuar de qualquer maneira?"

#, c-format
msgid ""
"Saving file failed.\n"
"%1\n"
"%2\n"
"Do you want to:\n"
"\t- use a different filename (Press OK)\n"
"\t- abort the current operation (Press Cancel)?"
msgstr ""
"Falhou em salvar o arquivo.\n"
"%1\n"
"%2\n"
"Você quer:\n"
"\t- usar um nome de arquivo diferente? (Pressione OK)\n"
"\t- abortar a operação atual? (Pressione Cancelar)"

#, c-format
msgid ""
"Plugin '%2' cannot pack your changes to the left file back into '%1'.\n"
"\n"
"The original file will not be changed.\n"
"\n"
"Do you want to save the unpacked version to another file?"
msgstr ""
"O plugin '%2' não pôde empacotar suas mudanças no arquivo a esquerda de "
"volta no '%1'.\n"
"\n"
"O arquivo original não será mudado.\n"
"\n"
"Você quer salvar a versão desempacotada em outro arquivo?"

#, c-format
msgid ""
"Plugin '%2' cannot pack your changes to the middle file back into '%1'.\n"
"\n"
"The original file will not be changed.\n"
"\n"
"Do you want to save the unpacked version to another file?"
msgstr ""
"O plugin '%2' não pôde empacotar suas mudanças no arquivo do meio de volta "
"no '%1'.\n"
"\n"
"O arquivo original não será mudado.\n"
"\n"
"Você quer salvar a versão desempacotada em outro arquivo?"

#, c-format
msgid ""
"Plugin '%2' cannot pack your changes to the right file back into '%1'.\n"
"\n"
"The original file will not be changed.\n"
"\n"
"Do you want to save the unpacked version to another file?"
msgstr ""
"O plugin '%2' não pôde empacotar suas mudanças no arquivo a direita de volta "
"no '%1'.\n"
"\n"
"O arquivo original não será mudado.\n"
"\n"
"Você quer salvar a versão desempacotada em outro arquivo?"

#, c-format
msgid ""
"Another application has updated file\n"
"%1\n"
"since WinMerge loaded it.\n"
"\n"
"Overwrite changed file?"
msgstr ""
"Outro aplicativo atualizou o arquivo\n"
"%1\n"
"desde que o WinMerge o carregou.\n"
"\n"
"Sobrescrever o arquivo mudado?"

#, c-format
msgid ""
"%1\n"
"is marked read-only. Would you like to override the read-only item?"
msgstr ""
"%1\n"
"está marcado como somente-leitura. Você gostaria de sobrescrever o item "
"somente-leitura?"

#, c-format
msgid ""
"Another application has updated file\n"
"%1\n"
"since WinMerge scanned it last time.\n"
"\n"
"Do you want to reload the file?"
msgstr ""
"Outro aplicativo atualizou o arquivo\n"
"%1\n"
"desde que o WinMerge o escaneou pela última vez.\n"
"\n"
"Você quer recarregar o arquivo?"

msgid "Save Left File As"
msgstr "Salvar o Arquivo a Esquerda Como"

msgid "Save Middle File As"
msgstr "Salvar o Arquivo do Meio Como"

msgid "Save Right File As"
msgstr "Salvar o Arquivo a Direita Como"

#, c-format
msgid ""
"The file\n"
"%1\n"
"has disappeared. Please save a copy of the file to continue."
msgstr ""
"O arquivo\n"
"%1\n"
"desapareceu. Por favor salve uma cópia do arquivo pra continuar."

msgid ""
"Cannot merge differences when documents are not in synch.\n"
"\n"
"Refresh documents before continuing."
msgstr ""
"Não pode unir as diferenças quando os documentos não estão sincronizados.\n"
"\n"
"Atualize os documentos antes de continuar."

msgid "Break at whitespace"
msgstr "Quebrar no espaço em branco"

msgid "Break at whitespace or punctuation"
msgstr "Quebrar no espaço em branco ou pontuação"

#, c-format
msgid "Right to Left (%1)"
msgstr "Da Direita pra Esquerda (%1)"

#, c-format
msgid "Right to Middle (%1)"
msgstr "Da Direita pro Meio (%1)"

#, c-format
msgid "Middle to Left (%1)"
msgstr "Do Meio pra Esquerda (%1)"

#, c-format
msgid "Middle to Right (%1)"
msgstr "Do Meio pra Direita (%1)"

#, c-format
msgid "Left to Right (%1)"
msgstr "Da Esquerda pra Direita (%1)"

#, c-format
msgid "Left to Middle (%1)"
msgstr "Da Esquerda pro Meio (%1)"

#, c-format
msgid "Left to... (%1)"
msgstr "Da Esquerda pra... (%1)"

#, c-format
msgid "Middle to... (%1)"
msgstr "Do Meio pra... (%1)"

#, c-format
msgid "Right to... (%1)"
msgstr "Da Direita pra... (%1)"

#, c-format
msgid "Both to... (%1)"
msgstr "De Ambos pra... (%1)"

#, c-format
msgid "All to... (%1)"
msgstr "De Todos pra... (%1)"

#, c-format
msgid "Differences to... (%1)"
msgstr "Das Diferenças pra... (%1)"

#, c-format
msgid "Left (%1)"
msgstr "Esquerda (%1)"

#, c-format
msgid "Middle (%1)"
msgstr "Meio (%1)"

#, c-format
msgid "Right (%1)"
msgstr "Direita (%1)"

#, c-format
msgid "Both (%1)"
msgstr "Ambos (%1)"

#, c-format
msgid "All (%1)"
msgstr "Tudo (%1)"

msgid "Left side - select destination folder:"
msgstr "Lado esquerdo - selecionar a pasta de destino:"

msgid "Middle side - select destination folder:"
msgstr "Lado do meio - selecionar a pasta de destino:"

msgid "Right side - select destination folder:"
msgstr "Lado direito - selecionar a pasta de destino:"

#, c-format
msgid "(%1 Files Affected)"
msgstr "(%1 Arquivos Afetados)"

#, c-format
msgid "(%1 of %2 Files Affected)"
msgstr "(%1 de %2 Arquivos Afetados)"

#, c-format
msgid ""
"Are you sure you want to delete\n"
"\n"
"%1 ?"
msgstr ""
"Você tem certeza que você quer apagar o\n"
"\n"
"%1 ?"

msgid "Are you sure you want to copy?"
msgstr "Você tem certeza que você quer copiar?"

#, c-format
msgid "Are you sure you want to copy %d items?"
msgstr "Você tem certeza que você quer copiar os itens %d?"

#, c-format
msgid ""
"Operation aborted!\n"
"\n"
"Folder contents at disks has changed, path\n"
"%1\n"
"was not found.\n"
"\n"
"Please refresh the compare."
msgstr ""
"Operação abortada!\n"
"\n"
"Os conteúdos da pasta nos discos mudaram, o caminho\n"
"%1\n"
"não foi encontrado.\n"
"\n"
"Por favor atualize a comparação."

msgid "Are you sure you want to move?"
msgstr "Você tem certeza que você quer mover?"

#, c-format
msgid "Are you sure you want to move %d items?"
msgstr "Você tem certeza que você quer mover os itens %d?"

msgid "Confirm Move"
msgstr "Confirmar a Movimentação"

msgid ""
"You are about to close the window that is comparing folders. Are you sure "
"you want to close the window?"
msgstr ""
"Você está pra fechar a janela que está comparando as pastas. Você tem "
"certeza que você quer fechar a janela?"

#, c-format
msgid "Failed to execute external editor: %1"
msgstr "Falhou em executar o editor externo: %1"

msgid "Unknown archive format"
msgstr "Formato do arquivo desconhecido"

msgid "Filename"
msgstr "Nome do Arquivo"

msgctxt "DirView|ColumnHeader"
msgid "Folder"
msgstr "Pasta"

msgid "Comparison result"
msgstr "Resultado da comparação"

msgid "Left Date"
msgstr "Data da Esquerda"

msgid "Right Date"
msgstr "Data da Direita"

msgid "Middle Date"
msgstr "Data do Meio"

msgid "Left Size"
msgstr "Tamanho da Esquerda"

msgid "Right Size"
msgstr "Tamanho da Direita"

msgid "Middle Size"
msgstr "Tamanho do Meio"

msgid "Right Size (Short)"
msgstr "Tamanho da Direita (Curto)"

msgid "Left Size (Short)"
msgstr "Tamanho da Esquerda (Curto)"

msgid "Middle Size (Short)"
msgstr "Tamanho do Meio (Curto)"

msgid "Left Creation Time"
msgstr "Hora da Criação da Esquerda"

msgid "Right Creation Time"
msgstr "Hora da Criação da Direita"

msgid "Middle Creation Time"
msgstr "Hora da Criação do Meio"

msgid "Newer File"
msgstr "Arquivo Mais Novo"

msgid "Left File Version"
msgstr "Versão do Arquivo a Esquerda"

msgid "Right File Version"
msgstr "Versão do Arquivo a Direita"

msgid "Middle File Version"
msgstr "Versão do Arquivo do Meio"

msgid "Short Result"
msgstr "Resultado Curto"

msgid "Left Attributes"
msgstr "Atributos da Esquerda"

msgid "Right Attributes"
msgstr "Atributos da Direita"

msgid "Middle Attributes"
msgstr "Atributos do Meio"

msgid "Left EOL"
msgstr "EOL a esquerda"

msgid "Middle EOL"
msgstr "EOL do Meio"

msgid "Right EOL"
msgstr "EOL a direita"

msgid "Left Encoding"
msgstr "Codificação a Esquerda"

msgid "Right Encoding"
msgstr "Codificação a Direita"

msgid "Middle Encoding"
msgstr "Codificação do Meio"

msgid "Ignored Diff"
msgstr "Diferenciamento Ignorado"

msgctxt "DirView|ColumnHeader"
msgid "Binary"
msgstr "Binário"

msgid "Unpacker"
msgstr "Desempacotador"

msgid "Prediffer"
msgstr "Pré-Diferenciamento"

msgid "Unable to compare files"
msgstr "Incapaz de comparar os arquivos"

msgid "Item aborted"
msgstr "Item abortado"

msgid "File skipped"
msgstr "Arquivo ignorado"

msgid "Folder skipped"
msgstr "Pasta ignorada"

#, c-format
msgid "Left only: %1"
msgstr "Só a esquerda: %1"

#, c-format
msgid "Middle only: %1"
msgstr "Só o do Meio: %1"

#, c-format
msgid "Right only: %1"
msgstr "Só a direita: %1"

#, c-format
msgid "Does not exist in %1"
msgstr "Não existe em %1"

msgid "Binary files are identical"
msgstr "Os arquivos binários são idênticos"

msgid "Binary files are different"
msgstr "Os arquivos binários são diferentes"

msgid "Files are different"
msgstr "Os arquivos são diferentes"

msgid "Folders are different"
msgstr "As pastas são diferentes"

msgid "Left Only"
msgstr "Somente a Esquerda"

msgid "Right Only"
msgstr "Somente a Direita"

msgid "Middle Only"
msgstr "Somente o Meio"

msgid "No item in left"
msgstr "Nenhum item na esquerda"

msgid "No item in right"
msgstr "Nenhum item na direita"

msgid "No item in middle"
msgstr "Nenhum item no meio"

msgid "Error"
msgstr "Erro"

msgid "Text files are identical"
msgstr "Os arquivos de texto são idênticos"

msgid "(Middle and right are identical)"
msgstr "(O do meio e o da direita são idênticos)"

msgid "(Left and right are identical)"
msgstr "(O da esquerda e o da direita são idênticos)"

msgid "(Left and middle are identical)"
msgstr "(O da esquerda e o do meio são idênticos)"

msgid "Text files are different"
msgstr "Os arquivos de texto são diferentes"

msgid "Image files are identical"
msgstr "Os arquivos de imagem são idênticos"

msgid "Image files are different"
msgstr "Os arquivos de imagem são diferentes"

#, c-format
msgid "Elapsed time: %ld ms"
msgstr "Tempo decorrido: %ld ms"

msgid "1 item selected"
msgstr "1 item selecionado"

#, c-format
msgid "%1 items selected"
msgstr "%1 itens selecionados"

msgid "Filename or folder name."
msgstr "Nome do arquivo ou nome da pasta."

msgid "Subfolder name when subfolders are included."
msgstr "Nome da sub-pasta quando as sub-pastas são incluídas."

msgid "Comparison result, long form."
msgstr "Resultado da comparação, formulário longo."

msgid "Left side modification date."
msgstr "Data de modificação do lado esquerdo."

msgid "Right side modification date."
msgstr "Data de modificação do lado direito."

msgid "Middle side modification date."
msgstr "Data da modificação do lado do meio."

msgid "File's extension."
msgstr "Extensão do arquivo."

msgid "Left file size in bytes."
msgstr "Tamanho do arquivo a esquerda em bytes."

msgid "Right file size in bytes."
msgstr "Tamanho do arquivo a direita em bytes."

msgid "Middle file size in bytes."
msgstr "Tamanho do arquivo do meio em bytes."

msgid "Left file size abbreviated."
msgstr "Tamanho do arquivo a esquerda abreviado."

msgid "Right file size abbreviated."
msgstr "Tamanho do arquivo a direita abreviado."

msgid "Middle file size abbreviated."
msgstr "Tamanho do arquivo do meio abreviado."

msgid "Left side creation time."
msgstr "Hora da criação do lado esquerdo."

msgid "Right side creation time."
msgstr "Hora da criação do lado direito."

msgid "Middle side creation time."
msgstr "Hora da criação do lado do meio."

msgid "Tells which side has newer modification date."
msgstr "Diz qual lado tem a data de modificação mais nova."

msgid "Left side file version, only for some filetypes."
msgstr "Versão do arquivo do lado esquerdo, só pra alguns tipos de arquivos."

msgid "Right side file version, only for some filetypes."
msgstr "Versão do arquivo do lado direito, só pra alguns tipos de arquivos."

msgid "Middle side file version, only for some filetypes."
msgstr "Versão do arquivo do lado do meio, só pra alguns tipos de arquivos."

msgid "Short comparison result."
msgstr "Resultado curto da comparação."

msgid "Left side attributes."
msgstr "Atributos do lado esquerdo."

msgid "Right side attributes."
msgstr "Atributos do lado direito."

msgid "Middle side attributes."
msgstr "Atributos do lado do meio."

msgid "Left side file EOL type."
msgstr "Tipo de EOL do arquivo do lado esquerdo."

msgid "Right side file EOL type."
msgstr "Tipo de EOL do arquivo do lado direito."

msgid "Middle side file EOL type."
msgstr "Tipo de EOL do arquivo do meio."

msgid "Left side encoding."
msgstr "Codificação do lado esquerdo."

msgid "Right side encoding."
msgstr "Codificação do lado direito."

msgid "Middle side encoding."
msgstr "Codificação do lado do meio."

msgid ""
"Number of ignored differences in file. These differences are ignored by "
"WinMerge and cannot be merged."
msgstr ""
"Número de diferenças ignoradas no arquivo. Estas diferenças são ignoradas "
"pelo WinMerge e não podem ser unidas."

msgid ""
"Number of differences in file. This number does not include ignored "
"differences."
msgstr ""
"Número de diferenças no arquivo. Este número não inclui as diferenças "
"ignoradas."

msgid "Shows an asterisk (*) if the file is binary."
msgstr "Mostrar um asterisco (*) se o arquivo é binário."

msgid "Unpacker plugin name or pipeline."
msgstr "Nome ou tubulação do plugin do desempacotador."

msgid "Prediffer plugin name or pipeline."
msgstr "Nome ou tubulação do plugin do pré-diferenciamento."

#, c-format
msgid "Compare %1 with %2"
msgstr "Comparar o %1 com o %2"

msgid "Comma-separated list"
msgstr "Lista separada por vírgula"

msgid "Tab-separated list"
msgstr "Lista separada por aba"

msgid "Simple HTML"
msgstr "HTML Simples"

msgid "Simple XML"
msgstr "XML Simples"

msgid "The report file already exists. Do you want to overwrite existing file?"
msgstr ""
"O arquivo do relatório já existe. Você quer sobrescrever o arquivo existente?"

#, c-format
msgid ""
"Error creating the report:\n"
"%1"
msgstr ""
"Erro ao criar o relatório:\n"
"%1"

msgid "The report has been created successfully."
msgstr "O relatório foi criado com sucesso."

msgid "Cannot add a synchronization point at this line."
msgstr "Não pôde adicionar um ponto de sincronização nesta linha."

msgid "The same file is opened in both panels."
msgstr "O mesmo arquivo está aberto em ambos os painéis."

msgid "The selected files are identical."
msgstr "Os arquivos selecionados são idênticos."

msgid "An error occurred while comparing the files."
msgstr "Um erro ocorreu enquanto comparava os arquivos."

msgid ""
"Temporary files could not be created. Check your temporary path settings."
msgstr ""
"Os arquivos temporários não puderam ser criados. Verifique suas "
"configurações do caminho dos temporários."

msgid ""
"These files use different carriage return types.\n"
"\n"
"Do you want to treat all carriage return types as equivalent for this "
"comparison?\n"
"\n"
"Note: If you always want to treat all carriage return types as equivalent, "
"set the option 'Ignore carriage return differences (Windows/Unix/Mac)' in "
"the Compare tab of the options dialog (available under Edit/Options)."
msgstr ""
"Estes arquivos usam tipos de retorno de transportes diferentes.\n"
"\n"
"Você quer tratar todos os tipos de retorno de transportes como equivalentes "
"pra esta comparação?\n"
"\n"
"Nota: Se você quer sempre tratar todos os tipos de retorno de transportes "
"como equivalentes, configure a opção 'Ignorar diferenças de retorno dos "
"transportes (Windows/Unix/Mac)' na aba Comparar do diálogo das opções "
"(disponível em Editar/Opções)."

msgid "The selected folder is invalid."
msgstr "A pasta selecionada é inválida."

msgid "Cannot open a binary file to editor."
msgstr "Não pôde abrir um arquivo binário no editor."

#, c-format
msgid ""
"The folder exists only in other side and cannot be opened.\n"
"\n"
"Do you want to create a matching folder:\n"
"%1\n"
"to the other side and open these folders?"
msgstr ""
"A pasta existe apenas no outro lado e não pode ser aberta.\n"
"\n"
"Você quer criar uma pasta que combine:\n"
"%1\n"
"no outro lado e abrir estas pastas?"

msgid "Do you want to move to the next file?"
msgstr "Você quer mover para o próximo arquivo?"

msgid "Do you want to move to the previous file?"
msgstr "Você quer mover para o arquivo anterior?"

msgid "Do you want to move to the next page?"
msgstr "Você quer mover para a próxima página?"

msgid "Do you want to move to the previous page?"
msgstr "Você quer mover para a página anterior?"

msgid "Do you want to move to the first file?"
msgstr "Você quer mover para o primeiro arquivo?"

msgid "Do you want to move to the last file?"
msgstr "Você quer mover para o último arquivo?"

#, c-format
msgid ""
"Different codepages found in left (cp%d) and right (cp%d) files.\n"
"Displaying each file in its codepage will give a better display but merging/"
"copying will be dangerous.\n"
"Would you like to treat both files as being in the default Windows codepage "
"(recommended)?"
msgstr ""
"Códigos de páginas diferentes encontrados nos arquivos da esquerda (cp%d) e "
"direita (cp%d).\n"
"Exibir cada arquivo no seu código de página dará uma melhor exibição mas "
"unir/copiar será perigoso.\n"
"Você gostaria de tratar ambos os arquivos como estando no código de página "
"padrão do windows? (recomendado)"

msgid "Information lost due to encoding errors: both files"
msgstr "Informação perdida devido a erros de codificação: em ambos os arquivos"

msgid "Information lost due to encoding errors: first file"
msgstr "Informação perdida devido a erros de codificação: primeiro arquivo"

msgid "Information lost due to encoding errors: second file"
msgstr "Informação perdida devido a erros de codificação: segundo arquivo"

msgid "Information lost due to encoding errors: third file"
msgstr "Informação perdida devido a erros de codificação: terceiro arquivo"

msgid "No difference"
msgstr "Sem diferença"

msgid "Line difference"
msgstr "Diferença da linha"

#, c-format
msgid "Replaced %1 string(s)."
msgstr "Substituiu %1 string(s)."

#, c-format
msgid "Cannot find string \"%s\"."
msgstr "Não pôde achar a string \"%s\"."

msgid ""
"You are now entering Merge Mode. If you want to turn off Merge Mode, press "
"F9 key."
msgstr ""
"Você está entrando agora no Modo de União. Se você quiser desligar o Modo de "
"União, pressione a tecla F9."

#, c-format
msgid ""
"The number of automatically merged changes: %1\n"
"The number of unresolved conflicts: %2"
msgstr ""
"O número de mudanças unidas automaticamente: %1\n"
"O número de conflitos não resolvidos: %2"

msgid "The change of codepage has been merged."
msgstr "A mudança do código de página foi unida."

msgid "The changes of codepage are conflicting."
msgstr "As mudanças do código de página estão em conflito."

msgid "The change of EOL has been merged."
msgstr "A mudança de EOL foi unida."

msgid "The changes of EOL are conflicting."
msgstr "As mudanças de EOL estão em conflito."

msgid "Location Pane"
msgstr "Painel de Localização"

msgid "Diff Pane"
msgstr "Painel dos Diferenciamentos"

msgid "Patch file successfully written."
msgstr "Arquivo do patch gravado com sucesso."

msgid "1. item is not found!"
msgstr "1. item não encontrado!"

msgid "2. item is not found!"
msgstr "2. item não encontrado!"

msgid "The patch file already exists. Do you want to overwrite it?"
msgstr "O arquivo do patch já existe. Você quer sobrescrevê-lo?"

#, c-format
msgid "[%1 files selected]"
msgstr "[%1 arquivos selecionados]"

msgid "Normal"
msgstr "Normal"

msgid "Context"
msgstr "Contexto"

msgid "Unified"
msgstr "Unificado"

#, c-format
msgid "Could not write to file %1."
msgstr "Não pôde gravar no arquivo %1."

#, c-format
msgid "The specified output path is not an absolute path: %1"
msgstr "O caminho de saída especificado não é um caminho absoluto: %1"

msgid "Specify an output file."
msgstr "Especificar um arquivo de saída."

msgid "Cannot create a patch file from binary files."
msgstr "Não pode criar um arquivo de patch dos arquivos binários."

msgid ""
"Please save all files first.\n"
"\n"
"Creating a patch requires that there are no unsaved changes in files."
msgstr ""
"Por favor salve todos os arquivos primeiro.\n"
"\n"
"Criar um patch requer que não hajam mudanças não salvas nos arquivos."

msgid "Folder does not exist."
msgstr "A pasta não existe."

msgid ""
"Archive support is not enabled.\n"
"All needed components (7-Zip and/or Merge7z*.dll) for archive support cannot "
"be found.\n"
"See manual for more info about archive support and how to enable it."
msgstr ""
"O suporte pra arquivos compactados não está ativado.\n"
"Todos os componentes necessários (7-Zip e/ou Merge7z*.dll) pro suporte de "
"arquivos compactados não puderam ser encontrados.\n"
"Veja o manual pra mais informações sobre o suporte de arquivos compactados e "
"como ativá-lo."

msgid "Select file for export"
msgstr "Selecione o arquivo pra exportar"

msgid "Select file for import"
msgstr "Selecione o arquivo pra importar"

msgid "Options imported from the file."
msgstr "Opções importadas do arquivo."

msgid "Options exported to the file."
msgstr "Opções exportadas para o arquivo."

msgid "Failed to import options from the file."
msgstr "Falhou em importar as opções do arquivo."

msgid "Failed to write options to the file."
msgstr "Falhou em gravar as opções no arquivo."

msgid ""
"You are about to close several compare windows.\n"
"\n"
"Do you want to continue?"
msgstr ""
"Você está prestes a fechar várias janelas de comparação.\n"
"\n"
"Você quer continuar?"

msgid "Mixed"
msgstr "Misturado"

msgctxt "EOL Type"
msgid "Binary"
msgstr "Binário"

msgid "None"
msgstr "Nenhum"

#, c-format
msgid "Marker Color %d"
msgstr "Cor do Marcador %d"

msgid "New Pattern"
msgstr "Novo Modelo"

msgid "Type"
msgstr "Tipo"

msgid "Editor script"
msgstr "Script do editor"

msgid ""
"\n"
"Difference in the Current Line"
msgstr ""
"\n"
"Diferença na Linha Atual"

msgid ""
"\n"
"Options"
msgstr ""
"\n"
"Opções"

msgid ""
"\n"
"Refresh (F5)"
msgstr ""
"\n"
"Atualizar (F5)"

msgid ""
"\n"
"Previous Difference (Alt+Up)"
msgstr ""
"\n"
"Diferença Anterior (Alt+Pra Cima)"

msgid ""
"\n"
"Next Difference (Alt+Down)"
msgstr ""
"\n"
"Diferença Seguinte (Alt+Pra Baixo)"

msgid ""
"\n"
"Previous Conflict (Alt+Shift+Up)"
msgstr ""
"\n"
"Conflito Anterior (Alt+Shift+Pra Cima)"

msgid ""
"\n"
"Next Conflict (Alt+Shift+Down)"
msgstr ""
"\n"
"Conflito Seguinte (Alt+Shift+Pra Baixo)"

msgid ""
"\n"
"First Difference (Alt+Home)"
msgstr ""
"\n"
"Primeira Diferença (Alt+Home)"

msgid ""
"\n"
"Current Difference (Alt+Enter)"
msgstr ""
"\n"
"Diferença Atual (Alt+Enter)"

msgid ""
"\n"
"Last Difference (Alt+End)"
msgstr ""
"\n"
"Última Diferença (Alt+End)"

msgid ""
"\n"
"Copy Right (Alt+Right)"
msgstr ""
"\n"
"Copiar pra Direita (Alt+Right)"

msgid ""
"\n"
"Copy Left (Alt+Left)"
msgstr ""
"\n"
"Copiar pra Esquerda (Alt+Left)"

msgid ""
"\n"
"Copy Right and Advance (Ctrl+Alt+Right)"
msgstr ""
"\n"
"Copiar pra Direita e Avançar (Ctrl+Alt+Right)"

msgid ""
"\n"
"Copy Left and Advance (Ctrl+Alt+Left)"
msgstr ""
"\n"
"Copiar pra Esquerda e Avançar (Ctrl+Alt+Left)"

msgid ""
"\n"
"All Right"
msgstr ""
"\n"
"Tudo a Direita"

msgid ""
"\n"
"All Left"
msgstr ""
"\n"
"Tudo a Esquerda"

msgid ""
"\n"
"Auto Merge (Ctrl+Alt+M)"
msgstr ""
"\n"
"Auto-Unir (Ctrl+Alt+M)"

msgid ""
"\n"
"First File"
msgstr ""
"\n"
"Primeiro Arquivo"

msgid ""
"\n"
"Next File (Ctrl+F8)"
msgstr ""
"\n"
"Próximo Arquivo (Ctrl+F8)"

msgid ""
"\n"
"Last File"
msgstr ""
"\n"
"Último Arquivo"

msgid ""
"\n"
"Previous File (Ctrl+F7)"
msgstr ""
"\n"
"Arquivo Anterior (Ctrl+F7)"

msgid ""
"The adapted unpacker is applied to both files (one file only needs the "
"extension)."
msgstr ""
"O desempacotador adaptado está aplicado a ambos os arquivos (só um arquivo "
"precisa da extensão)."

msgid "No prediffer (normal)"
msgstr "Sem pré-diferenciamento (normal)"

msgid "Suggested plugins"
msgstr "Plugins sugeridos"

msgid "Other plugins"
msgstr "Outros plugins"

#, c-format
msgid "Private Build: %1"
msgstr "Build Privado: %1"

msgid "Your software is up to date."
msgstr "Seu software está atualizado."

#, c-format
msgid ""
"A new version of WinMerge is available.\n"
"%1 is now available (you have %2). Would you like to download it now?"
msgstr ""
"Uma nova versão do WinMerge está disponível.\n"
"A %1 está disponível agora (você tem a %2). Você gostaria de baixá-la agora?"

msgid "Failed to download latest version information"
msgstr "Falhou em baixar a informação da versão mais recente"

msgid "Plugin Settings"
msgstr "Configurações dos Plugins"

msgid "WSH not found - .sct scripts disabled"
msgstr "WSH não encontrado - scripts .sct desativados"

#, c-format
msgid "G&o to Line %1"
msgstr "I&r pra Linha %1"

msgid "Go to Moved Line\tCtrl+Shift+G"
msgstr "Ir pra Linha Movida\tCtrl+Shift+G"

msgid "Disabled"
msgstr "Desativado"

msgid "From file system"
msgstr "Do sistema de arquivos"

msgid "From Most Recently Used list"
msgstr "Da Lista dos Mais Usados Recentemente"

msgid "No Highlighting"
msgstr "Sem Destacar"

msgid "Batch"
msgstr "Lote"

msgid "Portable Object"
msgstr "Objeto Portátil"

msgid "Resources"
msgstr "Recursos"

msgid "Shell"
msgstr "Shell"

msgid "Close &Left Tabs"
msgstr "Fechar as &Abas da Esquerda"

msgid "Close R&ight Tabs"
msgstr "Fechar as A&bas da Direita"

msgid "Close &Other Tabs"
msgstr "Fechar as &Outras Abas"

msgid "Enable &Auto Max Width"
msgstr "Ativar o &Máximo de Largura Automática"

msgid "Frhed is not installed."
msgstr "O Frhed não está instalado."

#, c-format
msgid "%1 does not exist. Do you want to create it?"
msgstr "%1 não existe. Você quer criá-la?"

msgid "Failed to create folder."
msgstr "Falhou em criar a pasta."

msgid ""
"You can specify the following parameters to the path:\n"
"$file: Path name of the current file\n"
"$linenum: Line number of the current cursor position"
msgstr ""
"Você pode especificar os seguintes parâmetros para o caminho:\n"
"$file: O nome do caminho do arquivo atual\n"
"$linenum: O número da linha da posição atual do cursor"

msgid "default"
msgstr "padrão"

msgid "minimal"
msgstr "mínimo"

msgid "patience"
msgstr "paciência"

msgid "histogram"
msgstr "histograma"

msgid "GDI"
msgstr "GDI"

msgid "DirectWrite Default"
msgstr "DirectWrite Padrão"

msgid "DirectWrite Aliased"
msgstr "DirectWrite com Anti-Aliasing"

msgid "DirectWrite GDI Classic"
msgstr "DirectWrite GDI Clássico"

msgid "DirectWrite GDI Natural"
msgstr "DirectWrite GDI Natural"

msgid "DirectWrite Natural"
msgstr "DirectWrite Natural"

msgid "DirectWrite Natural Symmetric"
msgstr "DirectWrite Natural Simétrico"

msgid "MDI child window or main window"
msgstr "Janela filha ou janela principal do MDI"

msgid "MDI child window only"
msgstr "Só janela filha do MDI"

msgctxt "ImgMergeFrame|LocationPane"
msgid "Diff"
msgstr "Diferenciamento"

msgctxt "ImgMergeFrame|LocationPane"
msgid "Highlight"
msgstr "Destaque"

msgctxt "ImgMergeFrame|LocationPane"
msgid "Blink"
msgstr "Piscar"

msgctxt "ImgMergeFrame|LocationPane"
msgid "Block Size"
msgstr "Tamanho do Bloco"

msgctxt "ImgMergeFrame|LocationPane"
msgid "Block Alpha"
msgstr "Bloco Alpha"

msgctxt "ImgMergeFrame|LocationPane"
msgid "CD Threshold"
msgstr "Limite do CD"

msgctxt "ImgMergeFrame|LocationPane"
msgid "Ins/Del Detection"
msgstr "Detecção do Ins/Del"

msgctxt "ImgMergeFrame|LocationPane"
msgid "None"
msgstr "Nenhum"

msgctxt "ImgMergeFrame|LocationPane"
msgid "Vertical"
msgstr "Vertical"

msgctxt "ImgMergeFrame|LocationPane"
msgid "Horizontal"
msgstr "Horizontal"

msgctxt "ImgMergeFrame|LocationPane"
msgid "Overlay"
msgstr "Sobreposição"

msgctxt "ImgMergeFrame|LocationPane"
msgid "Alpha"
msgstr "Alpha"

msgctxt "ImgMergeFrame|LocationPane"
msgid "XOR"
msgstr "XOR"

msgctxt "ImgMergeFrame|LocationPane"
msgid "Alpha Blend"
msgstr "Mistura do Alpha"

msgctxt "ImgMergeFrame|LocationPane"
msgid "Alpha Animation"
msgstr "Animação Alpha"

msgctxt "ImgMergeFrame|LocationPane"
msgid "Zoom"
msgstr "Zoom"

msgctxt "ImgMergeFrame|LocationPane"
msgid "Page:"
msgstr "Página:"

#, c-format
msgid "Pt: (%d, %d)  RGBA: (%d, %d, %d, %d)  "
msgstr "Pt: (%d, %d)  RGBA: (%d, %d, %d, %d)  "

#, c-format
msgid "Dist: %g  "
msgstr "Dist: %g  "

#, c-format
msgid "Dist: %g, %g  "
msgstr "Dist: %g, %g  "

#, c-format
msgid "Page: %d/%d  Zoom: %d%%  %dx%dpx  %dbpp  "
msgstr "Página: %d/%d  Zoom: %d%%  %dx%dpx  %dbpp "

#, c-format
msgid "Rc: (%d, %d)  "
msgstr "Rc: (%d, %d)  "

#, c-format
msgid "Flipped: %s  "
msgstr "Invertido: %s "

#, c-format
msgid "Rotated: %d  "
msgstr "Rotacionado: %d "

msgid "<Edit here>"
msgstr "<Edite aqui>"

msgid "No differences to select found"
msgstr "Nenhuma diferença pra ser selecionada foi achada"

msgid "No differences found to add as substitution filter"
msgstr ""
"Nenhuma diferença encontrada pra ser adicionada como filtro de substituição"

msgid "The pair is already present in the list of Substitution Filters"
msgstr "O par já esta presente na lista dos Filtros de Substituição"

msgid "Add this change to Substitution Filters?"
msgstr "Adicionar esta mudança aos Filtros de Substituição?"

msgid "Text only"
msgstr "Só texto"

msgid "Line-by-line position and text"
msgstr "Posição e texto linha-por-linha"

msgid "Word-by-word position and text"
msgstr "Posição e texto palavra-por-palavra"

msgid "Allow only one instance to run"
msgstr "Permitir só uma instância a ser executada"

msgid "Allow only one instance to run and wait for the instance to terminate"
msgstr ""
"Permitir só uma instância a ser executada e esperar a instância encerrar"

msgid "Al&l"
msgstr "Tu&do"

msgid "Prettification"
msgstr "Embelezamento"

msgid "Content Extraction"
msgstr "Extração do Conteúdo"

msgid "Visualization"
msgstr "Visualização"

msgid "Data Query"
msgstr "Consulta dos Dados"

msgid "Validation"
msgstr "Validação"

msgid "&Others"
msgstr "&Outros"

msgid "Make Uppercase"
msgstr "Tornar Maiúscula"

msgid "Make Lowercase"
msgstr "Tornar Minúscula"

msgid "Remove Duplicate Lines"
msgstr "Remover Linhas Duplicadas"

msgid "Count Duplicate Lines"
msgstr "Contar Linhas Duplicadas"

msgid "Sort Lines Ascending"
msgstr "Organizar as Linhas de Modo Ascendente"

msgid "Sort Lines Descending"
msgstr "Organizar as Linhas de Modo Descendente"

msgid "Reverse Columns"
msgstr "Reverter Colunas"

msgid "Reverse Lines"
msgstr "Reverter Linhas"

msgid "Replace..."
msgstr "Substituir..."

msgid "Apply Filter Command..."
msgstr "Aplicar Comando do Filtro..."

msgid "Tokenize..."
msgstr "Simbolizar..."

msgid "Trim Spaces"
msgstr "Reduzir Espaços"

msgid "Select Columns..."
msgstr "Selecionar Colunas..."

msgid "Select Lines..."
msgstr "Selecionar as Linhas..."

msgid "Insert Date"
msgstr "Inserir Data"

msgid "Insert Time"
msgstr "Inserir a Hora"

msgid "Apply Patch..."
msgstr "Aplicar Patch..."

msgid "Ignore Columns"
msgstr "Ignorar Colunas"

msgid "Ignore Comments (C-Family Languages)"
msgstr "Ignorar Comentários (Linguagens da família-C)"

msgid "Ignore CSV Fields"
msgstr "Ignorar os Campos do CSV"

msgid "Ignore TSV Fields"
msgstr "Ignorar os Campos do TSV"

msgid "Apply Prediff Substitution Filters"
msgstr "Aplicar os Filtros da Substituição do Pré-Diferenciamento"

msgid "Prettify HTML"
msgstr "Embelezar HTML"

msgid "Prettify JSON"
msgstr "Embelezar JSON"

msgid "Prettify XML"
msgstr "Embelezar XML"

msgid "Prettify YAML"
msgstr "Embelezar YAML"

msgid "Visualize Graphviz"
msgstr "Visualizar Graphviz"

msgid "Query CSV Data..."
msgstr "Consultar Dados do CSV..."

msgid "Query TSV Data..."
msgstr "Consultar Dados do TSV..."

msgid "Query JSON Data..."
msgstr "Consultar Dados do JSON..."

msgid "Query YAML Data..."
msgstr "Consultar Dados do YAML..."

msgid "Validate HTML"
msgstr "Validar HTML"

#, c-format
msgid "Missing plugin name in plugin pipeline: %1"
msgstr "Nome do plugin ausente na tubulação do plugin: %1"

#, c-format
msgid "Missing quotation mark in plugin pipeline: %1"
msgstr "Marca das aspas ausentes na tubulação do plugin: %1"

msgid "Specify plugin arguments"
<<<<<<< HEAD
msgstr ""

msgid "Make characters uppercase"
msgstr ""

msgid "Make characters lowercase"
msgstr ""

msgid "Remove duplicate lines"
msgstr ""

msgid "Count duplicate lines"
msgstr ""

msgid "Sort lines ascending"
msgstr ""

msgid "Sort lines descending"
msgstr ""

msgid "Reverse columns"
msgstr ""

msgid "Reverse lines"
msgstr ""

msgid "Replace text with another text.\r\nUsage: Replace [-i] [-e] FIND REPLACE\r\n  FIND    - text to find\r\n  REPLACE - text to replace\r\n  -i - ignore case (only for -e)\r\n  -e - treat the specified text as a regular expression"
msgstr ""

#, c-format
msgid "Apply filter command. \r\nUsage: ExecFilterCommand COMMAND\r\n  COMMAND - command to execute. %1 in the command is replaced with the filename."
msgstr ""

msgid "Tokenize selection. \r\nUsage: Tokenize PATTERNS\r\n  PATTERNS - regular expression for tokenizing. (e.g. [^\\w]+)"
msgstr ""

msgid "Trim spaces"
msgstr ""

msgid "Select some columns.\r\nUsage: SelectColumns RANGES\r\n   or: SelectColumns [-v] [-i] [-g] -e PATTERNS\r\n  RANGES   - list of column ranges to select. (e.g. -3,5-10,30-)\r\n  PATTERNS - regular expression\r\n  -v - select non-matching columns\r\n  -i - ignore case\r\n  -g - enable global flag\r\n  -e - use PATTERNS for matching"
msgstr ""

msgid "Select some lines.\r\nUsage: SelectLines RANGES\r\n   or: SelectLines [-v] [-i] -e PATTERNS\r\n  RANGES   - list of line ranges to select. (e.g. -3,5-10,30-)\r\n  PATTERNS - regular expression\r\n  -v - select non-matching lines\r\n  -i - ignore case\r\n  -e - use PATTERNS for matching"
msgstr ""

msgid "HTML Prettier with tidy-html5. \r\nArguments: Command line options passed to the tidy command."
msgstr ""

msgid "JSON Prettier with jq command. \r\nArguments: Filter or command line options passed to the jq command."
msgstr ""

msgid "XML Prettier with tidy-html5. \r\nArguments: Command line options passed to the tidy command."
msgstr ""

msgid "YAML Prettier with yq command. \r\nArguments: Filter or command line options passed to the yq command."
msgstr ""

msgid "Graphviz Visualizer. \r\nArguments: Command line options passed to the dot command."
msgstr ""

msgid "CSV Querier with q command. \r\nArguments: SQL statement or command line options passed to the q command."
msgstr ""

msgid "TSV Querier with q command. \r\nArguments: SQL statement or command line options passed to the q command."
msgstr ""

msgid "JSON Querier with jq command. \r\nArguments: Filter or command line options passed to the jq command."
msgstr ""

msgid "YAML Querier with yq command. \r\nArguments: Filter or command line options passed to the yq command."
msgstr ""

msgid "HTML Validator with tidy-html5. \r\nArguments: Command line options passed to the tidy command."
msgstr ""

msgid "General content extractor with Apache Tika. \r\nArguments: Command line options passed to the tika-app.jar."
msgstr ""
=======
msgstr "Especificar os argumentos do plugin"
>>>>>>> bc47b944
<|MERGE_RESOLUTION|>--- conflicted
+++ resolved
@@ -334,13 +334,9 @@
 msgid "&Translations"
 msgstr "&Traduções"
 
-<<<<<<< HEAD
 msgid "&Check For Updates"
 msgstr ""
 
-#, c-format
-=======
->>>>>>> bc47b944
 msgid "C&onfiguration"
 msgstr "C&onfiguração"
 
@@ -3894,8 +3890,7 @@
 msgstr "Marca das aspas ausentes na tubulação do plugin: %1"
 
 msgid "Specify plugin arguments"
-<<<<<<< HEAD
-msgstr ""
+msgstr "Especificar os argumentos do plugin"
 
 msgid "Make characters uppercase"
 msgstr ""
@@ -3971,7 +3966,4 @@
 msgstr ""
 
 msgid "General content extractor with Apache Tika. \r\nArguments: Command line options passed to the tika-app.jar."
-msgstr ""
-=======
-msgstr "Especificar os argumentos do plugin"
->>>>>>> bc47b944
+msgstr ""