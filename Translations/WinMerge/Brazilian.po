--- conflicted
+++ resolved
@@ -348,14 +348,9 @@
 msgid "&Translations"
 msgstr "&Traduções"
 
-<<<<<<< HEAD
-#: Merge.rc:3938FFC2
 msgid "&Check For Updates"
 msgstr ""
 
-#: Merge.rc:1C6125F4
-=======
->>>>>>> 730d141b
 #, c-format
 msgid "C&onfiguration"
 msgstr "C&onfiguração"
@@ -364,10 +359,6 @@
 msgid "&GNU General Public License"
 msgstr "&Licença Pública Geral do GNU"
 
-<<<<<<< HEAD
-#: Merge.rc:3938FFC3
-=======
->>>>>>> 730d141b
 #, c-format
 msgid "&About WinMerge..."
 msgstr "&Sobre o WinMerge..."
@@ -663,10 +654,6 @@
 msgid "&Toggle Bookmark\tCtrl+F2"
 msgstr "&Ativar o Favorito\tCtrl+F2"
 
-<<<<<<< HEAD
-#: Merge.rc:3938FFC4
-=======
->>>>>>> 730d141b
 #, c-format
 msgid "&Next Bookmark\tF2"
 msgstr "&Favorito Seguinte\tF2"
@@ -1382,10 +1369,6 @@
 msgid "New"
 msgstr "Novo"
 
-<<<<<<< HEAD
-#: Merge.rc:3938FFC5
-=======
->>>>>>> 730d141b
 #, c-format
 msgid "&Background color:"
 msgstr "&Cor do 2º Plano:"
@@ -1948,10 +1931,6 @@
 msgid "&Include File Compare Report"
 msgstr "&Incluir o Relatório da Comparação do Arquivo"
 
-<<<<<<< HEAD
-#: Merge.rc:3938FFC6
-=======
->>>>>>> 730d141b
 #, c-format
 msgid "&Copy to Clipboard"
 msgstr "&Copiar pra Área de Transferência"
@@ -2259,7 +2238,7 @@
 msgstr "&Limite de comparação rápida (MB):"
 
 msgid "&Binary compare limit (MB):"
-msgstr "&Limite de comparação rápida (MB):"
+msgstr ""
 
 #, c-format
 msgid "&Number of compare threads (a negative value implies addition of the number of available CPU cores):"
