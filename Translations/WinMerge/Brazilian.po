# This file is part from WinMerge <https://winmerge.org/>
# Released under the "GNU General Public License"
#
# Translators:
# * Wender Firmino <wender at pta.com.br>
# * Leonardo Peixoto <ljpeixoto at gmail.com>
# * Felipe Periard Lopes <felipefplzx at gmail.com>
# * Marcello Oliveira <marcello.mco at gmail.com>
#
msgid ""
msgstr ""
"Project-Id-Version: WinMerge\n"
"Report-Msgid-Bugs-To: https://bugs.winmerge.org/\n"
"POT-Creation-Date: 2023-03-13 09:30-0300\n"
"PO-Revision-Date: 2024-09-28 21:45-0300\n"
"Last-Translator: Marcello <marcello.mco@gmail.com>\n"
"Language-Team: Felipe\n"
"Language: pt_BR\n"
"MIME-Version: 1.0\n"
"Content-Type: text/plain; charset=UTF-8\n"
"Content-Transfer-Encoding: 8bit\n"
"X-Poedit-SourceCharset: UTF-8\n"
"X-Poedit-Basepath: ../../Src\n"

#. LANGUAGE, SUBLANGUAGE
msgid "LANG_ENGLISH, SUBLANG_ENGLISH_US"
msgstr "LANG_PORTUGUESE, SUBLANG_PORTUGUESE_BRAZILIAN"

msgid "Copy to Middle"
msgstr "Copiar para o Meio"

msgid "C&opy to Right\tAlt+Right"
msgstr "C&opiar pra Direita\tAlt+Direita"

msgid "Copy from Middle"
msgstr "Copiar do Meio"

msgid "Copy fro&m Right\tAlt+Shift+Left"
msgstr "Copiar d&a Direita\tAlt+Shift+Esquerda"

msgid "Cop&y to Left\tAlt+Left"
msgstr "Cop&iar pra Esquerda\tAlt+Esquerda"

msgid "Copy &from Left\tAlt+Shift+Right"
msgstr "Copiar &da Esquerda\tAlt+Shift+Direita"

msgid "Copy Selected Line(s) to Middle"
msgstr "Copiar a(s) linha(s) selecionada(s) para o meio"

msgid "Copy Selected Line(s) to Right"
msgstr "Copiar a(s) linha(s) selecionada(s) pra direita"

msgid "Copy Selected Line(s) from Middle"
msgstr "Copiar a(s) linha(s) selecionada(s) do meio"

msgid "Copy Selected Line(s) from Right"
msgstr "Copiar a(s) linha(s) selecionada(s) da direita"

msgid "Copy Selected Line(s) to Left"
msgstr "Copiar a(s) linha(s) selecionada(s) pra esquerda"

msgid "Copy Selected Line(s) from Left"
msgstr "Copiar a(s) linha(s) selecionada(s) da esquerda"

msgid "Copy Selected Diff (Left) to Clipboard\tCtrl+1"
msgstr "Copiar as Diferenças Selecionadas (da Esquerda) para a Área de Transferência\tCtrl+1"

msgid "Copy Selected Diff (Middle) to Clipboard\tCtrl+2"
msgstr "Copiar as Diferenças Selecionadas (do Meio) para a Área de Transferência\tCtrl+2"

msgid "Copy Selected Diff (Right) to Clipboard\tCtrl+3"
msgstr "Copiar as Diferenças Selecionadas (da Direita) para a Área de Transferência\tCtrl+3"

msgid "Select Line &Difference\tF4"
msgstr "Selecionar a &Diferença da Linha\tF4"

msgid "Add this change to Substitution &Filters"
msgstr "Adicionar esta mudança aos &filtros de substituição"

msgid "Add to &Line Filters"
msgstr "Adicionar a Filtros de &Linha"

msgid "&Undo"
msgstr "&Desfazer"

msgid "&Redo"
msgstr "&Refazer"

msgid "Cu&t"
msgstr "Co&rtar"

msgid "&Copy"
msgstr "&Copiar"

msgid "&Paste"
msgstr "&Colar"

msgid "&Scripts"
msgstr "&Scripts"

msgid "< Empty >"
msgstr "< Vazio >"

msgid "&Go to...\tCtrl+G"
msgstr "&Ir pra...\tCtrl+G"

msgid "Go to Moved Line Between Left and Middle\tCtrl+Shift+G"
msgstr "Vá pra linha movida entre a Esquerda e o Meio\tCtrl+Shift+G"

msgid "Go to Moved Line Between Middle and Right\tCtrl+Alt+G"
msgstr "Vá pra linha movida entre o Meio e a Direita\tCtrl+Alt+G"

msgid "Op&en"
msgstr "Ab&rir"

msgid "With &Registered Application"
msgstr "Com &o Aplicativo Registrado"

msgid "With &External Editor\tCtrl+Alt+E"
msgstr "Com o &Editor Externo\tCtrl+Alt+E"

msgid "&With..."
msgstr "&Com..."

msgid "Open &Parent Folder..."
msgstr "Abrir &Pasta Pai..."

msgid "S&hell Menu"
msgstr "M&enu do Contexto"

msgid "Use First Line as Headers"
msgstr "Use a Primeira Linha como Cabeçalho"

msgid "Auto-Fit All Columns"
msgstr "Auto-ajustar Todas as Colunas"

msgid "View &Differences"
msgstr "Visualizar &Diferenças"

msgid "Diff &Block Size"
msgstr "Tamanho do &Bloco da Diferenciação"

msgid "&Ignore Color Difference (Color Distance Threshold)"
msgstr "&Ignorar a Diferença de Cor (Limite da Distância da Cor)"

msgid "Ins&ertion/Deletion Detection"
msgstr "Det&ecção de Inserção/Exclusão"

msgid "&None"
msgstr "&Nenhum"

msgid "&Vertical"
msgstr "&Vertical"

msgid "&Horizontal"
msgstr "&Horizontal"

msgid "&Previous Page"
msgstr "&Página Anterior"

msgid "&Next Page"
msgstr "&Página Seguinte"

msgid "&Active Pane"
msgstr "&Painel Ativo"

msgid "Rotate &Right 90deg"
msgstr "Rotacionar 90 &graus pra direita"

msgid "Rotate &Left 90deg"
msgstr "Rotacionar 90 &graus pra esquerda"

msgid "Flip V&ertically"
msgstr "Inverter V&erticalmente"

msgid "Flip H&orizontally"
msgstr "Inverter &Horizontalmente"

msgid "&Zoom"
msgstr "&Zoom"

#, c-format
msgid "25%"
msgstr "25%"

msgid "Zoom &In\tCtrl++"
msgstr "Mais &Zoom\tCtrl++"

msgid "Zoom &Out\tCtrl+-"
msgstr "Menos &Zoom\tCtrl+-"

#. Zoom to normal
msgid "&Normal\tCtrl+*"
msgstr "&Normal\tCtrl+*"

msgid "&Overlay"
msgstr "&Sobreposição"

msgid "&Alpha Blend"
msgstr "&Mistura do Alpha"

msgid "Alpha &Blend Animation"
msgstr "Animação da &Mistura do Alpha"

msgid "Dragging &Mode"
msgstr "Modo &Arrastar"

msgid "&Move"
msgstr "&Mover"

msgid "&Adjust Offset"
msgstr "&Ajustar Deslocamento"

msgid "&Vertical Wipe"
msgstr "&Limpeza Vertical"

msgid "&Horizontal Wipe"
msgstr "&Limpeza Horizontal"

msgid "Rectangle &Select"
msgstr "Selecionar &Retângulo"

msgid "&Set Background Color"
msgstr "&Definir a Cor do 2º Plano"

msgid "&Vector Image Scaling"
msgstr "&Dimensionamento da Imagem Vetorial"

msgid "&Animation Settings"
msgstr "Configurações de &Animação"

msgid "&Blink interval"
msgstr "Frequência de intermitência"

msgid "&Overlay animation interval"
msgstr "Intervalo de superposição de animação"

msgid "Compare Extracted &Text From Images"
msgstr "Comparar o Texto &Extraído da Imagens"

msgid "Co&mpare"
msgstr "Co&mparar"

msgid "&Screenshots"
msgstr "Captura de Tela&s"

msgid "&Full Size Screenshots"
msgstr "Captura de Telas Tamanho Grande"

msgid "&HTMLs"
msgstr "&HTMLs"

msgid "&Texts"
msgstr "&Textos"

msgid "&Resource Trees"
msgstr "Árvores de &Recursos"

msgid "&Size"
msgstr "Tamanho"

msgid "Fit to Window"
msgstr "Ajustar à Janela"

msgid "&Event Sync"
msgstr "Sincronismo de &Eventos"

msgid "&Enabled"
msgstr "Habilitado"

msgid "&Scroll"
msgstr "Rolar"

msgid "&Click"
msgstr "&Clicar"

msgid "&Input"
msgstr "Entrada"

msgid "&GoBack/Forward"
msgstr "Voltar/Avançar"

msgid "Clear &Browsing Data"
msgstr "Limpar Dados de Navegação"

msgid "&Disk Cache"
msgstr "Cache em &Disco"

msgid "&Cookies"
msgstr "&Cookies"

msgid "&Browsing History"
msgstr "Histórico de Navegação"

msgid "&All Profile"
msgstr "Perfil Todos"

msgid "&File"
msgstr "&Arquivo"

msgid "&New"
msgstr "&Novo"

msgid "&Text"
msgstr "&Texto"

msgid "T&able"
msgstr "T&abela"

msgid "&Binary"
msgstr "&Binário"

msgid "&Image"
msgstr "&Imagem"

msgid "&Webpage"
msgstr "Página da &Web"

msgid "New (&3 panes)"
msgstr "Novo (&3 painéis)"

msgid "&Open...\tCtrl+O"
msgstr "&Abrir...\tCtrl+O"

msgid "Open Conflic&t File..."
msgstr "Abrir o Arquiv&o do Conflito..."

msgid "Open C&lipboard"
msgstr "Abrir da Área de Transferência"

msgid "Open Pro&ject...\tCtrl+J"
msgstr "Abrir Pro&jeto...\tCtrl+J"

msgid "Sa&ve Project..."
msgstr "Sa&lvar Projeto..."

msgid "Recent Projects"
msgstr "Projetos Recentes"

msgid "Recent F&iles Or Folders"
msgstr "Arquivos ou P&astas Recentes"

msgid "E&xit\tCtrl+Q"
msgstr "S&air\tCtrl+Q"

msgid "&Edit"
msgstr "&Editar"

msgid "&Paste\tCtrl+V"
msgstr "&Colar\tCtrl+V"

msgid "&Options..."
msgstr "&Opções..."

msgid "&View"
msgstr "&Visualizar"

msgid "Ta&b Bar"
msgstr "Ba&rra das Abas"

msgid "&View Tab Bar"
<<<<<<< HEAD
msgstr ""

msgid "&On Title Bar"
msgstr ""
=======
msgstr "&Visualizar Barra das Abas"

msgid "&On Title Bar"
msgstr "Na Barra de Títul&os"
>>>>>>> 83d635ad

msgid "&Toolbar"
msgstr "&Barra de ferramentas"

msgid "&Small"
msgstr "&Pequeno"

msgid "&Big"
msgstr "&Grande"

msgid "&Huge"
msgstr "&Enorme"

msgid "&Status Bar"
msgstr "&Barra de Status"

msgid "&Tools"
msgstr "&Ferramentas"

msgid "&Filters..."
msgstr "&Filtros..."

msgid "&Generate Patch..."
msgstr "&Gerar Patch..."

msgid "&Plugins"
msgstr "&Plugins"

msgid "P&lugin Settings..."
msgstr "C&onfigurações dos Plugins..."

msgid "Ma&nual Prediffer"
msgstr "Pr&é-Diferenciação Manual"

msgid "A&utomatic Prediffer"
msgstr "P&ré-Diferenciação Automática"

msgid "&Manual Unpacking"
msgstr "Desempacotamento &Manual"

msgid "&Automatic Unpacking"
msgstr "Desempacotamento &Automático"

msgid "&Reload plugins"
msgstr "&Recarregar plugins"

msgid "&Window"
msgstr "&Janela"

msgid "Cl&ose\tCtrl+W"
msgstr "Fe&char\tCtrl+W"

msgid "Clo&se All"
msgstr "Fec&har Tudo"

msgid "Change &Pane\tF6"
msgstr "Mudar &Painel\tF6"

msgid "Tile &Horizontally"
msgstr "Lado a Lado &Horizontalmente"

msgid "Tile &Vertically"
msgstr "Lado a Lado &Verticalmente"

msgid "&Cascade"
msgstr "&Em Cascata"

msgid "&Help"
msgstr "&Ajuda"

msgid "&WinMerge Help\tF1"
msgstr "&Ajuda do WinMerge\tF1"

msgid "R&elease Notes"
msgstr "N&otas do Lançamento"

msgid "&Translations"
msgstr "&Traduções"

msgid "C&onfiguration"
msgstr "C&onfiguração"

msgid "&GNU General Public License"
msgstr "&Licença Pública Geral do GNU"

msgid "&About WinMerge..."
msgstr "&Sobre o WinMerge..."

msgid "&Read-only"
msgstr "&Somente-Leitura"

msgid "L&eft Read-only"
msgstr "S&omente-Leitura a Esquerda"

msgid "M&iddle Read-only"
msgstr "S&omente-Leitura no Meio"

msgid "Ri&ght Read-only"
msgstr "So&mente-Leitura a Direita"

msgid "&File Encoding..."
msgstr "&Codificação do Arquivo..."

msgid "Select &All\tCtrl+A"
msgstr "Selecionar &Tudo\tCtrl+A"

msgid "Show &Identical Items"
msgstr "Mostrar &Itens Idênticos"

msgid "Show &Different Items"
msgstr "Mostrar &Itens Diferentes"

msgid "Show L&eft Unique Items"
msgstr "Mostrar os I&tens Únicos a Esquerda"

msgid "Show Midd&le Unique Items"
msgstr "Mostrar os Ite&ns Únicos do Meio"

msgid "Show Ri&ght Unique Items"
msgstr "Mostrar os It&ens Únicos a Direita"

msgid "Show S&kipped Items"
msgstr "Mostrar It&ens Ignorados"

msgid "S&how Binary Files"
msgstr "M&ostrar Arquivos Binários"

msgid "&3-way Compare"
msgstr "&Comparação Tripla"

msgid "Show &Left Only Different Items"
msgstr "Mostrar &Só Itens Diferentes a Esquerda"

msgid "Show &Middle Only Different Items"
msgstr "Mostrar &Só Itens Diferentes no Meio"

msgid "Show &Right Only Different Items"
msgstr "Mostrar &Só Itens Diferentes na Direita"

msgid "Show L&eft Only Missing Items"
msgstr "Mostrar &Só Itens Ausentes na Esquerda"

msgid "Show Mi&ddle Only Missing Items"
msgstr "Mostrar S&ó Itens Ausentes no Meio"

msgid "Show Rig&ht Only Missing Items"
msgstr "Mostrar S&ó Itens Ausentes na Direita"

msgid "Show Hidd&en Items"
msgstr "Mostrar Ite&ns Escondidos"

msgid "Tree &Mode"
msgstr "Modo &Árvore"

msgid "E&xpand Subfolders"
msgstr "E&xpandir Sub-Pastas"

msgid "&All Subfolders"
msgstr "Tod&as Sub-Pastas"

msgid "&Different Subfolders"
msgstr "Sub-Pastas &Diferentes"

msgid "&Identical Subfolders"
msgstr "Sub-Pastas &Idênticas"

msgid "&Collapse All Subfolders"
msgstr "&Retrair Todas as Sub-Pastas"

msgid "Select &Font..."
msgstr "Selecionar &Fonte..."

msgid "Use Default Font"
msgstr "Usar a Fonte Padrão"

msgid "Sw&ap Panes"
msgstr "Tr&ocar os Painéis"

msgid "Swap &1st | 2nd"
msgstr "Trocar o &1º | 2º"

msgid "Swap &2nd | 3rd"
msgstr "Trocar o &2º | 3º"

msgid "Swap 1st | &3rd"
msgstr "Trocar o 1º | &3º"

msgid "Com&pare Statistics..."
msgstr "Com&parar as Estatísticas..."

msgid "Refresh\tF5"
msgstr "Atualizar\tF5"

msgid "&Refresh Selected\tCtrl+F5"
msgstr "&Atualizar os Selecionados\tCtrl+F5"

msgid "&Merge"
msgstr "&Unir"

msgid "Co&mpare\tEnter"
msgstr "Co&mparar\tEnter"

msgid "&Next Difference\tAlt+Down"
msgstr "&Diferença Seguinte\tAlt+Pra Baixo"

msgid "&Previous Difference\tAlt+Up"
msgstr "&Diferença Anterior\tAlt+Pra Cima"

msgid "&First Difference\tAlt+Home"
msgstr "&Primeira Diferença\tAlt+Home"

msgid "&Current Difference\tAlt+Enter"
msgstr "&Diferença Atual\tAlt+Enter"

msgid "&Last Difference\tAlt+End"
msgstr "&Última Diferença\tAlt+End"

msgid "Copy to &Right\tAlt+Right"
msgstr "Copiar pra &Direita\tAlt+Direita"

msgid "Copy to L&eft\tAlt+Left"
msgstr "Copiar pra E&squerda\tAlt+Esquerda"

msgid "&Delete\tDel"
msgstr "&Apagar\tDel"

msgid "&Customize Columns..."
msgstr "&Personalizar as Colunas..."

msgid "Generate &Report..."
msgstr "Gerar &Relatório..."

msgid "&Edit with Unpacker..."
msgstr "&Editar com o Desempacotador..."

msgid "&Save\tCtrl+S"
msgstr "&Salvar\tCtrl+S"

msgid "Sav&e"
msgstr "Sal&var"

msgid "Save &Left"
msgstr "Salvar o da &Esquerda"

msgid "Save &Middle"
msgstr "Salvar o do &Meio"

msgid "Save &Right"
msgstr "Salvar o da &Direita"

msgid "Save &As"
msgstr "Salvar &Como"

msgid "Save &Left As..."
msgstr "Salvar o da &Esquerda Como..."

msgid "Save &Middle As..."
msgstr "Salvar o do &Meio Como..."

msgid "Save &Right As..."
msgstr "Salvar o da &Direita Como..."

msgid "&Print...\tCtrl+P"
msgstr "&Imprimir...\tCtrl+P"

msgid "Page Set&up..."
msgstr "Configuração da Pá&gina..."

msgid "Print Previe&w..."
msgstr "Pré-Visualização da Impressã&o..."

msgid "&Convert Line Endings to"
msgstr "&Converter os Finais das Linhas pra"

msgid "Mer&ge Mode\tF9"
msgstr "Mod&o de União\tF9"

msgid "Reloa&d\tCtrl+F5"
msgstr "Re&carregar\tCtrl+F5"

msgid "Reco&mpare As"
msgstr "Reco&mparar Como"

msgid "&Undo\tCtrl+Z"
msgstr "&Desfazer\tCtrl+Z"

msgid "&Redo\tCtrl+Y"
msgstr "&Refazer\tCtrl+Y"

msgid "Cu&t\tCtrl+X"
msgstr "Co&rtar\tCtrl+X"

msgid "&Copy\tCtrl+C"
msgstr "&Copiar\tCtrl+C"

msgid "F&ind...\tCtrl+F"
msgstr "A&char...\tCtrl+F"

msgid "Repla&ce...\tCtrl+H"
msgstr "Subst&ituir...\tCtrl+H"

msgid "&Marker...\tCtrl+Shift+M"
msgstr "&Marcador...\tCtrl+Shift+M"

msgid "Advanced"
msgstr "Avançado"

msgid "&Copy With Line Numbers\tCtrl+Shift+C"
msgstr "&Copiar Com Os Números das Linhas\tCtrl+Shift+C"

msgid "&Bookmarks"
msgstr "&Favoritos"

msgid "&Toggle Bookmark\tCtrl+F2"
msgstr "&Alternar os Favoritos\tCtrl+F2"

msgid "&Next Bookmark\tF2"
msgstr "&Favorito Seguinte\tF2"

msgid "&Previous bookmark\tShift+F2"
msgstr "&Favorito Anterior\tShift+F2"

msgid "&Clear All Bookmarks"
msgstr "&Limpar Todos os Favoritos"

msgid "Syntax Highlight"
msgstr "Destacar a Sintaxe"

msgid "&Diff Context"
msgstr "&Contexto da Diferenciação"

msgid "&All Lines"
msgstr "&Todas as Linhas"

msgid "&0 Lines"
msgstr "&0 Linhas"

msgid "&1 Line"
msgstr "&1 Linha"

msgid "&3 Lines"
msgstr "&3 Linhas"

msgid "&5 Lines"
msgstr "&5 Linhas"

msgid "&7 Lines"
msgstr "&7 Linhas"

msgid "&9 Lines"
msgstr "&9 Linhas"

msgid "&Toggle All and 0-9 Lines\tCtrl+D"
msgstr "&Alternar Tudo e as Linhas de 0-9\tCtrl+D"

msgid "&Invert (Hide Different Lines)"
msgstr "Inverter (Esconder Linhas Diferentes)"

msgid "&Lock Panes"
msgstr "&Travar os Painéis"

msgid "&View Whitespace"
msgstr "&Visualizar os Espaços em Branco"

msgid "View E&OL"
msgstr "Visualizar E&OL"

msgid "Vie&w Line Differences"
msgstr "Vis&ualizar as Diferenças das Linhas"

msgid "View Line &Numbers"
msgstr "Visualizar os Números das &Linhas"

msgid "View &Margins"
msgstr "Visualizar as &Margens"

msgid "View To&p Margins"
msgstr "Viualizar Margens Superiores"

msgid "W&rap Lines"
msgstr "O&rganizar as Linhas"

msgid "Split V&ertically"
msgstr "Dividir V&erticalmente"

msgid "Diff &Pane"
msgstr "Painel da &Diferenciação"

msgid "Lo&cation Pane"
msgstr "Pa&inel de Localização"

msgid "Ne&xt Conflict\tAlt+Shift+Down"
msgstr "Pr&óximo Conflito\tAlt+Shift+Pra Baixo"

msgid "Pre&vious Conflict\tAlt+Shift+Up"
msgstr "Con&flito Anterior\tAlt+Shift+Pra Cima"

msgid "A&dvanced"
msgstr "A&vançado"

msgid "Next Difference Between Left and Middle\tAlt+1"
msgstr "A Diferença Seguinte Entre a Esquerda e o do Meio\tAlt+1"

msgid "Previous Difference Between Left And Middle\tAlt+Shift+1"
msgstr "A Diferença Anterior Entre a Esquerda e o do Meio\tAlt+Shift+1"

msgid "Next Difference Between Left and Right\tAlt+2"
msgstr "A Próxima Diferença Entre Esquerda e Direita\tAlt+2"

msgid "Previous Difference Between Left And Right\tAlt+Shift+2"
msgstr "A Diferença Anterior Entre Esquerda e Direita\tAlt+Shift+2"

msgid "Next Difference Between Middle and Right\tAlt+3"
msgstr "A Próxima Diferença Entre o do Meio e a Direita\tAlt+3"

msgid "Previous Difference Between Middle And Right\tAlt+Shift+3"
msgstr "A Diferença Anterior Entre o do Meio e a Direita\tAlt+Shift+3"

msgid "Next Left Only Difference\tAlt+7"
msgstr "Só a Diferença da Próxima a Esquerda\tAlt+7"

msgid "Previous Left Only Difference\tAlt+Shift+7"
msgstr "Só a Diferença da Anterior a Esquerda\tAlt+Shift+7"

msgid "Next Middle Only Difference\tAlt+8"
msgstr "Só a Diferença da Próxima ao do Meio\tAlt+8"

msgid "Previous Middle Only Difference\tAlt+Shift+8"
msgstr "Só a Diferença da Anterior a do Meio\tAlt+Shift+8"

msgid "Next Right Only Difference\tAlt+9"
msgstr "Só a Diferença da Próxima a Direita\tAlt+9"

msgid "Previous Right Only Difference\tAlt+Shift+9"
msgstr "Só a Diferença da Anterior a Direita\tAlt+Shift+9"

msgid "Copy from &Left to"
msgstr "Copiar da Esquerda para"

msgid "&Middle"
msgstr "&Meio"

msgid "&Right"
msgstr "&Direita"

msgid "Copy from &Middle to"
msgstr "Copiar do Meio para"

msgid "&Left"
msgstr "&Esquerda"

msgid "Copy from &Right to"
msgstr "Copiar da Direita para"

msgid "Copy Selected Line(s) from Le&ft to"
msgstr "Copiar Linha(s) Selecionada(s) da Esquerda para"

msgid "Copy Selected Line(s) from Mi&ddle to"
msgstr "Copiar Linha(s) Selecionada(s) do Meio para"

msgid "Copy Selected Line(s) from Ri&ght to"
msgstr "Copiar Linha(s) Selecionada(s) da Direita para"

msgid "Copy from Left\tAlt+Shift+Right"
msgstr "Copiar da Esquerda\tAlt+Shift+Direita"

msgid "Copy from Right\tAlt+Shift+Left"
msgstr "Copiar da Direita\tAlt+Shift+Esquerda"

msgid "C&opy to Right and Advance\tCtrl+Alt+Right"
msgstr "C&opiar pra Direita e Avançar\tCtrl+Alt+Direita"

msgid "Copy &to Left and Advance\tCtrl+Alt+Left"
msgstr "Copiar &pra Esquerda e Avançar\tCtrl+Alt+Esquerda"

msgid "Copy &All to Right"
msgstr "Copiar &Tudo pra Direita"

msgid "Cop&y All to Left"
msgstr "Cop&iar Tudo pra Esquerda"

msgid "A&uto Merge\tCtrl+Alt+M"
msgstr "A&uto-Unir\tCtrl+Alt+M"

msgid "Add &Synchronization Point\tAlt+S"
msgstr "Adicionar &Ponto de Sincronismo\tAlt+S"

msgid "Clear Sync&hronization Points"
msgstr "Limpar Pont&os de Sincronismo"

msgid "Unpac&ker"
msgstr "Desempacota&dor"

msgid "&Prediffer"
msgstr "&Pré-Diferenciação"

msgid "Apply Pre&differ..."
msgstr "Aplicar pré&diferenciação..."

msgid "&Transform with editor script..."
msgstr "&Transformar com o script do editor..."

msgid "Scripts for &copying"
msgstr "Scripts para &copiar"

msgid "Select &editor script..."
msgstr "Selecionar script do &editor..."

msgid "Sp&lit"
msgstr "Di&vidir"

msgid "Comp&are"
msgstr "Comp&arar"

msgid "Compare in new &window"
msgstr "Comparar numa nova &janela"

msgid "Compare Non-hor&izontally..."
msgstr "Comparar Não-Hor&izontalmente..."

msgid "Compare Non-hor&izontally"
msgstr "Comparar Não-Hor&izontalmente"

msgid "First &left item with second left item"
msgstr "Primeiro &item da esquerda com o segundo item da esquerda"

msgid "First &right item with second right item"
msgstr "Primeiro &item da direita com o segundo item da direita"

msgid "&First left item with second right item"
msgstr "&Primeiro item a esquerda com o segundo item a direita"

msgid "&Second left item with first right item"
msgstr "&Segundo item a esquerda com o primeiro item a direita"

msgid "Co&mpare As"
msgstr "Co&mparar Como"

#, c-format
msgid "Left to Middle (%1 of %2)"
msgstr "Da Esquerda pro Meio (%1 de %2)"

#, c-format
msgid "Left to Right (%1 of %2)"
msgstr "Da Esquerda pra Direita (%1 de %2)"

#, c-format
msgid "Left to... (%1 of %2)"
msgstr "Da Esquerda pra... (%1 de %2)"

#, c-format
msgid "Middle to Left (%1 of %2)"
msgstr "Do Meio pra Esquerda (%1 de %2)"

#, c-format
msgid "Middle to Right (%1 of %2)"
msgstr "Do Meio pra Direita (%1 de %2)"

#, c-format
msgid "Middle to... (%1 of %2)"
msgstr "Do Meio pra... (%1 de %2)"

#, c-format
msgid "Right to Middle (%1 of %2)"
msgstr "Da Direita pro Meio (%1 de %2)"

#, c-format
msgid "Right to Left (%1 of %2)"
msgstr "Da Direita pra Esquerda (%1 de %2)"

#, c-format
msgid "Right to... (%1 of %2)"
msgstr "Da Direita pra... (%1 de %2)"

msgid "&Delete"
msgstr "&Apagar"

msgid "&Both"
msgstr "&Ambos"

msgid "&All"
msgstr "&Tudo"

msgid "Re&name"
msgstr "Re&nomear"

msgid "&Hide Items"
msgstr "&Esconder os Itens"

msgid "&Open Left"
msgstr "&Abrir a Esquerda"

msgid "Open Midd&le"
msgstr "Abrir o do Me&io"

msgid "O&pen Right"
msgstr "A&brir a Direita"

msgid "Cop&y Pathnames"
msgstr "Cop&iar os Nomes dos Caminhos"

#, c-format
msgid "Left (%1 of %2)"
msgstr "Esquerda (%1 de %2)"

#, c-format
msgid "Middle (%1 of %2)"
msgstr "Do Meio (%1 de %2)"

#, c-format
msgid "Right (%1 of %2)"
msgstr "Direita (%1 de %2)"

#, c-format
msgid "Both (%1 of %2)"
msgstr "Ambos (%1 de %2)"

#, c-format
msgid "All (%1 of %2)"
msgstr "Tudo (%1 de %2)"

msgid "Copy &Filenames"
msgstr "Copiar &os Nomes dos Arquivos"

msgid "Copy Items To Clip&board"
msgstr "Copiar Itens Pra Área de Tran&sferência"

msgid "Copy All Di&splayed Columns"
msgstr "Copiar Todas as Colunas Exibidas"

msgid "&Zip"
msgstr "&Zip"

#, c-format
msgid "Both to... (%1 of %2)"
msgstr "De Ambos pra... (%1 de %2)"

#, c-format
msgid "All to... (%1 of %2)"
msgstr "De Todos pra... (%1 de %2)"

#, c-format
msgid "Differences to... (%1 of %2)"
msgstr "Das Diferenças pra... (%1 de %2)"

msgid "Left Shell menu"
msgstr "Menu do Shell Esquerdo"

msgid "Middle Shell menu"
msgstr "Menu do Shell do Meio"

msgid "Right Shell menu"
msgstr "Menu do Shell Direito"

msgid "Both Shell menu"
msgstr "Ambos Menus Shell"

msgid "All Shell menu"
msgstr "Todos Menus Shell"

msgid "Copy"
msgstr "Copiar"

msgid "&Copy Full Path"
msgstr "&Copiar o Caminho Completo"

msgid "Copy &Filename"
msgstr "Copiar &o Nome do Arquivo"

msgid "&Edit Caption"
msgstr "&Editar Legenda"

msgid "&Open..."
msgstr "&Abrir..."

msgid "Unpacker Settings"
msgstr "Configurações do Desempacotador"

msgid "<None>"
msgstr "<Nenhum>"

msgid "<Automatic>"
msgstr "<Automático>"

msgid "&Select..."
msgstr "&Selecionar..."

msgid "Prediffer Settings"
msgstr "Configurações da Pré-Diferenciação"

msgid "G&o to Diff"
msgstr "I&r para Diferenciação"

msgid "&No Moved Blocks"
msgstr "&Nenhum dos Blocos Movidos"

msgid "&All Moved Blocks"
msgstr "&Todos os Blocos Movidos"

msgid "W&hitespaces"
msgstr "E&spaços em branco"

msgid "Com&pare"
msgstr "Com&parar"

msgid "I&gnore changes"
msgstr "I&gnorar as mudanças"

msgid "Ig&nore all"
msgstr "Ig&norar tudo"

msgid "Ignore blan&k lines"
msgstr "Ignorar as linha&s em branco"

msgid "Ignore &case"
msgstr "Ignorar &caso sensitivo"

msgid "Igno&re carriage return differences (Windows/Unix/Mac)"
msgstr "Igno&rar as diferenças de retorno dos transportes (Windows/Unix/Mac)"

msgid "Ignore codepage &differences"
msgstr "Ignorar as diferenças do código da &página"

msgid "Ignore num&bers"
msgstr "Ignorar números"

msgid "Ignore c&omment differences"
msgstr "Ignorar as d&iferenças dos comentários"

msgid "&Include subfolders"
msgstr "&Incluir as Sub-Pastas"

msgid "&Compare method:"
msgstr "&Método de comparação:"

msgid "Full Contents"
msgstr "Conteúdos Completos"

msgid "Quick Contents"
msgstr "Conteúdos Rápidos"

msgid "Binary Contents"
msgstr "Conteúdos Binários"

msgid "Modified Date"
msgstr "Data Modificada"

msgid "Modified Date and Size"
msgstr "Data e Tamanho Modificados"

msgid "Size"
msgstr "Tamanho"

msgid "&Load Project..."
msgstr "&Carregar Projeto..."

msgid "${*} - All arguments"
msgstr "${*} - Todos os parâmetros"

msgid "${1} - The first argument"
msgstr "${1} - Primeiro argumento"

msgid "${2} - The second argument"
msgstr "${2} - Segundo argumento"

msgid "${3} - The third argument"
msgstr "${3} - Terceiro argumento"

msgid "${4} - The fourth argument"
msgstr "${4} - Quarto argumento"

msgid "${5} - The fifth argument"
msgstr "${5} - Quinto argumento"

msgid "${6} - The sixth argument"
msgstr "${6} - Sexto argumento"

msgid "${7} - The seventh argument"
msgstr "${7} - Sétimo argumento"

msgid "${8} - The eighth argument"
msgstr "${8} - Oitavo argumento"

msgid "${9} - The ninth argument"
msgstr "${9} - Nono argumento"

msgid "${SRC_FILE} - Source file"
msgstr "${SRC_FILE} - Arquivo origem"

msgid "${SRC_FOLDER} - Source folder"
msgstr "${SRC_FOLDER} - Pasta origem"

msgid "${SRC_URL} - Source URL"
msgstr "${SRC_URL} - URL origem"

msgid "${SRC_URL_PROTOCOL} - Source URL protocol"
msgstr "${SRC_URL_PROTOCOL} - Protocolo da URL origem"

msgid "${SRC_URL_SUFFIX} - Source URL suffix"
msgstr "${SRC_URL_SUFFIX} - Sufixo da URL origem"

msgid "${DST_FILE} - Destination file"
msgstr "${DST_FILE} - Arquivo destino"

msgid "${DST_FOLDER} - Destination folder"
msgstr "${DST_FOLDER} - Pasta destino"

msgid "${DST_URL} - Destination URL"
msgstr "${DST_URL} - URL destino"

msgid "${DST_URL_PROTOCOL} - Destination URL protocol"
msgstr "${DST_URL_PROTOCOL} - Protocolo da URL destino"

msgid "${DST_URL_SUFFIX} - Destination URL suffix"
msgstr "${DST_URL_SUFFIX} - Sufixo da URL destino"

msgid "${WINMERGE_HOME} - WinMerge home directory"
msgstr "${WINMERGE_HOME} - Pasta de instalação do WinMerge"

msgid "${SCRIPT_FILE} - Script file"
msgstr "${SCRIPT_FILE} - Arquivo de Script"

msgid "Add &unpacker plugin..."
msgstr "Adicionar pl&ugin de desempacotamento..."

msgid "Add &prediffer plugin..."
msgstr "Adicionar plugin de &pré-diferenciação..."

msgid "&Duplicate plugin..."
msgstr "&Duplicar plugin..."

msgid "About WinMerge"
msgstr "Sobre o WinMerge"

msgid "Visit the WinMerge Homepage!"
msgstr "Visitar a Home Page do WinMerge!"

msgid "OK"
msgstr "OK"

msgid "Contributors"
msgstr "Contribuidores"

msgid "Select Files or Folders"
msgstr "Selecionar Arquivos ou Pastas"

msgid "&1st File or Folder"
msgstr "&1º Arquivo ou Pasta"

msgid "Re&ad-only"
msgstr "So&mente-Leitura"

msgid "Swap 1st | 2nd"
msgstr "Trocar o 1º | 2º"

msgid "&Browse..."
msgstr "&Procurar..."

msgid "&2nd File or Folder"
msgstr "&2º Arquivo ou Pasta"

msgid "Rea&d-only"
msgstr "Som&ente-Leitura"

msgid "Swap 2nd | 3rd"
msgstr "Trocar o 2º | 3º"

msgid "B&rowse..."
msgstr "P&rocurar..."

msgid "&3rd File or Folder (Optional)"
msgstr "&3º Arquivo ou Pasta (Opcional)"

msgid "Read-o&nly"
msgstr "Somente-L&eitura"

msgid "Swap 1st | 3rd"
msgstr "Trocar o 1º | 3º"

msgid "Browse..."
msgstr "Procurar..."

msgid " Folder: Filter"
msgstr " Pasta: Filtro"

msgid " File: Prediffer Plugin"
msgstr " Arquivo: Plugin de Pré-diferenciação"

msgid " File: Unpacker Plugin"
msgstr " Arquivo: Plugin do Desempacotador"

msgid "Se&lect..."
msgstr "Se&lecionar..."

msgid "Cancel"
msgstr "Cancelar"

msgid "Status:"
msgstr "Status:"

msgid "Help"
msgstr "Ajuda"

msgid "General"
msgstr "Geral"

msgid "Automatically &scroll to first difference"
msgstr "Rolar &automaticamente pra primeira diferença"

msgid "Automatically s&croll to first inline difference"
msgstr "Rolar a&utomaticamente pra primeira diferença em linha"

msgid "Cl&ose windows with 'Esc':"
msgstr "Fe&char as janelas com o 'Esc':"

msgid "&Automatically verify paths in Open-dialog"
msgstr "&Verificar automaticamente os caminhos no Diálogo-Abrir"

msgid "Single instance mode:"
msgstr "Modo de instância única:"

msgid "As&k when closing multiple windows"
msgstr "Pe&rguntar quando fechar múltiplas janelas"

msgid "&Preserve file time in file compare"
msgstr "&Preservar a hora do arquivo na comparação dos arquivos"

msgid "Show \"Select Files or Folders\" dialog on startup"
msgstr "Mostrar o Diálogo \"Selecionar Arquivos ou Pastas\" na Inicialização"

msgid "Close \"Select Files or Folders\" dialog on clicking Compare button"
msgstr "Fechar o Diálogo \"Selecionar Arquivos ou Pastas\" ao clicar no botão Comparar"

msgid "Op&en-dialog Auto-Completion:"
msgstr "Au&to-Conclusão do Diálogo-Abrir:"

msgid "Auto-&reload modified files:"
msgstr "Auto-&recarregar arquivos modificados:"

msgid "Language:"
msgstr "Idioma:"

msgid "Defaults"
msgstr "Padrões"

msgid "Find"
msgstr "Achar"

msgid "Fi&nd what:"
msgstr "Ac&har o que:"

msgid "Match &whole word only"
msgstr "Só &combinar palavras inteiras"

msgid "Match &case"
msgstr "Combinar &com caso sensitivo"

msgid "Regular &expression"
msgstr "Expressão &regular"

msgid "D&on't wrap end of file"
msgstr "N&ão organizar o final do arquivo"

msgid "&Don't close this dialog box"
msgstr "&Não fechar esta caixa de diálogo"

msgid "&Find Next"
msgstr "&Achar o Próximo"

msgid "Find &Prev"
msgstr "Achar &Anterior"

msgid "&Ok"
msgstr "&Ok"

msgid "Replace"
msgstr "Substituir"

msgid "Re&place with:"
msgstr "Su&bstituir por:"

msgid "&Don't wrap end of file"
msgstr "&Não organizar o final do arquivo"

msgid "Replace in"
msgstr "Substituir"

msgid "&Selection"
msgstr "&Seleção"

msgid "Wh&ole file"
msgstr "O &arquivo inteiro"

msgid "Find Pre&v"
msgstr "Achar o An&terior"

msgid "&Replace"
msgstr "&Substituir"

msgid "Replace &All"
msgstr "Substituir &Tudo"

msgid "Markers"
msgstr "Marcadores"

msgid "Enable &Markers"
msgstr "Ativar &Marcadores"

msgid "New"
msgstr "Novo"

msgid "&Background color:"
msgstr "&Cor do 2º Plano:"

msgid "&Apply"
msgstr "&Aplicar"

msgid "Line Filters"
msgstr "Filtros das Linhas"

msgid "Enable Line Filters"
msgstr "Ativar os Filtros das Linhas"

msgid "Regular Expressions (one per line):"
msgstr "Expressões Regulares (uma por linha):"

msgid "Edit"
msgstr "Editar"

msgid "Remove"
msgstr "Remover"

msgid "Substitution Filters"
msgstr "Filtros de Substituição"

msgid "The changes that appear on the panels as the listed pairs below will be ignored or marked as insignificant. Patches are unaffected."
msgstr "As mudanças que aparecem nos painéis como os pares listados abaixo serão ignoradas ou marcadas como insignificantes. Os patches não são afetados."

msgid "Enable"
msgstr "Ativar"

msgid "Add"
msgstr "Adicionar"

msgid "Clear"
msgstr "Limpar"

msgid "Colors"
msgstr "Cores"

msgid "Color Scheme:"
msgstr "Esquema das Cores:"

msgid "Background"
msgstr "2º Plano"

msgid "Deleted"
msgstr "Apagado"

msgid "Text"
msgstr "Texto"

msgid "Difference:"
msgstr "Diferença:"

msgid "Selected Difference:"
msgstr "Diferença Selecionada:"

msgid "Ignored Difference:"
msgstr "Diferença Ignorada:"

msgid "Moved:"
msgstr "Movido:"

msgid "Selected Moved:"
msgstr "O Movido foi Selecionado:"

msgid "Same As The Next (3 panes):"
msgstr "O Mesmo que os Próximos (3 painéis):"

msgid "Same As The Next (Selected):"
msgstr "O Mesmo que os Próximos (Selecionados):"

msgid "Word Difference:"
msgstr "Diferença das Palavras:"

msgid "Selected Word Diff:"
msgstr "Diferenciação das Palavras Selecionadas:"

msgid "&Use folder compare colors"
msgstr "&Usar cores pra comparar as pastas"

msgid "Items equal:"
msgstr "Itens iguais:"

msgid "Items different:"
msgstr "Itens diferentes:"

msgid "Items not exists all:"
msgstr "Itens não existentes:"

msgid "Items filtered:"
msgstr "Itens filtrados:"

msgid "Margin:"
msgstr "Margem:"

msgid "System"
msgstr "Sistema"

msgid "&Send deleted files to Recycle Bin"
msgstr "&Enviar os arquivos apagados pra Lixeira"

msgid "&External editor:"
msgstr "&Editor externo:"

msgid "&Filter folder:"
msgstr "&Filtrar a pasta:"

msgid "Temporary files folder"
msgstr "Pasta dos arquivos temporários"

msgid "S&ystem's temp folder"
msgstr "P&asta temporária do sistema"

msgid "C&ustom folder:"
msgstr "P&asta personalizada:"

msgid "Br&owse..."
msgstr "Pr&ocurar..."

msgid "Patch Generator"
msgstr "Gerador de Patches"

msgid "File&1:"
msgstr "Arquivo&1:"

msgid "File&2:"
msgstr "Arquivo&2:"

msgid "&Swap"
msgstr "&Trocar"

msgid "&Copy to Clipboard"
msgstr "&Copiar pra Área de Transferência"

msgid "&Append to existing file"
msgstr "&Anexar ao arquivo existente"

msgid "&Result:"
msgstr "&Resultado:"

msgid "Bro&wse..."
msgstr "Pro&curar..."

msgid "&Format"
msgstr "&Formato"

msgid "St&yle:"
msgstr "Es&tilo:"

msgid "&Context:"
msgstr "&Contexto:"

msgid "Inclu&de command line"
msgstr "Inclu&ir a linha de comando"

msgid "Open to e&xternal editor"
msgstr "Abrir no e&ditor externo"

msgid "Display Columns"
msgstr "Exibir Colunas"

msgid "Move &Up"
msgstr "Mover &pra Cima"

msgid "Move &Down"
msgstr "Mover &pra Baixo"

msgid "&Additional Properties"
msgstr "Propriedades &Adicionais"

msgid "Additional Properties"
msgstr "Propriedades Adicionais"

msgid "Select Plugin"
msgstr "Selecionar Plugin"

msgid "Plugin &Name:"
msgstr "Nome do &Plugin:"

msgid "Extensions list:"
msgstr "Lista das extensões:"

msgid "Description:"
msgstr "Descrição:"

msgid "Default arguments:"
msgstr "Argumentos padrão:"

msgid "Display all plugins, don't check the extension"
msgstr "Exibir todos os plugins, não verificar a extensão"

msgid "&Open files in the same window type after unpacking"
msgstr "&Abrir arquivos no mesmo tipo de janela após desempacotar"

msgid "&Plugin Pipeline:"
msgstr "&Tubulação dos Plugins:"

msgid "&Alias..."
msgstr "&Apelido..."

msgid "Stop"
msgstr "Parar"

msgid "Pause"
msgstr "Pausar"

msgid "Continue"
msgstr "Continuar"

msgid "&Number of CPU cores to use:"
msgstr "&Número de núcleos de CPU a serem utilizados:"

msgid "Items total:"
msgstr "Total de itens:"

msgid "Items compared:"
msgstr "Itens comparados:"

msgid "Go to"
msgstr "Ir para"

msgid "G&o to:"
msgstr "I&r pra:"

msgid "File"
msgstr "Arquivo"

msgid "Go to what"
msgstr "Ir para o quê"

msgid "Li&ne"
msgstr "Li&nha"

msgid "&Difference"
msgstr "&Diferença"

msgid "&Go to"
msgstr "&Ir pra"

msgid "Compare"
msgstr "Comparar"

msgid "Whitespaces"
msgstr "Espaços em Branco"

msgid "&Compare"
msgstr "&Comparar"

msgid "&Ignore change"
msgstr "&Ignorar mudança"

msgid "I&gnore all"
msgstr "I&gnorar tudo"

msgid "E&nable moved block detection"
msgstr "A&tivar a detecção dos blocos movidos"

msgid "Align &similar lines"
msgstr "Alinhar linhas &semelhantes"

msgid "Diff &algorithm:"
msgstr "Algoritmo da &diferenciação:"

msgid "Enable indent &heuristic"
msgstr "Ativar heurística de &recuo"

msgid "Completely unhighlight the ignored differences"
msgstr "Remover completamente o destaque das diferenças ignoradas"

msgid "Editor"
msgstr "Editor"

msgid "&Highlight syntax"
msgstr "&Destacar a sintaxe"

msgid "&Preserve original EOL chars"
msgstr "&Preservar os caracteres EOL originais"

msgid "Tabs"
msgstr "Abas"

msgid "&Tab size:"
msgstr "&Tamanho das abas:"

msgid "&Insert Tabs"
msgstr "&Inserir Abas"

msgid "Insert &Spaces"
msgstr "Inserir &Espaços"

msgid "&Rendering Mode:"
msgstr "&Modo de Renderização:"

msgid "&Automatic rescan"
msgstr "&Re-escaneamento automático"

msgid "Copy &granularity for selected differences:"
msgstr "Copiar &granularidade para diferenças selecionadas:"

msgid "Line Difference Coloring"
msgstr "Coloração das Diferenças das Linhas"

msgid "View line differences"
msgstr "Visualizar as diferenças das linhas"

msgid "&Character level"
msgstr "&Nível dos caracteres"

msgid "&Word-level:"
msgstr "&Nível das palavras:"

msgid "W&ord break characters:"
msgstr "C&aracteres da quebra de linha:"

msgid "WinMerge allows hiding some common message boxes. Press the Reset button to make all message boxes visible again."
msgstr "O WinMerge permite esconder algumas caixas de mensagens comuns. Pressione o botão Resetar pra tornar todas as caixas de mensagens visíveis de novo."

msgid "Reset"
msgstr "Resetar"

msgid "File Filters"
msgstr "Filtros de Arquivo"

msgid "Test..."
msgstr "Teste..."

msgid "Install..."
msgstr "Instalar..."

msgid "New..."
msgstr "Novo..."

msgid "Edit..."
msgstr "Editar..."

msgid "Delete..."
msgstr "Apagar..."

msgid "Save modified files?"
msgstr "Salvar os arquivos modificados?"

msgid "Left side file"
msgstr "Arquivo do lado esquerdo"

msgid "&Save changes"
msgstr "&Salvar mudanças"

msgid "&Discard changes"
msgstr "&Descartar mudanças"

msgid "Middle side file"
msgstr "Arquivo do lado do meio"

msgid "Sa&ve changes"
msgstr "Sa&lvar mudanças"

msgid "Discard c&hanges"
msgstr "Descartar m&udanças"

msgid "Right side file"
msgstr "Arquivo do lado direito"

msgid "S&ave changes"
msgstr "S&alvar mudanças"

msgid "Dis&card changes"
msgstr "Des&cartar mudanças"

msgid "Disca&rd All"
msgstr "Desca&rtar Tudo"

msgid "Codepage"
msgstr "Código da página"

msgid "Default Codepage"
msgstr "Código Padrão da Página"

msgid "Select the default codepage assumed when loading non-Unicode files:"
msgstr "Selecionar o código padrão da página assumido quando carrega arquivos não-unicode:"

msgid "System codepage"
msgstr "Código da página do sistema"

msgid "According to WinMerge User Interface"
msgstr "De Acordo com a Interface do Usuário do WinMerge"

msgid "Custom codepage:"
msgstr "Código de página personalizado:"

msgid "Detect codepage info for these type of files: .html, .rc, .xml\nNeed to restart session."
msgstr "Detecta a informação do código da página pra estes arquivos : .html, .rc, .xml \nÉ necessário reiniciar a sessão."

msgid "Detect codepage for text files with mlang.dll\nNeed to restart session."
msgstr "Detecta o código da página pros arquivos de texto usando o mlang.dll\nÉ necessário reiniciar a sessão."

msgid "Options"
msgstr "Opções"

msgid "Import..."
msgstr "Importar..."

msgid "Export..."
msgstr "Exportar..."

msgid "Dialog"
msgstr "Diálogo"

msgid "Keywords:"
msgstr "Palavras-chave:"

msgid "Function names:"
msgstr "Nomes das funções:"

msgid "Comments:"
msgstr "Comentários:"

msgid "Numbers:"
msgstr "Números:"

msgid "Operators:"
msgstr "Operadores:"

msgid "Strings:"
msgstr "Strings:"

msgid "Preprocessor:"
msgstr "Pré-processador:"

msgid "User 1:"
msgstr "Usuário 1:"

msgid "User 2:"
msgstr "Usuário 2:"

msgid "Bold"
msgstr "Negrito"

msgid "Search Marker:"
msgstr "Procurar Marcador:"

msgid "User Defined Marker1:"
msgstr "Marcador Definido pelo Usuário 1:"

msgid "User Defined Marker2:"
msgstr "Marcador Definido pelo Usuário 2:"

msgid "User Defined Marker3:"
msgstr "Marcador Definido pelo Usuário 3:"

msgid "Folder Compare Report"
msgstr "Relatório sobre a Comparação das Pastas"

msgid "Report &File:"
msgstr "Reportar &Arquivo:"

msgid "&Style:"
msgstr "&Estilo:"

msgid "&Include File Compare Report"
msgstr "&Incluir o Relatório da Comparação do Arquivo"

msgid "Shared or Private Filter"
msgstr "Filtro Compartilhado ou Privado"

msgid "Which type of filter do you want to create?"
msgstr "Que tipo de filtro você quer criar?"

msgid "Shared Filter (for all users on this machine)"
msgstr "Filtro Compartilhado (pra todos os usuários nesta máquina)"

msgid "Private Filter (only for current user)"
msgstr "Filtro Privado (só pro usuário atual)"

msgid "Archive Support"
msgstr "Suporte pra Arquivos Compactados"

msgid "&Enable archive file support"
msgstr "&Ativar o suporte pra arquivos dentro do arquivo compactado"

msgid "&Detect archive type from file signature"
msgstr "&Detectar o tipo de arquivo compactado pela assinatura do arquivo"

msgid "Items saved to or restored from the project file:"
msgstr "Itens salvos ou restaurados do arquivo do projeto:"

msgid "Compare Statistics"
msgstr "Comparar as Estatísticas"

msgid "Folders:"
msgstr "Pastas:"

msgid "Files:"
msgstr "Arquivos:"

msgid "Different"
msgstr "Diferente"

msgid "Binary:"
msgstr "Binário:"

msgid "Unique"
msgstr "Único"

msgid "Left:"
msgstr "Esquerda:"

msgid "Right:"
msgstr "Direita:"

msgid "Identical"
msgstr "Idênticos"

msgid "Total:"
msgstr "Total:"

msgid "Close"
msgstr "Fechar"

msgid "Middle:"
msgstr "Meio:"

msgid "Missing Left:"
msgstr "Ausente a Esquerda:"

msgid "Missing Middle:"
msgstr "Ausente no Meio:"

msgid "Missing Right:"
msgstr "Ausente a Direita:"

msgid "Affects"
msgstr "Afeta"

msgid "(Affects)"
msgstr "(Afeta)"

msgid "Select Codepage for"
msgstr "Selecionar o Código da Página pra"

msgid "&File Loading:"
msgstr "&Carregamento do Arquivo:"

msgid "File &Saving:"
msgstr "Salvamento do &Arquivo:"

msgid "&Use same codepage for both"
msgstr "&Usar o mesmo código de página pra ambos"

msgid "&Cancel"
msgstr "&Cancelar"

msgid "Test Filter"
msgstr "Testar Filtro"

msgid "Testing filter:"
msgstr "Testando o filtro:"

msgid "&Enter text to test:"
msgstr "&Inserir o texto pra testar:"

msgid "&Folder Name"
msgstr "&Nome da Pasta"

msgid "Result:"
msgstr "Resultado:"

msgid "&Test"
msgstr "&Teste"

msgid "&Close"
msgstr "&Fechar"

msgid "Table"
msgstr "Tabela"

msgid "File type"
msgstr "Tipo de arquivo"

msgid "&CSV"
msgstr "&CSV"

msgid "&TSV"
msgstr "&TSV"

msgid "Custom &Delimiter-Separated Values"
msgstr "Valores &Separados por Delimitadores Personalizados"

msgid "D&elimiter character:"
msgstr "C&aractere delimitador:"

msgid "&Allow newlines in quotes"
msgstr "&Permitir linhas novas nas citações"

msgid "&Quote character:"
msgstr "&Caractere de citação:"

msgid "&Use customized text colors"
msgstr "&Usar cores de texto personalizadas"

msgid "Whitespace:"
msgstr "Espaço em branco:"

msgid "Regular text:"
msgstr "Texto regular:"

msgid "Selection:"
msgstr "Seleção:"

msgid "Backup Files"
msgstr "Arquivos de Backup"

msgid "Create backup files in:"
msgstr "Criar arquivos de backup em:"

msgid "&Folder compare"
msgstr "&Comparar as pastas"

msgid "Fil&e compare"
msgstr "Com&parar arquivos"

msgid "Create backup files into:"
msgstr "Criar arquivos de backup em:"

msgid "&Original file's folder"
msgstr "&Pasta do arquivo original"

msgid "&Global backup folder:"
msgstr "&Pasta do backup global:"

msgid "Backup filename:"
msgstr "Nome do arquivo de backup:"

msgid "&Append .bak extension"
msgstr "&Anexar a extensão .bak"

msgid "A&ppend timestamp"
msgstr "A&nexar o horário do acesso"

msgid "Confirm Copy"
msgstr "Confirmar a Cópia"

msgid "Are you sure you want to copy XXX items?"
msgstr "Você tem certeza que você quer copiar os itens XXX?"

msgid "From left"
msgstr "Da esquerda"

msgid "To right"
msgstr "Pra direita"

msgid "Don't ask this &question again."
msgstr "Não perguntar esta &questão de novo."

msgid "Yes"
msgstr "Sim"

msgid "No"
msgstr "Não"

msgid "Plugins"
msgstr "Plugins"

msgid "&Enable plugins"
msgstr "&Ativar plugins"

msgid "File filters:"
msgstr "Filtros dos arquivo:"

msgid "&Plugin arguments:"
msgstr "&Argumentos dos plugins:"

msgid "Enable &automatic unpacking/prediffing for the plugin"
msgstr "Ativar o &desempacotamento/pré-diferenciação automático para o plugin"

msgid "Shell Integration"
msgstr "Integração com o Shell"

msgid "Explorer"
msgstr "Explorer"

msgid "&Add to context menu"
msgstr "&Adicionar ao menu de contexto"

msgid "E&nable advanced menu"
msgstr "A&tivar o menu avançado"

msgid "Enable &Compare As menu"
msgstr "Ativar menu &Comparar Como"

msgid "&Register shell extension"
msgstr "&Registrar a extensão do shell"

msgid "&Unregister shell extension"
msgstr "&Tirar o registro da extensão do shell"

msgid "Register shell extension for current user &only"
msgstr "Registrar a extensão do shell só pro usual &atual"

msgid "Unregister shell extension for current user on&ly"
msgstr "Remover o registro da extensão do shell só pra usual atu&al"

msgid "Register shell extension for &Windows 11 or later"
msgstr "Registrar a extensão do shell para o &Windows 11 ou superior"

msgid "Unregister shell extension for W&indows 11 or later"
msgstr "Remover o registro da extensão do shell para o &Windows 11 ou superior"

msgid "Jump List"
msgstr "Lista de Atalhos"

msgid "Clear all recent items"
msgstr "Limpar todos os itens recentes"

msgctxt "Options dialog|Categories"
msgid "Folder"
msgstr "Pasta"

msgid "S&top after first difference"
msgstr "P&arar após a primeira diferença"

msgid "Ign&ore time differences less than 3 seconds"
msgstr "Ign&orar as diferenças de tempo menores do que 3 segundos"

msgid "&Automatically expand subfolders after comparison:"
msgstr "Expandir &Automaticamente sub-pastas após a comparação:"

msgid "Include &unique subfolders contents"
msgstr "Incluir &conteúdos únicos das sub-pastas"

msgid "Ignore &reparse points"
msgstr "Ignorar os &Pontos da Re-análise"

msgid "Threshold for switching to &quick compare (MB):"
msgstr "Limite para alternar para comparação rápida (MB):"

msgid "Threshold for switching to &binary compare (MB):"
msgstr "Limite para alternar para comparação binária (MB):"

msgid "File patterns:"
msgstr "Modelos de Arquivos:"

msgid "Custom Delimiter-Separated Values"
msgstr "Valores Separados por Delimitadores Personalizados"

msgctxt "Options dialog|Categories"
msgid "Binary"
msgstr "Binário"

msgid "Binary file &patterns:"
msgstr "Modelos de Arquivo &Binários:"

msgid "Frhed settings"
msgstr "Configurações do Frhed"

msgid "View &Settings..."
msgstr "Visualizar &Configurações..."

msgid "&Binary Mode..."
msgstr "&Modo Binário..."

msgid "&Character Set..."
msgstr "&Grupo de Caracteres..."

msgid "Image"
msgstr "Imagem"

msgid "Image file &patterns:"
msgstr "Modelos dos Arquivos de &Imagens:"

msgid "&Enable image compare in folder compare"
msgstr "&Ativar comparação de imagens na comparação das pastas"

msgid "OCR result:"
msgstr "Resultado do OCR:"

msgid "Webpage"
msgstr "Página da Web"

msgid "URL pattern to &include (Regular expression):"
msgstr "Padrão de URL para &incluir (expressão Regular):"

msgid "URL pattern to &exclude (Regular expression):"
msgstr "Padrão de URL para &excluir (expressão Regular):"

msgid "&User data folder location:"
msgstr "Localização da pasta de dados do &usuário:"

msgid "&Separate user data folders for each pane"
msgstr "&Separar pastas de dados do usuário para cada painel"

msgid "&Hex View"
msgstr "&Visualização Hex"

msgid "Edit Plugin"
msgstr "Editar Plugin"

msgid "Plugin &type:"
msgstr "&Tipo de Plugin:"

msgid "&Category:"
msgstr "&Categoria:"

msgid "&Menu caption:"
msgstr "Legenda do &menu:"

msgid "&Window type:"
msgstr "Tipo de &janela"

msgid "&Unpacked file extension:"
msgstr "E&xtensão do arquivo desempacotado:"

msgid "&Require arguments"
msgstr "Solicita&r argumentos"

msgid "&Generate editor script"
msgstr "&Gerar editor de script"

msgid "Command &line:"
msgstr "&Linha de comando:"

msgid "&Script file extension:"
msgstr "Exten&são de arquivo de script:"

msgid "Script &body:"
msgstr "Cor&po do script:"

msgid "EXT"
msgstr "EXT"

msgid "CAP"
msgstr "CAP"

msgid "NUM"
msgstr "NUM"

msgid "SCRL"
msgstr "SCRL"

msgid "OVR"
msgstr "OVR"

msgid "REC"
msgstr "REC"

msgid "\nNew Documents (Ctrl+N)"
msgstr "\nNovos Documentos (Ctrl+N)"

msgid "\nOpen (Ctrl+O)"
msgstr "\nAbrir (Ctrl+O)"

msgid "\nSave (Ctrl+S)"
msgstr "\nSalvar (Ctrl+S)"

msgid "Unknown error attempting to open project file."
msgstr "Erro desconhecido ao tentar abrir o arquivo do projeto."

msgid "Unknown error attempting to save project file."
msgstr "Erro desconhecido ao tentar salvar o arquivo do projeto."

msgid "Project file successfully loaded."
msgstr "Arquivo do projeto carregado com sucesso."

msgid "Project file successfully saved."
msgstr "Arquivo do projeto salvo com sucesso."

msgid "\nUndo (Ctrl+Z)"
msgstr "\nDesfazer (Ctrl+Z)"

msgid "\nRedo (Ctrl+Y)"
msgstr "\nRefazer (Ctrl+Y)"

msgid "\nFileCompare\n\n\n\nWinMerge.FileCompare\nWinMerge File Compare"
msgstr "\nComparaçãodosArquivos\n\n\n\nWinMerge.FileCompare\nComparação dos Arquivos do WinMerge"

msgid "\nFolderCompare\n\n\n\nWinMerge.FolderCompare\nWinMerge Folder Compare"
msgstr "\nComparaçãodasPastas\n\n\n\nWinMerge.FolderCompare\nComparação das Pastas do WinMerge"

msgid "WinMerge comes with ABSOLUTELY NO WARRANTY. This is free software and you are welcome to redistribute it under certain circumstances; see the GNU General Public License in the Help menu for details."
msgstr "O WinMerge vem com ABSOLUTAMENTE NENHUMA GARANTIA. Este é um software livre e você é bem vindo pra redistribuí-lo sob certas circunstâncias; veja a Licença Pública Geral do GNU no menu de Ajuda pra detalhes."

msgid "&Abort"
msgstr "&Abortar"

msgid "&Retry"
msgstr "&Tentar de novo"

msgid "&Ignore"
msgstr "&Ignorar"

msgid "Ignore &all"
msgstr "Ignorar &tudo"

msgid "&Yes"
msgstr "&Sim"

msgid "Yes to &all"
msgstr "Sim pra &tudo"

msgid "&No"
msgstr "&Não"

msgid "No to a&ll"
msgstr "Não pra t&udo"

msgid "&Continue"
msgstr "&Continuar"

msgid "&Skip"
msgstr "&Ignorar"

msgid "Skip &all"
msgstr "Ignorar &tudo"

msgid "Don't display this &message again."
msgstr "Não exibir esta &mensagem de novo."

msgid "To make this message box visible again, press the Reset button on the Message Boxes page of the Options dialog."
msgstr "Pra tornar esta caixa de mensagem visível de novo pressione o botão Resetar na página Caixas das Mensagens no diálogo das Opções."

msgid "Compare/Merge"
msgstr "Comparar/Unir"

msgid "Syntax"
msgstr "Sintaxe"

msgid "Color Schemes"
msgstr "Esquemas das Cores"

msgid "Folder Compare"
msgstr "Comparar Pastas"

msgid "Project"
msgstr "Projeto"

msgid "Differences"
msgstr "Diferenças"

msgid "Message Boxes"
msgstr "Caixas de Mensagens"

msgid "To:"
msgstr "Pra:"

msgid "From left:"
msgstr "Da esquerda:"

msgid "To left:"
msgstr "Pra esquerda:"

msgid "From right:"
msgstr "Da direita:"

msgid "To right:"
msgstr "Pra direita:"

msgid "From middle:"
msgstr "Do meio:"

msgid "To middle:"
msgstr "Pro meio:"

#, c-format
msgid "Version %1"
msgstr "Versão %1"

msgid "X64"
msgstr "X64"

#, c-format
msgid "Options (%1)"
msgstr "Opções (%1)"

msgid "All message boxes are now displayed again."
msgstr "Todas as caixas de mensagens agora são exibidas de novo."

#, c-format
msgid "Value in Tab size -field is not in range WinMerge accepts.\n\nPlease use values 1 - %1."
msgstr "O valor no tamanho da aba -field não está no alcance que o WinMerge aceita.\n\nPor favor use valores de 1 - %1."

msgid "Open"
msgstr "Abrir"

msgid "Programs|*.exe;*.bat;*.cmd|All Files (*.*)|*.*||"
msgstr "Programas|*.exe;*.bat;*.cmd|Todos os Arquivos (*.*)|*.*||"

msgid "All Files (*.*)|*.*||"
msgstr "Todos os Arquivos (*.*)|*.*||"

msgid "WinMerge Project Files (*.WinMerge)|*.WinMerge||"
msgstr "Arquivos dos Projetos do WinMerge (*.WinMerge)|*.WinMerge||"

msgid "Options files (*.ini)|*.ini|All Files (*.*)|*.*||"
msgstr "Arquivos das opções (*.ini)|*.ini|Todos os Arquivos (*.*)|*.*||"

msgid "Text Files (*.csv;*.asc;*.rpt;*.txt)|*.csv;*.asc;*.rpt;*.txt|All Files (*.*)|*.*||"
msgstr "Arquivos Texto (*.csv;*.asc;*.rpt;*.txt)|*.csv;*.asc;*.rpt;*.txt|Todos os Arquivos (*.*)|*.*||"

msgid "HTML Files (*.htm,*.html)|*.htm;*.html|All Files (*.*)|*.*||"
msgstr "Arquivos HTML (*.htm,*.html)|*.htm;*.html|Todos os Arquivos (*.*)|*.*||"

msgid "XML Files (*.xml)|*.xml|All Files (*.*)|*.*||"
msgstr "Arquivos XML (*.xml)|*.xml|Todos os Arquivos (*.*)|*.*||"

msgid "Do not expand"
msgstr "Não expandir"

msgid "Expand all subfolders"
msgstr "Expandir todas sub-pastas"

msgid "Expand different subfolders"
msgstr "Expandir sub-pastas diferentes"

msgid "Expand identical subfolders"
msgstr "Expandir sub-pastas idênticas"

msgid "File Type"
msgstr "Tipo de Arquivo"

msgid "Extension"
msgstr "Extensão"

msgid "Message"
msgstr "Mensagem"

msgid "Answer"
msgstr "Resposta"

msgid "Item"
msgstr "Item"

msgid "Load"
msgstr "Carregar"

msgid "Save"
msgstr "Salvar"

msgid "Include Subfolders"
msgstr "Incluir sub-pastas"

msgid "Compare Options"
msgstr "Opções de Comparação"

msgid "Hidden Items"
msgstr "Itens escondidos"

msgid "Name"
msgstr "Nome"

msgid "Location"
msgstr "Local"

msgid "Filters"
msgstr "Filtros"

msgid "[F] "
msgstr "[F] "

msgid "Description"
msgstr "Descrição"

msgid "Select filename for new filter"
msgstr "Selecionar o nome do arquivo pro novo filtro"

msgid "File Filters (*.flt)|*.flt|All Files (*.*)|*.*||"
msgstr "Filtros dos Arquivos (*.flt)|*.flt|Todos os Arquivos (*.*)|*.*||"

#, c-format
msgid "Cannot find file filter template file!\n\nPlease copy file %1 to WinMerge/Filters folder:\n%2."
msgstr "Não foi possível achar o arquivo do modelo do filtro do arquivo!\n\nPor favor copie o arquivo %1 pra pasta WinMerge/Filtros:\n%2."

#, c-format
msgid "Cannot copy filter template file to filter folder:\n%1\n\nPlease make sure the folder exists and is writable."
msgstr "Não foi possível copiar o arquivo do modelo do filtro pra pasta do filtro:\n%1\n\nPor favor tenha certeza de que a pasta exista e é gravável."

msgid "User's filter file folder is not defined!\n\nPlease select filter folder in Options/System."
msgstr "A pasta do arquivo do filtro do usuário não está definida!\n\nPor favor selecione a pasta do filtro em Opções/Sistema."

#, c-format
msgid "Failed to delete the filter file:\n%1\n\nMaybe the file is read-only?"
msgstr "Falhou em apagar o arquivo do filtro:\n%1\n\nTalvez o arquivo seja somente-leitura?"

msgid "Locate filter file to install"
msgstr "Localizar o arquivo do filtro pra instalar"

msgid "Installing filter file failed.\n\nCould not copy new filter file to filter folder."
msgstr "Falhou em instalar o arquivo do filtro.\n\nNão foi possível copiar o novo arquivo do filtro pra pasta do filtro."

msgid "Filter file already exists. Overwrite existing filter?"
msgstr "O arquivo do filtro já existe. Sobrescrever o filtro existente?"

msgid "Regular expression"
msgstr "Expressão regular"

msgid "Filters were updated. Do you want to refresh all open folder compares?\n\nIf you do not want to refresh all compares now you can select 'No' and refresh compares later."
msgstr "Os filtros foram atualizados. Você quer atualizar todas as comparações das pastas abertas?\n\nSe você não quer atualizar todas as comparações agora você pode selecionar 'Não' e atualizar as comparações mais tarde."

msgid "Folder Comparison Results"
msgstr "Resultado da Comparação das Pastas"

msgid "File Comparison"
msgstr "Comparação dos Arquivos"

msgid "Untitled left"
msgstr "Sem título a esquerda"

msgid "Untitled middle"
msgstr "Sem título no meio"

msgid "Untitled right"
msgstr "Sem título a direita"

msgid "Base File"
msgstr "Arquivo Base"

msgid "Theirs File"
msgstr "O Arquivo Deles"

msgid "Mine File"
msgstr "Meu Arquivo"

msgid "Original File"
msgstr "Arquivo Original"

#, c-format
msgid "Ln: %s  Col: %d/%d  Ch: %d/%d  EOL: %s"
msgstr "Lin: %s  Col: %d/%d  Car: %d/%d  EOL: %s"

#, c-format
msgid "Line: %s"
msgstr "Linha: %s"

#, c-format
msgid "Ln: %s  Col: %d/%d  Ch: %d/%d"
msgstr "Lin: %s  Col: %d/%d  Car: %d/%d"

#, c-format
msgid "  Sel: %d | %d"
msgstr "  Sel: %d | %d"

msgid "Merge"
msgstr "Mesclar"

#, c-format
msgid "Difference %1 of %2"
msgstr "Diferença %1 de %2"

#, c-format
msgid "%1 Differences Found"
msgstr "%1 Diferenças Achadas"

msgid "1 Difference Found"
msgstr "1 Diferença Achada"

#. Abbreviation from "Read Only"
msgid "RO"
msgstr "Somente-Leitura"

#, c-format
msgid "Item %1 of %2"
msgstr "Item %1 de %2"

#, c-format
msgid "Items: %1"
msgstr "Itens: %1"

msgid "Comparing items..."
msgstr "Comparando os itens..."

#, c-format
msgid "%.1f[items/sec]"
msgstr "%.1f[itens/seg]"

msgid "Select two existing folders or files to compare."
msgstr "Selecione duas pastas ou arquivos existentes pra comparar."

msgid "Folder Selection"
msgstr "Seleção das Pastas"

msgid "Select two (or three) folders or two (or three) files to compare."
msgstr "Selecione duas (ou três) pastas ou dois (ou três) arquivos pra comparar."

msgid "Left (1st) path is invalid!"
msgstr "O (1º) caminho da esquerda é inválido!"

msgid "Middle (2nd) path is invalid!"
msgstr "O (2º) caminho do meio é inválido!"

msgid "Right (2nd) path is invalid!"
msgstr "O (2º) caminho da direita é inválido!"

msgid "Right (3rd) path is invalid!"
msgstr "O (3º) caminho da direita é inválido!"

msgid "Both paths are invalid!"
msgstr "Ambos os caminhos são inválidos!"

msgid "Left (1st) and Middle (2nd) paths are invalid!"
msgstr "Os caminhos da esquerda (1º) e do meio (2º) são inválidos!"

msgid "Left (1st) and Right (3rd) paths are invalid!"
msgstr "Os caminhos da esquerda (1º) e da direita (3º) são inválidos!"

msgid "Middle (2nd) and Right (3rd) paths are invalid!"
msgstr "Os caminhos do meio (2º) e da direita (3º) são inválidos!"

msgid "All paths are invalid!"
msgstr "Todos os caminhos são inválidos!"

msgid "Only enabled for file comparisons"
msgstr "Só ativado pra comparações de arquivos"

msgid "Cannot compare file and folder!"
msgstr "Não foi possível comparar o arquivo e a pasta!"

#, c-format
msgid "File not found: %1"
msgstr "Arquivo não encontrado: %1"

#, c-format
msgid "File not unpacked: %1"
msgstr "Arquivo não desempacotado: %1"

#, c-format
msgid "Cannot open file\n%1\n\n%2"
msgstr "Não foi possível abrir o arquivo\n%1\n\n%2"

msgid "Failed to parse conflict file."
msgstr "Falhou em analisar o arquivo do conflito."

#, c-format
msgid "The file\n%1\nis not a conflict file."
msgstr "O arquivo\n%1\nnão é um arquivo de conflito."

msgid "You are about to compare very large files.\nShowing the contents of the files requires a very large amount of memory.\nDo you want to show only the comparison results, not the contents of the files?\n\n"
msgstr "Você está prestes a comparar arquivos muito grandes.\nMostrar o conteúdo dos arquivos necessita de uma grande quantidade de memória.\nVocê quer mostrar só os resultados da comparação, não o conteúdo dos arquivos?\n\n"

msgid "Save As"
msgstr "Salvar Como"

#, c-format
msgid "Save changes to %1?"
msgstr "Salvar as mudanças em %1?"

#, c-format
msgid "%1 is marked read-only. Would you like to override the read-only file? (No to save as new filename.)"
msgstr "%1 está marcado como somente-leitura. Você gostaria de sobrescrever o arquivo somente-leitura? (Não pra salvar com um novo nome de arquivo.)"

msgid "Error backing up file"
msgstr "Erro ao fazer o backup do arquivo"

#, c-format
msgid "Unable to backup original file:\n%1\n\nContinue anyway?"
msgstr "Incapaz de fazer o backup do arquivo original:\n%1\n\nContinuar de qualquer maneira?"

#, c-format
msgid "Saving file failed.\n%1\n%2\nDo you want to:\n\t- use a different filename (Press OK)\n\t- abort the current operation (Press Cancel)?"
msgstr "Falhou em salvar o arquivo.\n%1\n%2\nVocê quer:\n\t- usar um nome de arquivo diferente? (Pressione OK)\n\t- abortar a operação atual? (Pressione Cancelar)"

#, c-format
msgid "Plugin '%2' cannot pack your changes to the left file back into '%1'.\n\nThe original file will not be changed.\n\nDo you want to save the unpacked version to another file?"
msgstr "O plugin '%2' não foi possível empacotar suas mudanças no arquivo a esquerda de volta no '%1'.\n\nO arquivo original não será mudado.\n\nVocê quer salvar a versão desempacotada em outro arquivo?"

#, c-format
msgid "Plugin '%2' cannot pack your changes to the middle file back into '%1'.\n\nThe original file will not be changed.\n\nDo you want to save the unpacked version to another file?"
msgstr "O plugin '%2' não foi possível empacotar suas mudanças no arquivo do meio de volta no '%1'.\n\nO arquivo original não será mudado.\n\nVocê quer salvar a versão desempacotada em outro arquivo?"

#, c-format
msgid "Plugin '%2' cannot pack your changes to the right file back into '%1'.\n\nThe original file will not be changed.\n\nDo you want to save the unpacked version to another file?"
msgstr "O plugin '%2' não conseguiu empacotar suas mudanças no arquivo a direita de volta no '%1'.\n\nO arquivo original não será mudado.\n\nVocê quer salvar a versão desempacotada em outro arquivo?"

#, c-format
msgid "Another application has updated file\n%1\nsince WinMerge loaded it.\n\nOverwrite changed file?"
msgstr "Outro aplicativo atualizou o arquivo\n%1\ndesde que o WinMerge o carregou.\n\nSobrescrever o arquivo mudado?"

#, c-format
msgid "%1\nis marked read-only. Would you like to override the read-only item?"
msgstr "%1\nestá marcado como somente-leitura. Você gostaria de sobrescrever o item somente-leitura?"

#, c-format
msgid "Another application has updated file\n%1\nsince WinMerge scanned it last time.\n\nDo you want to reload the file?"
msgstr "Outro aplicativo atualizou o arquivo\n%1\ndesde que o WinMerge o escaneou pela última vez.\n\nVocê quer recarregar o arquivo?"

msgid "Save Left File As"
msgstr "Salvar o Arquivo a Esquerda Como"

msgid "Save Middle File As"
msgstr "Salvar o Arquivo do Meio Como"

msgid "Save Right File As"
msgstr "Salvar o Arquivo a Direita Como"

#, c-format
msgid "The file\n%1\nhas disappeared. Please save a copy of the file to continue."
msgstr "O arquivo\n%1\ndesapareceu. Por favor salve uma cópia do arquivo pra continuar."

msgid "Cannot merge differences when documents are not in synch.\n\nRefresh documents before continuing."
msgstr "Não pode unir as diferenças quando os documentos não estão sincronizados.\n\nAtualize os documentos antes de continuar."

msgid "Break at whitespace"
msgstr "Quebrar no espaço em branco"

msgid "Break at whitespace or punctuation"
msgstr "Quebrar no espaço em branco ou pontuação"

msgid "Copy to &Middle\tAlt+Right"
msgstr "Copiar para o &Meio\tAlt+Right"

msgid "Copy to &Middle\tAlt+Left"
msgstr "Copiar para o &Meio\tAlt+Left"

msgid "Copy from Middle\tAlt+Shift+Right"
msgstr "Copiar do Meio\tAlt+Shift+Right"

msgid "Copy from Middle\tAlt+Shift+Left"
msgstr "Copiar do Meio\tAlt+Shift+Left"

msgid "Copy to Middle and Advance\tCtrl+Alt+Right"
msgstr "Copiar para o &Meio e Avançar\tCtrl+Alt+Right"

msgid "Copy to Middle and Advance\tCtrl+Alt+Left"
msgstr "Copiar para o Meio e Avançar\tCtrl+Alt+Left"

msgid "Copy All to Middle"
msgstr "Copiar Tudo para o Meio"

#, c-format
msgid "Right to Left (%1)"
msgstr "Da Direita pra Esquerda (%1)"

#, c-format
msgid "Right to Middle (%1)"
msgstr "Da Direita pro Meio (%1)"

#, c-format
msgid "Middle to Left (%1)"
msgstr "Do Meio pra Esquerda (%1)"

#, c-format
msgid "Middle to Right (%1)"
msgstr "Do Meio pra Direita (%1)"

#, c-format
msgid "Left to Right (%1)"
msgstr "Da Esquerda pra Direita (%1)"

#, c-format
msgid "Left to Middle (%1)"
msgstr "Da Esquerda pro Meio (%1)"

#, c-format
msgid "Left to... (%1)"
msgstr "Da Esquerda pra... (%1)"

#, c-format
msgid "Middle to... (%1)"
msgstr "Do Meio pra... (%1)"

#, c-format
msgid "Right to... (%1)"
msgstr "Da Direita pra... (%1)"

#, c-format
msgid "Both to... (%1)"
msgstr "De Ambos pra... (%1)"

#, c-format
msgid "All to... (%1)"
msgstr "De Todos pra... (%1)"

#, c-format
msgid "Differences to... (%1)"
msgstr "Das Diferenças pra... (%1)"

#, c-format
msgid "Left (%1)"
msgstr "Esquerda (%1)"

#, c-format
msgid "Middle (%1)"
msgstr "Meio (%1)"

#, c-format
msgid "Right (%1)"
msgstr "Direita (%1)"

#, c-format
msgid "Both (%1)"
msgstr "Ambos (%1)"

#, c-format
msgid "All (%1)"
msgstr "Tudo (%1)"

msgid "Left side - select destination folder:"
msgstr "Lado esquerdo - selecionar a pasta de destino:"

msgid "Middle side - select destination folder:"
msgstr "Lado do meio - selecionar a pasta de destino:"

msgid "Right side - select destination folder:"
msgstr "Lado direito - selecionar a pasta de destino:"

#, c-format
msgid "(%1 Files Affected)"
msgstr "(%1 Arquivos Afetados)"

#, c-format
msgid "(%1 of %2 Files Affected)"
msgstr "(%1 de %2 Arquivos Afetados)"

#, c-format
msgid "Are you sure you want to delete\n\n%1 ?"
msgstr "Você tem certeza que você quer apagar o\n\n%1 ?"

msgid "Are you sure you want to copy?"
msgstr "Você tem certeza que você quer copiar?"

#, c-format
msgid "Are you sure you want to copy %d items?"
msgstr "Você tem certeza que você quer copiar os itens %d?"

#, c-format
msgid "Operation aborted!\n\nFolder contents at disks has changed, path\n%1\nwas not found.\n\nPlease refresh the compare."
msgstr "Operação abortada!\n\nOs conteúdos da pasta nos discos mudaram, o caminho\n%1\nnão foi encontrado.\n\nPor favor atualize a comparação."

msgid "Are you sure you want to move?"
msgstr "Você tem certeza que você quer mover?"

#, c-format
msgid "Are you sure you want to move %d items?"
msgstr "Você tem certeza que você quer mover os itens %d?"

msgid "Confirm Move"
msgstr "Confirmar a Movimentação"

msgid "You are about to close the window that is comparing folders. Are you sure you want to close the window?"
msgstr "Você está pra fechar a janela que está comparando as pastas. Você tem certeza que você quer fechar a janela?"

msgid "You are about to close the folder comparison window that took a significant amount of time. Are you sure you want to close the window?"
msgstr "Você está prestes a fechar a janela de comparação de pastas que demorou um tempo considerável para ser montada. Tem certea que deseja fechar a janela?"

msgid "The file or folder name is invalid."
msgstr "Nome de arquivo ou pasta inválido."

#, c-format
msgid "Failed to execute external editor: %1"
msgstr "Falhou em executar o editor externo: %1"

msgid "Unknown archive format"
msgstr "Formato do arquivo desconhecido"

msgid "Failed to extract archive files.\nDo you want to compare the archive files as text files?"
msgstr "Não foi possível extrair arquivos compactados.\nDeseja comparar os arquivos compactados como arquivos de texto?"

msgid "Filename"
msgstr "Nome do Arquivo"

msgctxt "DirView|ColumnHeader"
msgid "Folder"
msgstr "Pasta"

msgid "Comparison result"
msgstr "Resultado da comparação"

msgid "Left Date"
msgstr "Data da Esquerda"

msgid "Right Date"
msgstr "Data da Direita"

msgid "Middle Date"
msgstr "Data do Meio"

msgid "Left Size"
msgstr "Tamanho da Esquerda"

msgid "Right Size"
msgstr "Tamanho da Direita"

msgid "Middle Size"
msgstr "Tamanho do Meio"

msgid "Right Size (Short)"
msgstr "Tamanho da Direita (Curto)"

msgid "Left Size (Short)"
msgstr "Tamanho da Esquerda (Curto)"

msgid "Middle Size (Short)"
msgstr "Tamanho do Meio (Curto)"

msgid "Left Creation Time"
msgstr "Hora da Criação da Esquerda"

msgid "Right Creation Time"
msgstr "Hora da Criação da Direita"

msgid "Middle Creation Time"
msgstr "Hora da Criação do Meio"

msgid "Newer File"
msgstr "Arquivo Mais Novo"

msgid "Left File Version"
msgstr "Versão do Arquivo a Esquerda"

msgid "Right File Version"
msgstr "Versão do Arquivo a Direita"

msgid "Middle File Version"
msgstr "Versão do Arquivo do Meio"

msgid "Short Result"
msgstr "Resultado Curto"

msgid "Left Attributes"
msgstr "Atributos da Esquerda"

msgid "Right Attributes"
msgstr "Atributos da Direita"

msgid "Middle Attributes"
msgstr "Atributos do Meio"

msgid "Left EOL"
msgstr "EOL a esquerda"

msgid "Middle EOL"
msgstr "EOL do Meio"

msgid "Right EOL"
msgstr "EOL a direita"

msgid "Left Encoding"
msgstr "Codificação a Esquerda"

msgid "Right Encoding"
msgstr "Codificação a Direita"

msgid "Middle Encoding"
msgstr "Codificação do Meio"

msgid "Ignored Diff"
msgstr "Diferenciação Ignorada"

msgctxt "DirView|ColumnHeader"
msgid "Binary"
msgstr "Binário"

msgid "Unpacker"
msgstr "Desempacotador"

msgid "Prediffer"
msgstr "Pré-Diferenciação"

msgid "Left"
msgstr "Esquerda"

msgid "Middle"
msgstr "Meio"

msgid "Right"
msgstr "Direita"

msgid "Diff"
msgstr "Diferença"

msgid "Left Duplicate Count"
msgstr "Contagem de Duplicados à Esquerda"

msgid "Right Duplicate Count"
msgstr "Contagem de Duplicados à Direita"

msgid "Middle Duplicate Count"
msgstr "Contagem de Duplicados no Meio"

msgid "Move"
msgstr "Mover"

msgid "Audio"
msgstr "Áudio"

msgid "Calendar"
msgstr "Calendário"

msgid "Communication"
msgstr "Comunicação"

msgid "Contact"
msgstr "Contato"

msgid "Devices"
msgstr "Dispositivos"

msgid "Document"
msgstr "Documento"

msgid "Home"
msgstr "Casa"

msgid "Journal"
msgstr "Diário"

msgid "Link"
msgstr "Link"

msgid "Media"
msgstr "Mídia"

msgid "Music"
msgstr "Música"

msgid "Note"
msgstr "Nota"

msgid "Photo"
msgstr "Foto"

msgid "RecordedTV"
msgstr "Gravação de TV"

msgid "Search"
msgstr "Busca"

msgid "Security"
msgstr "Segurança"

msgid "Software"
msgstr "Software"

msgid "Task"
msgstr "Tarefa"

msgid "Video"
msgstr "Vídeo"

msgid "Hash"
msgstr "Hash (escrutínio)"

msgid "Unable to compare files"
msgstr "Incapaz de comparar os arquivos"

msgid "Item aborted"
msgstr "Item abortado"

msgid "File skipped"
msgstr "Arquivo ignorado"

msgid "Folder skipped"
msgstr "Pasta ignorada"

#, c-format
msgid "Left only: %1"
msgstr "Só a esquerda: %1"

#, c-format
msgid "Middle only: %1"
msgstr "Só o do Meio: %1"

#, c-format
msgid "Right only: %1"
msgstr "Só a direita: %1"

#, c-format
msgid "Does not exist in %1"
msgstr "Não existe em %1"

msgid "Binary files are identical"
msgstr "Os arquivos binários são idênticos"

msgid "Binary files are different"
msgstr "Os arquivos binários são diferentes"

msgid "Files are different"
msgstr "Os arquivos são diferentes"

msgid "Folders are different"
msgstr "As pastas são diferentes"

msgid "Left Only"
msgstr "Somente a Esquerda"

msgid "Right Only"
msgstr "Somente a Direita"

msgid "Middle Only"
msgstr "Somente o Meio"

msgid "No item in left"
msgstr "Nenhum item na esquerda"

msgid "No item in right"
msgstr "Nenhum item na direita"

msgid "No item in middle"
msgstr "Nenhum item no meio"

msgid "Error"
msgstr "Erro"

msgid "Text files are identical"
msgstr "Os arquivos de texto são idênticos"

msgid " (Middle and right are identical)"
msgstr " (O do meio e o da direita são idênticos)"

msgid " (Left and right are identical)"
msgstr " (O da esquerda e o da direita são idênticos)"

msgid " (Left and middle are identical)"
msgstr " (O da esquerda e o do meio são idênticos)"

msgid "Text files are different"
msgstr "Os arquivos de texto são diferentes"

msgid "Image files are identical"
msgstr "Os arquivos de imagem são idênticos"

msgid "Image files are different"
msgstr "Os arquivos de imagem são diferentes"

#, c-format
msgid "Group%d"
msgstr "Grupo%d"

#, c-format
msgid "Elapsed time: %ld ms"
msgstr "Tempo decorrido: %ld ms"

msgid "1 item selected"
msgstr "1 item selecionado"

#, c-format
msgid "%1 items selected"
msgstr "%1 itens selecionados"

msgid "Filename or folder name."
msgstr "Nome do arquivo ou nome da pasta."

msgid "Subfolder name when subfolders are included."
msgstr "Nome da sub-pasta quando as sub-pastas são incluídas."

msgid "Comparison result, long form."
msgstr "Resultado da comparação, formulário longo."

msgid "Left side modification date."
msgstr "Data de modificação do lado esquerdo."

msgid "Right side modification date."
msgstr "Data de modificação do lado direito."

msgid "Middle side modification date."
msgstr "Data da modificação do lado do meio."

msgid "File's extension."
msgstr "Extensão do arquivo."

msgid "Left file size in bytes."
msgstr "Tamanho do arquivo a esquerda em bytes."

msgid "Right file size in bytes."
msgstr "Tamanho do arquivo a direita em bytes."

msgid "Middle file size in bytes."
msgstr "Tamanho do arquivo do meio em bytes."

msgid "Left file size abbreviated."
msgstr "Tamanho do arquivo a esquerda abreviado."

msgid "Right file size abbreviated."
msgstr "Tamanho do arquivo a direita abreviado."

msgid "Middle file size abbreviated."
msgstr "Tamanho do arquivo do meio abreviado."

msgid "Left side creation time."
msgstr "Hora da criação do lado esquerdo."

msgid "Right side creation time."
msgstr "Hora da criação do lado direito."

msgid "Middle side creation time."
msgstr "Hora da criação do lado do meio."

msgid "Tells which side has newer modification date."
msgstr "Diz qual lado tem a data de modificação mais nova."

msgid "Left side file version, only for some file types."
msgstr "Versão do arquivo do lado esquerdo, só pra alguns tipos de arquivos."

msgid "Right side file version, only for some file types."
msgstr "Versão do arquivo do lado direito, só pra alguns tipos de arquivos."

msgid "Middle side file version, only for some file types."
msgstr "Versão do arquivo do lado do meio, só pra alguns tipos de arquivos."

msgid "Short comparison result."
msgstr "Resultado curto da comparação."

msgid "Left side attributes."
msgstr "Atributos do lado esquerdo."

msgid "Right side attributes."
msgstr "Atributos do lado direito."

msgid "Middle side attributes."
msgstr "Atributos do lado do meio."

msgid "Left side file EOL type."
msgstr "Tipo de EOL do arquivo do lado esquerdo."

msgid "Right side file EOL type."
msgstr "Tipo de EOL do arquivo do lado direito."

msgid "Middle side file EOL type."
msgstr "Tipo de EOL do arquivo do meio."

msgid "Left side encoding."
msgstr "Codificação do lado esquerdo."

msgid "Right side encoding."
msgstr "Codificação do lado direito."

msgid "Middle side encoding."
msgstr "Codificação do lado do meio."

msgid "Number of ignored differences in file. These differences are ignored by WinMerge and cannot be merged."
msgstr "Número de diferenças ignoradas no arquivo. Estas diferenças são ignoradas pelo WinMerge e não podem ser unidas."

msgid "Number of differences in file. This number does not include ignored differences."
msgstr "Número de diferenças no arquivo. Este número não inclui as diferenças ignoradas."

msgid "Shows an asterisk (*) if the file is binary."
msgstr "Mostrar um asterisco (*) se o arquivo é binário."

msgid "Unpacker plugin name or pipeline."
msgstr "Nome ou tubulação do plugin do desempacotador."

msgid "Prediffer plugin name or pipeline."
msgstr "Nome ou tubulação do plugin da pré-diferenciação."

#, c-format
msgid "Compare %1 with %2"
msgstr "Comparar %1 com %2"

#, c-format
msgid "Compare %1 with %2 and %3"
msgstr "Comparar %1 com %2 e %3"

msgid "Comma-separated list"
msgstr "Lista separada por vírgula"

msgid "Tab-separated list"
msgstr "Lista separada por aba"

msgid "Simple HTML"
msgstr "HTML Simples"

msgid "Simple XML"
msgstr "XML Simples"

msgid "The report file already exists. Do you want to overwrite existing file?"
msgstr "O arquivo do relatório já existe. Você quer sobrescrever o arquivo existente?"

#, c-format
msgid "Error creating the report:\n%1"
msgstr "Erro ao criar o relatório:\n%1"

msgid "The report has been created successfully."
msgstr "O relatório foi criado com sucesso."

msgid "Cannot add a synchronization point at this line."
msgstr "Não foi possível adicionar um ponto de sincronismo nesta linha."

msgid "The same file is opened in both panels."
msgstr "O mesmo arquivo está aberto em ambos os painéis."

msgid "The selected files are identical."
msgstr "Os arquivos selecionados são idênticos."

msgid "An error occurred while comparing the files."
msgstr "Um erro ocorreu enquanto comparava os arquivos."

msgid "Temporary files could not be created. Check your temporary path settings."
msgstr "Os arquivos temporários não puderam ser criados. Verifique suas configurações do caminho dos temporários."

msgid "These files use different carriage return types.\n\nDo you want to treat all carriage return types as equivalent for this comparison?\n\nNote: If you always want to treat all carriage return types as equivalent, set the option 'Ignore carriage return differences (Windows/Unix/Mac)' in the Compare tab of the options dialog (available under Edit/Options)."
msgstr "Estes arquivos usam tipos de retorno de transportes diferentes.\n\nVocê quer tratar todos os tipos de retorno de transportes como equivalentes pra esta comparação?\n\nNota: Se você quer sempre tratar todos os tipos de retorno de transportes como equivalentes, configure a opção 'Ignorar diferenças de retorno dos transportes (Windows/Unix/Mac)' na aba Comparar do diálogo das opções (disponível em Editar/Opções)."

msgid "The selected folder is invalid."
msgstr "A pasta selecionada é inválida."

msgid "Cannot open a binary file to editor."
msgstr "Não foi possível abrir um arquivo binário no editor."

#, c-format
msgid "The folder exists only in other side and cannot be opened.\n\nDo you want to create a matching folder:\n%1\nto the other side and open these folders?"
msgstr "A pasta existe apenas no outro lado e não pode ser aberta.\n\nVocê quer criar uma pasta que combine:\n%1\nno outro lado e abrir estas pastas?"

msgid "Are you sure you want to copy all differences to the other file?"
msgstr "Você tem certeza que quer copiar todas as diferenças para o outro arquivo?"

msgid "Do you want to move to the next file?"
msgstr "Você quer mover para o próximo arquivo?"

msgid "Do you want to move to the previous file?"
msgstr "Você quer mover para o arquivo anterior?"

msgid "Do you want to move to the next page?"
msgstr "Você quer mover para a próxima página?"

msgid "Do you want to move to the previous page?"
msgstr "Você quer mover para a página anterior?"

msgid "Do you want to move to the first file?"
msgstr "Você quer mover para o primeiro arquivo?"

msgid "Do you want to move to the last file?"
msgstr "Você quer mover para o último arquivo?"

#, c-format
msgid "Different codepages found in left (cp%d) and right (cp%d) files.\nDisplaying each file in its codepage will give a better display but merging/copying will be dangerous.\nWould you like to treat both files as being in the default Windows codepage (recommended)?"
msgstr "Códigos de páginas diferentes encontrados nos arquivos da esquerda (cp%d) e direita (cp%d).\nExibir cada arquivo no seu código de página dará uma melhor exibição mas unir/copiar será perigoso.\nVocê gostaria de tratar ambos os arquivos como estando no código de página padrão do windows? (recomendado)"

msgid "Information lost due to encoding errors: both files"
msgstr "Informação perdida devido a erros de codificação: em ambos os arquivos"

msgid "Information lost due to encoding errors: first file"
msgstr "Informação perdida devido a erros de codificação: primeiro arquivo"

msgid "Information lost due to encoding errors: second file"
msgstr "Informação perdida devido a erros de codificação: segundo arquivo"

msgid "Information lost due to encoding errors: third file"
msgstr "Informação perdida devido a erros de codificação: terceiro arquivo"

msgid "No difference"
msgstr "Sem diferença"

msgid "Line difference"
msgstr "Diferença da linha"

#, c-format
msgid "Replaced %1 string(s)."
msgstr "Substituiu %1 string(s)."

#, c-format
msgid "Cannot find string \"%s\"."
msgstr "Não foi possível achar a string \"%s\"."

msgid "You are now entering Merge Mode. If you want to turn off Merge Mode, press F9 key."
msgstr "Você está entrando agora no Modo de União. Se você quiser desligar o Modo de União, pressione a tecla F9."

#, c-format
msgid "The number of automatically merged changes: %1\nThe number of unresolved conflicts: %2"
msgstr "O número de mudanças unidas automaticamente: %1\nO número de conflitos não resolvidos: %2"

msgid "The change of codepage has been merged."
msgstr "A mudança do código de página foi unida."

msgid "The changes of codepage are conflicting."
msgstr "As mudanças do código de página estão em conflito."

msgid "The change of EOL has been merged."
msgstr "A mudança de EOL foi unida."

msgid "The changes of EOL are conflicting."
msgstr "As mudanças de EOL estão em conflito."

msgid "Location Pane"
msgstr "Painel de Localização"

msgid "Diff Pane"
msgstr "Painel das Diferenças"

msgid "Patch file successfully written."
msgstr "Arquivo do patch gravado com sucesso."

msgid "1. item is not found!"
msgstr "1. item não encontrado!"

msgid "2. item is not found!"
msgstr "2. item não encontrado!"

msgid "The patch file already exists. Do you want to overwrite it?"
msgstr "O arquivo do patch já existe. Você quer sobrescrevê-lo?"

#, c-format
msgid "[%1 files selected]"
msgstr "[%1 arquivos selecionados]"

msgid "Normal"
msgstr "Normal"

msgid "Context"
msgstr "Contexto"

msgid "Unified"
msgstr "Unificado"

#, c-format
msgid "Could not write to file %1."
msgstr "Não foi possível gravar no arquivo %1."

#, c-format
msgid "The specified output path is not an absolute path: %1"
msgstr "O caminho de saída especificado não é um caminho absoluto: %1"

msgid "Specify an output file."
msgstr "Especificar um arquivo de saída."

msgid "Cannot create a patch file from binary files."
msgstr "Não pode criar um arquivo de patch dos arquivos binários."

msgid "Please save all files first.\n\nCreating a patch requires that there are no unsaved changes in files."
msgstr "Por favor salve todos os arquivos primeiro.\n\nCriar um patch requer que não hajam mudanças não salvas nos arquivos."

msgid "Folder does not exist."
msgstr "A pasta não existe."

msgid "Archive support is not enabled.\nAll needed components (7-Zip and/or Merge7z*.dll) for archive support cannot be found.\nSee manual for more info about archive support and how to enable it."
msgstr "O suporte pra arquivos compactados não está ativado.\nTodos os componentes necessários (7-Zip e/ou Merge7z*.dll) pro suporte de arquivos compactados não puderam ser encontrados.\nVeja o manual pra mais informações sobre o suporte de arquivos compactados e como ativá-lo."

msgid "Select file for export"
msgstr "Selecione o arquivo pra exportar"

msgid "Select file for import"
msgstr "Selecione o arquivo pra importar"

msgid "Options imported from the file."
msgstr "Opções importadas do arquivo."

msgid "Options exported to the file."
msgstr "Opções exportadas para o arquivo."

msgid "Failed to import options from the file."
msgstr "Falhou em importar as opções do arquivo."

msgid "Failed to write options to the file."
msgstr "Falhou em gravar as opções no arquivo."

msgid "You are about to close several compare windows.\n\nDo you want to continue?"
msgstr "Você está prestes a fechar várias janelas de comparação.\n\nVocê quer continuar?"

msgid "Mixed"
msgstr "Misturado"

msgctxt "EOL Type"
msgid "Binary"
msgstr "Binário"

msgid "None"
msgstr "Nenhum"

#, c-format
msgid "Marker Color %d"
msgstr "Cor do Marcador %d"

msgid "New Pattern"
msgstr "Novo Modelo"

msgid "Type"
msgstr "Tipo"

msgid "Editor script"
msgstr "Script do editor"

msgid "\nDifference in the Current Line (F4)"
msgstr "\nDiferença na Linha Atual (F4)"

msgid "\nOptions"
msgstr "\nOpções"

msgid "\nRefresh (F5)"
msgstr "\nAtualizar (F5)"

msgid "\nPrevious Difference (Alt+Up)"
msgstr "\nDiferença Anterior (Alt+Pra Cima)"

msgid "\nNext Difference (Alt+Down)"
msgstr "\nDiferença Seguinte (Alt+Pra Baixo)"

msgid "\nPrevious Conflict (Alt+Shift+Up)"
msgstr "\nConflito Anterior (Alt+Shift+Pra Cima)"

msgid "\nNext Conflict (Alt+Shift+Down)"
msgstr "\nConflito Seguinte (Alt+Shift+Pra Baixo)"

msgid "\nFirst Difference (Alt+Home)"
msgstr "\nPrimeira Diferença (Alt+Home)"

msgid "\nCurrent Difference (Alt+Enter)"
msgstr "\nDiferença Atual (Alt+Enter)"

msgid "\nLast Difference (Alt+End)"
msgstr "\nÚltima Diferença (Alt+End)"

msgid "\nCopy to Right (Alt+Right)"
msgstr "\nCopiar pra Direita (Alt+Direita)"

msgid "\nCopy to Left (Alt+Left)"
msgstr "\nCopiar pra Esquerda (Alt+Esquerda)"

msgid "\nCopy to Right and Advance (Ctrl+Alt+Right)"
msgstr "\nCopiar pra Direita e Avançar (Ctrl+Alt+Direita)"

msgid "\nCopy to Left and Advance (Ctrl+Alt+Left)"
msgstr "\nCopiar pra Esquerda e Avançar (Ctrl+Alt+Esquerda)"

msgid "\nCopy All to Right"
msgstr "\nCopiar Tudo pra Direita"

msgid "\nCopy All to Left"
msgstr "\nCopiar Tudo pra Esquerda"

msgid "\nAuto Merge (Ctrl+Alt+M)"
msgstr "\nAuto-Unir (Ctrl+Alt+M)"

msgid "\nFirst File"
msgstr "\nPrimeiro Arquivo"

msgid "\nNext File (Ctrl+F8)"
msgstr "\nPróximo Arquivo (Ctrl+F8)"

msgid "\nLast File"
msgstr "\nÚltimo Arquivo"

msgid "\nPrevious File (Ctrl+F7)"
msgstr "\nArquivo Anterior (Ctrl+F7)"

msgid "The adapted unpacker is applied to both files (one file only needs the extension)."
msgstr "O desempacotador adaptado está aplicado a ambos os arquivos (só um arquivo precisa da extensão)."

msgid "No prediffer (normal)"
msgstr "Sem pré-diferenciação (normal)"

msgid "Suggested plugins"
msgstr "Plugins sugeridos"

msgid "All plugins"
msgstr "Todos os plugins"

#, c-format
msgid "Private Build: %1"
msgstr "Build Privado: %1"

msgid "Your software is up to date."
msgstr "Seu software está atualizado."

#, c-format
msgid "A new version of WinMerge is available.\n%1 is now available (you have %2). Would you like to download it now?"
msgstr "Uma nova versão do WinMerge está disponível.\nA %1 está disponível agora (você tem a %2). Você gostaria de baixá-la agora?"

msgid "Failed to download latest version information"
msgstr "Falhou em baixar a informação da versão mais recente"

msgid "Plugin Settings"
msgstr "Configurações dos Plugins"

msgid "WSH not found - .sct scripts disabled"
msgstr "WSH não encontrado - scripts .sct desativados"

#, c-format
msgid "G&o to Line %1"
msgstr "I&r pra Linha %1"

msgid "Go to Moved Line\tCtrl+Shift+G"
msgstr "Ir pra Linha Movida\tCtrl+Shift+G"

msgid "Disabled"
msgstr "Desativado"

msgid "From file system"
msgstr "Do sistema de arquivos"

msgid "From Most Recently Used list"
msgstr "Da Lista dos Mais Usados Recentemente"

msgid "No Highlighting"
msgstr "Sem Destacar"

msgid "Batch"
msgstr "Lote"

msgid "Portable Object"
msgstr "Objeto Portátil"

msgid "Resources"
msgstr "Recursos"

msgid "Shell"
msgstr "Shell"

msgid "Close &Left Tabs"
msgstr "Fechar as &Abas da Esquerda"

msgid "Close R&ight Tabs"
msgstr "Fechar as A&bas da Direita"

msgid "Close &Other Tabs"
msgstr "Fechar as &Outras Abas"

msgid "Enable &Auto Max Width"
msgstr "Ativar o &Máximo de Largura Automática"

msgid "We&bpage"
msgstr "Página Web"

msgid "W&rap Text"
msgstr "O&rganizar Texto"

msgid "%1 is not installed."
msgstr "O %1 não está instalado."

#, c-format
msgid "%1 does not exist. Do you want to create it?"
msgstr "%1 não existe. Você quer criá-la?"

msgid "Failed to create folder."
msgstr "Falhou em criar a pasta."

msgid "You can specify the following parameters to the path:\n$file: Path name of the current file\n$linenum: Line number of the current cursor position"
msgstr "Você pode especificar os seguintes parâmetros para o caminho:\n$file: O nome do caminho do arquivo atual\n$linenum: O número da linha da posição atual do cursor"

msgid "default"
msgstr "padrão"

msgid "minimal"
msgstr "mínimo"

msgid "patience"
msgstr "paciência"

msgid "histogram"
msgstr "histograma"

msgid "none"
msgstr "nenhum"

msgid "GDI"
msgstr "GDI"

msgid "DirectWrite Default"
msgstr "DirectWrite Padrão"

msgid "DirectWrite Aliased"
msgstr "DirectWrite com Anti-Aliasing"

msgid "DirectWrite GDI Classic"
msgstr "DirectWrite GDI Clássico"

msgid "DirectWrite GDI Natural"
msgstr "DirectWrite GDI Natural"

msgid "DirectWrite Natural"
msgstr "DirectWrite Natural"

msgid "DirectWrite Natural Symmetric"
msgstr "DirectWrite Natural Simétrico"

msgid "MDI child window or main window"
msgstr "Janela filha ou janela principal do MDI"

msgid "MDI child window only"
msgstr "Só janela filha do MDI"

msgid "Close main window if there is only one MDI child window"
msgstr "Fechar a janela principal se só houver uma janela filha do MDI"

msgctxt "ImgMergeFrame|LocationPane"
msgid "Diff"
msgstr "Diferenciação"

msgctxt "ImgMergeFrame|LocationPane"
msgid "Highlight"
msgstr "Destaque"

msgctxt "ImgMergeFrame|LocationPane"
msgid "Blink"
msgstr "Piscar"

msgctxt "ImgMergeFrame|LocationPane"
msgid "Block Size"
msgstr "Tamanho do Bloco"

msgctxt "ImgMergeFrame|LocationPane"
msgid "Block Alpha"
msgstr "Bloco Alpha"

msgctxt "ImgMergeFrame|LocationPane"
msgid "CD Threshold"
msgstr "Limite do CD"

msgctxt "ImgMergeFrame|LocationPane"
msgid "Ins/Del Detection"
msgstr "Detecção do Ins/Del"

msgctxt "ImgMergeFrame|LocationPane"
msgid "None"
msgstr "Nenhum"

msgctxt "ImgMergeFrame|LocationPane"
msgid "Vertical"
msgstr "Vertical"

msgctxt "ImgMergeFrame|LocationPane"
msgid "Horizontal"
msgstr "Horizontal"

msgctxt "ImgMergeFrame|LocationPane"
msgid "Overlay"
msgstr "Sobreposição"

msgctxt "ImgMergeFrame|LocationPane"
msgid "Alpha"
msgstr "Alpha"

msgctxt "ImgMergeFrame|LocationPane"
msgid "XOR"
msgstr "XOR"

msgctxt "ImgMergeFrame|LocationPane"
msgid "Alpha Blend"
msgstr "Mistura do Alpha"

msgctxt "ImgMergeFrame|LocationPane"
msgid "Alpha Animation"
msgstr "Animação Alpha"

msgctxt "ImgMergeFrame|LocationPane"
msgid "Zoom"
msgstr "Zoom"

msgctxt "ImgMergeFrame|LocationPane"
msgid "Page:"
msgstr "Página:"

#, c-format
msgid "Pt: (%d, %d)  RGBA: (%d, %d, %d, %d)  "
msgstr "Pt: (%d, %d)  RGBA: (%d, %d, %d, %d)  "

#, c-format
msgid "Dist: %g  "
msgstr "Dist: %g  "

#, c-format
msgid "Dist: %g, %g  "
msgstr "Dist: %g, %g  "

#, c-format
msgid "Page: %d/%d  Zoom: %d%%  %dx%dpx  %dbpp  "
msgstr "Página: %d/%d  Zoom: %d%%  %dx%dpx  %dbpp "

#, c-format
msgid "Rc: (%d, %d)  "
msgstr "Rc: (%d, %d)  "

#, c-format
msgid "Flipped: %s  "
msgstr "Invertido: %s "

#, c-format
msgid "Rotated: %d  "
msgstr "Rotacionado: %d "

msgid "All pages"
msgstr "Todas as páginas"

msgid "<Edit here>"
msgstr "<Edite aqui>"

msgid "No differences to select found"
msgstr "Nenhuma diferença pra ser selecionada foi achada"

msgid "No differences found to add as substitution filter"
msgstr "Nenhuma diferença encontrada pra ser adicionada como filtro de substituição"

msgid "The pair is already present in the list of Substitution Filters"
msgstr "O par já esta presente na lista dos Filtros de Substituição"

msgid "Add this change to Substitution Filters?"
msgstr "Adicionar esta mudança aos Filtros de Substituição?"

msgid "Text only"
msgstr "Só texto"

msgid "Line-by-line position and text"
msgstr "Posição e texto linha-por-linha"

msgid "Word-by-word position and text"
msgstr "Posição e texto palavra-por-palavra"

msgid "AppData folder"
msgstr "Pasta AppData"

msgid "Install folder"
msgstr "Pasta da instalação"

msgid "Allow only one instance to run"
msgstr "Permitir só uma instância a ser executada"

msgid "Allow only one instance to run and wait for the instance to terminate"
msgstr "Permitir só uma instância a ser executada e esperar a instância encerrar"

msgid "Only on window activated"
msgstr "Apenas na janela ativada"

msgid "Immediately"
msgstr "Imediatamente"

msgid "Al&l"
msgstr "Tu&do"

msgid "&Others"
msgstr "&Outros"

#, c-format
msgid "Missing plugin name in plugin pipeline: %1"
msgstr "Nome do plugin ausente na tubulação do plugin: %1"

#, c-format
msgid "Missing quotation mark in plugin pipeline: %1"
msgstr "Marca das aspas ausentes na tubulação do plugin: %1"

#, c-format
msgid "The plugin name '%1' already exists."
msgstr "O nome de plugin '%1' já existe."

msgid "Specify plugin arguments"
msgstr "Especificar os argumentos do plugin"

#, c-format
msgid "Plugin not found or invalid: %1"
msgstr "Plugin não encontrado ou inválido: %1"

#, c-format
msgid "'%1' is not unpacker plugin"
msgstr "'%1' não é um plugin de desempacotador"

#, c-format
msgid "'%1' is not prediffer plugin"
msgstr "'%1' não é um plugin de pré-diferenciação"

#, c-format
msgid "An error occurred while prediffing the file '%1' with the plugin '%2'. The prediffing is not applied any more."
msgstr "Ocorreu um erro na pré-diferenciação do arquivo '%1' com o plugin '%2'. A pré-diferenciação não vai mais ser aplicada."

#, c-format
msgid "Circular reference in plugin pipeline: %1"
msgstr "Referência circular no encadeamento do plugin: %1"

msgid "URL Handler"
msgstr "Manipulador de URL"

msgid "File Unpacker"
msgstr "Desempacotador de Arquivo"

msgid "File or Folder Unpacker"
msgstr "Desempacotador de arquivo ou pasta"

msgid "Alias for Unpacker"
msgstr "Apelido para o desempacotador"

msgid "Alias for Prediffer"
msgstr "Apelido para o Pré-diferenciador"

msgid "Alias for Editor script"
msgstr "Apelido para o Editor de script"

#, c-format
msgid "Alias for plugin pipeline '%1'"
msgstr "Apelido para o encadeamento de plugin '%1'"

msgid "New plugin description"
msgstr "Descrição de novo plugin"

msgid "Filter applied"
msgstr "Filtro aplicado"

#, c-format
msgid "Clipboard at %s"
msgstr "Área de transferência em %s"

msgid "Clipboard history is disabled.\r\nTo enable clipboard history, press Windows logo key + V and then click the Turn on button."
msgstr "O histórico de Área de transferência está desabilitado.\r\nPara habilitar histórico de Área de transferência, pressione as teclas Windows + V e depois clique no botão ligar."

msgid "This system does not support clipboard history."
msgstr "Este sistema não suporta histórico de Área de transferência."

msgid "The 32-bit version of WinMerge does not support Clipboard Compare"
msgstr "A versão 32-bits do WinMerge não suporta Comparação de Área de transferência"

msgid "WebView2 runtime is not installed. Do you want to download it?"
msgstr "O runtime do WebView2 não está instalado. Deseja baixá-lo?"

msgid "New Text Compare"
msgstr "Nova Comparação de Texto"

msgid "New Table Compare"
msgstr "Nova Comparação de Tabela"

msgid "New Binary Compare"
msgstr "Nova Comparação Binária"

msgid "New Image Compare"
msgstr "Nova comparação de Imagem"

msgid "New Webpage Compare"
msgstr "Nova Comparação de Página Web"

msgid "Clipboard Compare"
msgstr "Comparação da Área de Transferência"

msgid "&Print..."
msgstr "&Imprimir"

msgid "Pre&v Page"
msgstr "Página Anterior"

msgid "&Two Page"
msgstr "Duas Páginas"

msgid "&One Page"
msgstr "Uma Página"

msgid "Zoom &In"
msgstr "Mais Zoom"

msgid "Zoom &Out"
msgstr "Menos Zoom"

msgid "Comparing..."
msgstr "Comparando..."

msgid "Zoom:"
msgstr "Zoom:"

msgid "Diff hunk"
msgstr "Trecho de diferença"

msgid "Inline diff"
msgstr "Diferença em linha"

msgid "Line"
msgstr "Linha"

msgid "Character"
msgstr "Caracter"

msgid "\nPrevious Difference (Alt+Up)\n(Right Button+Wheel Up)\n(Alt+Wheel Up)"
msgstr "\nDiferença Anterior (Alt+Pra Cima)\n(Botão Direito+Rolagem Pra Cima)\n(Alt+Rolagem Pra Cima)"

msgid "\nNext Difference (Alt+Down)\n(Right Button+Wheel Down)\n(Alt+Wheel Down)"
msgstr "\nDiferença Seguinte (Alt+Pra Baixo)\n(Botão Direito+Rolagem Pra Baixo)\n(Alt+Rolagem Pra Baixo)"

msgid "\nCopy to Right (Alt+Right)\n(Right Button+Wheel Right)\n(Alt+Wheel Right)\n(Alt+Shift+Wheel Down)"
msgstr "\nCopiar para a Direita (Alt+Direita)\n(Botão Direito+Rolagem Pra Direita)\n(Alt+Rolagem Pra Direita)\n(Alt+Shift+Rolagem Pra Baixo)"

msgid "\nCopy to Left (Alt+Left)\n(Right Button+Wheel Left)\n(Alt+Wheel Left)\n(Alt+Shift+Wheel Up)"
msgstr "\nCopiar para a Esquerda (Alt+Esquerda)\n(Botão Direito+Rolagem Pra Esquerda)\n(Alt+Rolagem Pra Esquerda)\n(Alt+Shift+Rolagem Pra Cima)"

msgid "\nCopy to Right and Advance (Ctrl+Alt+Right)\n(Ctrl+Alt+Wheel Right)\n(Ctrl+Alt+Shift+Wheel Down)"
msgstr "\nCopiar para a Direita e Avançar (Ctrl+Alt+Direita)\n(Ctrl+Alt+Rolagem Pra Direita)\n(Ctrl+Alt+Shift+Rolagem Pra Baixo)"

msgid "\nCopy to Left and Advance (Ctrl+Alt+Left)\n(Ctrl+Alt+Wheel Left)\n(Ctrl+Alt+Shift+Wheel Up)"
msgstr "\nCopiar para a Esquerda e Avançar (Ctrl+Alt+Esquerda)\n(Ctrl+Alt+Rolagem Pra Esquerda)\n(Ctrl+Alt+Shift+Rolagem Pra Cima)"

msgid "Prettification"
msgstr "Embelezamento"

msgid "Content Extraction"
msgstr "Extração do Conteúdo"

msgid "Preview"
msgstr "Pré-visualização"

msgid "Data Query"
msgstr "Consulta dos Dados"

msgid "Validation"
msgstr "Validação"

msgid "Decompilation"
msgstr "Descompilação"

msgid "URL Handling"
msgstr "Manipulaçãode URL"

msgid "Make Uppercase"
msgstr "Tornar Maiúscula"

msgid "Make Lowercase"
msgstr "Tornar Minúscula"

msgid "Remove Duplicate Lines"
msgstr "Remover Linhas Duplicadas"

msgid "Count Duplicate Lines"
msgstr "Contar Linhas Duplicadas"

msgid "Sort Lines Ascending"
msgstr "Organizar as Linhas de Modo Ascendente"

msgid "Sort Lines Descending"
msgstr "Organizar as Linhas de Modo Descendente"

msgid "Reverse Columns"
msgstr "Reverter Colunas"

msgid "Reverse Lines"
msgstr "Reverter Linhas"

msgid "Replace..."
msgstr "Substituir..."

msgid "Apply Filter Command..."
msgstr "Aplicar Comando do Filtro..."

msgid "Tokenize..."
msgstr "Simbolizar..."

msgid "Trim Spaces"
msgstr "Reduzir Espaços"

msgid "Select Columns..."
msgstr "Selecionar Colunas..."

msgid "Select Lines..."
msgstr "Selecionar as Linhas..."

msgid "Insert Date"
msgstr "Inserir Data"

msgid "Insert Time"
msgstr "Inserir a Hora"

msgid "Apply Patch..."
msgstr "Aplicar Patch..."

msgid "Ignore Columns"
msgstr "Ignorar Colunas"

msgid "Ignore Comments (C-Family Languages)"
msgstr "Ignorar Comentários (Linguagens da família-C)"

msgid "Ignore CSV Fields"
msgstr "Ignorar os Campos do CSV"

msgid "Ignore TSV Fields"
msgstr "Ignorar os Campos do TSV"

msgid "Ignore Leading Line Numbers"
msgstr "Ignorar os Números de Linha à Esquerda"

msgid "Apply Prediff Substitution Filters"
msgstr "Aplicar os Filtros da Substituição da Pré-Diferenciação"

msgid "Prettify HTML"
msgstr "Embelezar HTML"

msgid "Prettify JSON"
msgstr "Embelezar JSON"

msgid "Prettify XML"
msgstr "Embelezar XML"

msgid "Prettify YAML"
msgstr "Embelezar YAML"

msgid "Preview Graphviz"
msgstr "Pré-visualização Graphviz"

msgid "Preview Markdown"
msgstr "Pré-visualização Markdown"

msgid "Preview PlantUML"
msgstr "Pré-visualização PlantUML"

msgid "Query CSV Data..."
msgstr "Consultar Dados do CSV..."

msgid "Query TSV Data..."
msgstr "Consultar Dados do TSV..."

msgid "Query JSON Data..."
msgstr "Consultar Dados do JSON..."

msgid "Query YAML Data..."
msgstr "Consultar Dados do YAML..."

msgid "Validate HTML"
msgstr "Validar HTML"

msgid "Disassemble JVM Bytecode"
msgstr "Desmontar Bytecode JVM"

msgid "Disassemble IL Code"
msgstr "Desmontar Código IL"

msgid "Disassemble Native Code"
msgstr "Desmontar Código Nativo"

msgid "Convert Text with AI..."
msgstr "Converter Texto com Inteligência Artificial..."

msgid "Make characters uppercase"
msgstr "Converter caracteres para maiúsculos"

msgid "Make characters lowercase"
msgstr "Converter caracteres para minúsculos"

msgid "Remove duplicate lines"
msgstr "Remover linhas duplicadas"

msgid "Count duplicate lines"
msgstr "Contar linhas duplicadas"

msgid "Sort lines ascending"
msgstr "Classificar linhas em ordem ascendente"

msgid "Sort lines descending"
msgstr "Classificar linhas em ordem descendente"

msgid "Reverse columns"
msgstr "Reverter colunas"

msgid "Reverse lines"
msgstr "Reverter linhas"

msgid "Replace text with another text.\r\nUsage: Replace [-i] [-e] FIND REPLACE\r\n   or: Replace -s\r\n  FIND    - text to find\r\n  REPLACE - text to replace\r\n  -i - ignore case (only for -e)\r\n  -e - treat the specified text as a regular expression\r\n  -s - replace using Substitution Filters patterns"
msgstr "Substituir texto por outro texto.\r\nUso: Replace [-i] [-e] FIND REPLACE\r\n   or: Replace -s\r\n  FIND    - texto a procurar\r\n  REPLACE - texto para substituir\r\n  -i - ignorar maiúsculas/minúsculas (apenas para -e)\r\n  -e - trata o texto especificado como expressão regular\r\n  -s - replace using Substitution Filters patterns"

#, c-format
msgid "Apply filter command. \r\nUsage: ExecFilterCommand COMMAND\r\n  COMMAND - command to execute. %1 in the command is replaced with the filename."
msgstr "Aplicar comando de filter. \r\nUso: ExecFilterCommand COMMAND\r\n  COMMAND - comando a executar. %1 no comandoé substituído com o nome do arquivo."

msgid "Tokenize selection. \r\nUsage: Tokenize PATTERNS\r\n  PATTERNS - regular expression for tokenizing. (e.g. [^\\w]+)"
msgstr "Atomizar texto selecionado. \r\nUso: Tokenize PATTERNS\r\n  PATTERNS - expressão regular para atomização. (e.g. [^\\w]+)"

msgid "Trim spaces"
msgstr "Remover espaços iniciais e finais"

msgid "Select some columns.\r\nUsage: SelectColumns RANGES\r\n   or: SelectColumns [-v] [-i] [-g] -e PATTERNS\r\n  RANGES   - list of column ranges to select. (e.g. -3,5-10,30-)\r\n  PATTERNS - regular expression\r\n  -v - select non-matching columns\r\n  -i - ignore case\r\n  -g - enable global flag\r\n  -e - use PATTERNS for matching"
msgstr "Selecionar algumas colunas.\r\nUso: SelectColumns RANGES\r\n   ou: SelectColumns [-v] [-i] [-g] -e PATTERNS\r\n  RANGES   - lista de faixas de colunas a selecionar. (p.ex. -3,5-10,30-)\r\n  PATTERNS - expressão regular\r\n  -v - selecionar colunas não-coincidentes\r\n  -i - ignorar maiúsculas/minúsculas\r\n  -g - habilitar seleção global\r\n  -e - usar PATTERNS para combinação"

msgid "Select some lines.\r\nUsage: SelectLines RANGES\r\n   or: SelectLines [-v] [-i] -e PATTERNS\r\n  RANGES   - list of line ranges to select. (e.g. -3,5-10,30-)\r\n  PATTERNS - regular expression\r\n  -v - select non-matching lines\r\n  -i - ignore case\r\n  -e - use PATTERNS for matching"
msgstr "Selecionar algumas linhas.\r\nUso: SelectLines RANGES\r\n   ou: SelectLines [-v] [-i] -e PATTERNS\r\n  RANGES   - lista de faixas de linhas a selecionar. (p.ex. -3,5-10,30-)\r\n  PATTERNS - expressão regular\r\n  -v - selecionar linhas não-coincidentes\r\n  -i - ignorar maiúsculas/minúsculas\r\n  -e - usar PATTERNS para combinação"

msgid "HTML Prettier with tidy-html5. \r\nArguments: Command line options passed to the tidy command."
msgstr "Embelezador HTML comh limpeza de html5. \r\nArgumentos: Opções de linha de comando passadas ao comando de limpeza."

msgid "JSON Prettier with jq command. \r\nArguments: Filter or command line options passed to the jq command."
msgstr "Embelezador JSON com comando jq. \r\nArgumentos: Filtro ou opções de linha de comando passados ao comando jq."

msgid "XML Prettier with tidy-html5. \r\nArguments: Command line options passed to the tidy command."
msgstr "Embelezador XML com limpeza de html5. \r\nArgumentos: Opções de linha de comando passadas ao comando de limpeza."

msgid "YAML Prettier with yq command. \r\nArguments: Filter or command line options passed to the yq command."
msgstr "Embelezador YAML com comando yq. \r\nArgumentos: Filtro ou opções de linha de comando passadas ao comando yq."

msgid "Graphviz Previewer. \r\nArguments: Command line options passed to the dot command."
msgstr "Pré-visualização Graphviz. \r\nArgumentos: Opções de linha de comando passadas ao comando dot."

msgid "Markdown Previewer. \r\nArguments: Command line options passed to the md2html command."
msgstr "Visualização Markdown. \r\nArgumentos: Opções de linha de comando passadas ao comando md2html."

msgid "PlantUML Previewer. \r\nArguments: Command line options passed to the plantuml.jar command."
msgstr "Visualização PlantUML. \r\nArgumentos: Opções de linha de comando passadas ao comando plantuml.jar."

msgid "CSV Querier with q command. \r\nArguments: SQL statement or command line options passed to the q command."
msgstr "Examinador CSV com comando q. \r\nArgumentos: Comando SQL ou opções de linha de comando passados ao comando q."

msgid "TSV Querier with q command. \r\nArguments: SQL statement or command line options passed to the q command."
msgstr "Examinador TSV com comando q. \r\nArgumentos: Comando SQL ou opções de linha de comando passados ao comando q."

msgid "JSON Querier with jq command. \r\nArguments: Filter or command line options passed to the jq command."
msgstr "Examinador JSON com comando jq. \r\nArgumentos: Filtro ou opções de linha de comando passados ao comando jq."

msgid "YAML Querier with yq command. \r\nArguments: Filter or command line options passed to the yq command."
msgstr "Examinador YAML com comando yq. \r\nArgumentos: Filtro ou opções de linha de comando passados ao comando q."

msgid "HTML Validator with tidy-html5. \r\nArguments: Command line options passed to the tidy command."
msgstr "Validados HTML com with limpeza de html5. \r\nArgumentos: Opções de linha de comando passadas ao comando de limpeza."

msgid "JVM bytecode disassembler with javap. \r\nArguments: Command line options passed to the javap command."
msgstr "Desmontador de bytecode JVM com javap. \r\nArgumentos: Opções de linha de comando passadas ao comando javap."

msgid "IL disassembler with ildasm. \r\nArguments: Command line options passed to the ildasm command."
msgstr "Desmontador IL com ildasm. \r\nArgumentos: Opções de linha de comando passadas ao comando ildasm."

msgid "Native code disassembler with dumpbin. \r\nArguments: Command line options passed to the dumpbin command."
msgstr "Desmontador de código nativo com dumpbin. \r\nArgumentos: Opções de linha de comando passadas ao comando ildasm."

msgid "General content extractor with Apache Tika. \r\nArguments: Command line options passed to the tika-app.jar."
msgstr "Extrator de conteúdo geral com Apache Tika. \r\nArgumentos: Opções de linha de comando passadas ao comando ildasm."

msgid "Apply patch using GNU patch"
msgstr "Aplicar correção usando o Patch do GNU"

msgid "Display the text content of MS Excel files"
msgstr "Mostrar o conteúdo em texto de arquivos MS Excel"

msgid "Display the text content of MS PowerPoint files"
msgstr "Mostrar o conteúdo em texto de arquivos MS PowerPoint"

msgid "Display the text content of MS Visio files"
msgstr "Mostrar o conteúdo em texto de arquivos MS Visio"

msgid "Display the text content of MS Word files"
msgstr "Mostrar o conteúdo em texto de arquivos MS Word"

msgid "Ignore some columns - ignored columns list from the plugin name or the plugin argument"
msgstr "Ignore algumas colunas - lista de colunas ignoradas do plugin ou do argumento do plugin"

msgid "The plugin ignores comments (//... and /* ... */) in C, C++, PHP and JavaScript files."
msgstr "O plugin ignora comentários (//... e /* ... */) em arquivos C, C++, PHP e Javascript."

msgid "Ignore some fields - ignored fields list from the plugin name or the plugin argument"
msgstr "Ignore alguns campos - lista de campos ignoradas do plugin ou do argumento do plugin"

msgid "This plugin ignores the leading line numbers in text files (e.g. NC and BASIC files)."
msgstr "Este plugin ignora os números de linha no começo em arquivos texto (Por exemplo, arquivos NC e BASIC)."

msgid "Prediff Line Filter"
msgstr "Filtro de Linha Prediff"

msgid "Date and time insertion function"
msgstr "Função de inserção de Data e Hora"

msgid "HTTP URL Scheme Handler with curl. \r\nArguments: Command line options passed to the curl command."
msgstr "Manipulador de esquema de URL HTTP com curl. \r\nArgumentos: Opções de linha de comando passadas ao comando curl."

msgid "Windows Registry URL Scheme Handler. \r\nArguments: Command line options passed to the reg.exe command."
msgstr "Manipulador de esquema de URL de Registro do Windows. \r\nArgumentos: Opções de linha de comando passadas ao comando reg.exe."

msgid "Basic text functions"
msgstr "Funções básicas de texto"

msgid "AI-assisted text conversion functions"
msgstr "Funções de conversão de texto com auxílio de IA"

msgid "Text converter using OpenAI API.\r\nUsage: AIConvertText PROMPT"
msgstr "Conversor de texto usando a API do OpenAI.\r\nUso: AIConvertText PROMPT"

msgid "CompareMSExcelFiles.sct WinMerge Plugin Options"
msgstr "Opções do Plugin do WinMerge para CompareMSExcelFiles.sct"

msgid "Extract workbook data to multiple files"
msgstr "Extrair dados da pasta de trabalho para múltiplos arquivos"

msgid "Update external references(links)"
msgstr "Atualizar referências externas(links)"

msgid "Compare document properties"
msgstr "Comparar propriedades do documento"

msgid "Compare names"
msgstr "Comparar nomes"

msgid "Compare cell values"
msgstr "Comparar valores de células"

msgid "Compare worksheets as image (very slow)"
msgstr "Comparar pastas de trabalho como imagem (bem lento)"

msgid " - Image split size: "
msgstr " - Tamanho para divisão de imagem: "

msgid "Compare worksheets as HTML"
msgstr "Comparar planilhas como HTML"

msgid "Compare formulas"
msgstr "Comparar fórmulas"

msgid "Compare texts in shapes"
msgstr "Comparar textos em imagens"

msgid "Compare headers and footers"
msgstr "Comparar cabeçalhos e rodapés"

msgid "Cannot get Macros.\r\n   To allow WinMerge to compare macros, use MS Office to alter the settings in the Macro Security for the current application.\r\n   The Trust access to Visual Basic Project feature should be turned on to use this feature in WinMerge.\r\n"
msgstr "Não é possível acessar Macros.\r\n   Para possibilitar a comparação de macros, use o MS Office para alterar as configurações na Segurança de Macro para a aplicação atual.\r\n   O acesso de Confiança do projeto do Visual Basic deve estar ativado para usar este recurso no WinMerge.\r\n"

msgid "Compare VBA macros"
msgstr "Comparar macros VBA"

msgid "CompareMSWordFiles.sct WinMerge Plugin Options"
msgstr "Opções do Plugin do WinMerge para CompareMSWordFiles.sct"

msgid "Extract document data to multiple files"
msgstr "Extrair dados do documento para múltiplos arquivos"

msgid "Compare bookmarks"
msgstr "Comparar marcas de página"

msgid "Compare text contents of documents"
msgstr "Comparar conteúdo de texto dos documentos"

msgid "Compare documents as HTML file (very slow)"
msgstr "Comparar documentos como arquivo HTML (bem lento)"

msgid "CompareMSPowerPointFiles.sct WinMerge Plugin Options"
msgstr "Opções do Plugin do WinMerge para CompareMSPowerPointFiles.sct"

msgid "Extract slide data to multiple files"
msgstr "Extrair dados do slide para múltiplos arquivos"

msgid "Compare slides as image (very slow)"
msgstr "Comparar slides como imagem (bem lento)"

msgid "Compare texts in notes page"
msgstr "Comparar textos em anotações"

msgid "CompareMSVisioFiles.sct WinMerge Plugin Options"
msgstr "Opções do Plugin do WinMerge para CompareMSVisioFiles.sct"

msgid "Extract page data to multiple files"
msgstr "Extrair dados da página para múltiplos arquivos"

msgid "Compare pages as image (very slow)"
msgstr "Comparar páginas como imagem (bem lento)"

msgid "PrediffLineFilter.sct WinMerge Plugin Options"
msgstr "Opções do Plugin do WinMerge para PrediffLineFilter.sct"

msgid "Delete"
msgstr "Apagar"

msgid "Enabled"
msgstr "Ativado"

msgid "Ignore Case"
msgstr "Ignorar Caso Sensitivo"

msgid "Use RegExp"
msgstr "Usar Expressões Regulares "

msgid "Find what"
msgstr "Procurar o quê"

msgid "Replace with"
msgstr "Substituir por"

msgid "Settings"
msgstr "Configurações"

msgid "Column Ranges To Ignore:\ne.g.)  3,10-20,32-33\n"
msgstr "Faixas de Colunas para Ignorar:\np. ex. )  3,10-20,32-33\n"

#, c-format
msgid "Enter the name of the file to which the patch '%1' will be applied"
msgstr "Digite o nome do arquivo para o qual a correção '%1' será aplicada"

#, c-format
msgid "File '%1' does not exist"
msgstr "Arquivo '%1' não existe"

msgid "Enter the command line arguments for patch command"
msgstr "Digite os parâmetros de linha de comando para a aplicação da correção"

#, c-format
msgid "Enter the name of the folder to which the patch '%1' will be applied"
msgstr "Digite o nome da pasta na qual a correção '%1'será aplicada"

#, c-format
msgid "Folder '%1' does not exist"
msgstr "Pasta '%1' não existe"

msgid "Do not specify the '-p0' command line option for the patch file which includes absolute paths"
msgstr "Não use a opção de linha de comando '-p0' para o arquivo de correção que inclui caminhos absolutos"

msgid "AI.sct WinMerge Plugin Options"
msgstr "AI.sct Opções de Plugin do WinMerge"

msgid "Enter prompt"
msgstr "Digite o prompt"

#, c-format
msgid "Enter your OpenAI API key.\r\n - Use of this plugin requires registration with OpenAI and incurs fees.\r\n - The API key is stored in the environment variable %1."
msgstr "Digite sua chave de API OpenAI.\r\n - O uso deste plugin requer registro na OpenAI e está sujeito a pagamento de taxas.\r\n - A chave API é armazenada na variável de ambiente %1."

msgid "Environment variable name for OpenAI API key"
msgstr "Nome de variável de ambiente para a chave da API da OpenAI"

msgid "OpenAI API key"
msgstr "Chave da API da OpenAI"

msgid "Temperature"
msgstr "Temperature"

msgid "Maximum length"
msgstr "Comprimento máximo"

msgid "Model"
msgstr "Modelo"

msgid "OpenAI API key has changed. Please restart WinMerge to apply the changes."
msgstr "A chave da API da OpenAI mudou. Por favor, reinicie o WinMerge para que as alterações entrem em funcionamento."<|MERGE_RESOLUTION|>--- conflicted
+++ resolved
@@ -359,17 +359,10 @@
 msgstr "Ba&rra das Abas"
 
 msgid "&View Tab Bar"
-<<<<<<< HEAD
-msgstr ""
-
-msgid "&On Title Bar"
-msgstr ""
-=======
 msgstr "&Visualizar Barra das Abas"
 
 msgid "&On Title Bar"
 msgstr "Na Barra de Títul&os"
->>>>>>> 83d635ad
 
 msgid "&Toolbar"
 msgstr "&Barra de ferramentas"
