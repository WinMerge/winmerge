--- conflicted
+++ resolved
@@ -346,14 +346,9 @@
 msgid "&Translations"
 msgstr ""
 
-<<<<<<< HEAD
-#: Merge.rc:3938FFC2
 msgid "&Check For Updates"
 msgstr ""
 
-#: Merge.rc:1C6125F4
-=======
->>>>>>> 730d141b
 #, c-format
 msgid "C&onfiguration"
 msgstr "K&onfiguration"
@@ -362,10 +357,6 @@
 msgid "&GNU General Public License"
 msgstr "&GNU General Public License"
 
-<<<<<<< HEAD
-#: Merge.rc:3938FFC3
-=======
->>>>>>> 730d141b
 #, c-format
 msgid "&About WinMerge..."
 msgstr "&Om WinMerge..."
@@ -661,10 +652,6 @@
 msgid "&Toggle Bookmark\tCtrl+F2"
 msgstr "&Vis/skjul bogmærke\tCtrl+F2"
 
-<<<<<<< HEAD
-#: Merge.rc:3938FFC4
-=======
->>>>>>> 730d141b
 #, c-format
 msgid "&Next Bookmark\tF2"
 msgstr "&Næste bogmærke\tF2"
@@ -1384,10 +1371,6 @@
 msgid "New"
 msgstr "Ny"
 
-<<<<<<< HEAD
-#: Merge.rc:3938FFC5
-=======
->>>>>>> 730d141b
 #, c-format
 msgid "&Background color:"
 msgstr ""
@@ -1948,10 +1931,6 @@
 msgid "&Include File Compare Report"
 msgstr ""
 
-<<<<<<< HEAD
-#: Merge.rc:3938FFC6
-=======
->>>>>>> 730d141b
 #, c-format
 msgid "&Copy to Clipboard"
 msgstr "&Kopier til Udklipsholder"
