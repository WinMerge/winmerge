--- conflicted
+++ resolved
@@ -345,14 +345,9 @@
 msgid "&Translations"
 msgstr ""
 
-<<<<<<< HEAD
-#: Merge.rc:3938FFC2
 msgid "&Check For Updates"
 msgstr ""
 
-#: Merge.rc:1C6125F4
-=======
->>>>>>> 730d141b
 #, c-format
 msgid "C&onfiguration"
 msgstr "&Nastavení"
@@ -361,10 +356,6 @@
 msgid "&GNU General Public License"
 msgstr "Obecná veřejná licence &GNU"
 
-<<<<<<< HEAD
-#: Merge.rc:3938FFC3
-=======
->>>>>>> 730d141b
 #, c-format
 msgid "&About WinMerge..."
 msgstr "O &aplikaci WinMerge..."
@@ -660,10 +651,6 @@
 msgid "&Toggle Bookmark\tCtrl+F2"
 msgstr "Přepnout &záložku\tCtrl+F2"
 
-<<<<<<< HEAD
-#: Merge.rc:3938FFC4
-=======
->>>>>>> 730d141b
 #, c-format
 msgid "&Next Bookmark\tF2"
 msgstr "&Další záložka\tF2"
@@ -1381,10 +1368,6 @@
 msgid "New"
 msgstr "&Nový"
 
-<<<<<<< HEAD
-#: Merge.rc:3938FFC5
-=======
->>>>>>> 730d141b
 #, c-format
 msgid "&Background color:"
 msgstr ""
@@ -1939,10 +1922,6 @@
 msgid "&Include File Compare Report"
 msgstr ""
 
-<<<<<<< HEAD
-#: Merge.rc:3938FFC6
-=======
->>>>>>> 730d141b
 #, c-format
 msgid "&Copy to Clipboard"
 msgstr "&Kopírovat do schránky"
