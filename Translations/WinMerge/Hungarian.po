--- conflicted
+++ resolved
@@ -303,11 +303,7 @@
 msgstr "&Görgetés"
 
 msgid "&Click"
-<<<<<<< HEAD
-msgstr ""
-=======
 msgstr "&Kattintás"
->>>>>>> ed5855b0
 
 msgid "&Input"
 msgstr "&Bevitel"
