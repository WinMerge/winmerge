--- conflicted
+++ resolved
@@ -332,13 +332,9 @@
 msgid "&Translations"
 msgstr "Översättningar"
 
-<<<<<<< HEAD
 msgid "&Check For Updates"
 msgstr ""
 
-#, c-format
-=======
->>>>>>> b5b967da
 msgid "C&onfiguration"
 msgstr "Konfiguration"
 
@@ -3845,8 +3841,7 @@
 msgstr "Saknar citationstecken i rörslinga: %1"
 
 msgid "Specify plugin arguments"
-<<<<<<< HEAD
-msgstr ""
+msgstr "Specificera plugin argument"
 
 msgid "Make characters uppercase"
 msgstr ""
@@ -3961,7 +3956,4 @@
 msgstr ""
 
 msgid "Basic text functions for the context menu"
-msgstr ""
-=======
-msgstr "Specificera plugin argument"
->>>>>>> b5b967da
+msgstr ""